--- conflicted
+++ resolved
@@ -16,11 +16,7 @@
   <groupId>org.apache.hbase</groupId>
   <artifactId>hbase</artifactId>
   <packaging>jar</packaging>
-<<<<<<< HEAD
-  <version>0.91.0-security-SNAPSHOT</version>
-=======
   <version>${hbase.version}</version>
->>>>>>> 1c71b1ba
   <name>HBase</name>
   <description>
     HBase is the &amp;lt;a href="http://hadoop.apache.org"&amp;rt;Hadoop&lt;/a&amp;rt; database. Use it when you need
