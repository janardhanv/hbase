<?xml version="1.0" encoding="UTF-8"?>
<project xmlns="http://maven.apache.org/POM/4.0.0" xmlns:xsi="http://www.w3.org/2001/XMLSchema-instance"
         xsi:schemaLocation="http://maven.apache.org/POM/4.0.0 http://maven.apache.org/maven-v4_0_0.xsd">
  <modelVersion>4.0.0</modelVersion>
  <!--To build a release I do this:

    $ mvn clean site install assembly:single
   -->

  <parent>
    <groupId>org.apache</groupId>
    <artifactId>apache</artifactId>
    <version>8</version>
  </parent>

  <groupId>org.apache.hbase</groupId>
  <artifactId>hbase</artifactId>
  <packaging>jar</packaging>
  <version>0.91.0-security-SNAPSHOT</version>
  <name>HBase</name>
  <description>
    HBase is the &amp;lt;a href="http://hadoop.apache.org"&amp;rt;Hadoop&lt;/a&amp;rt; database. Use it when you need
    random, realtime read/write access to your Big Data.
    This project's goal is the hosting of very large tables -- billions of rows X millions of columns -- atop clusters
    of commodity hardware.
  </description>
  <url>http://hbase.apache.org</url>

  <scm>
    <connection>scm:svn:http://svn.apache.org/repos/asf/hbase/trunk</connection>
    <developerConnection>scm:svn:https://svn.apache.org/repos/asf/hbase/trunk</developerConnection>
    <url>http://svn.apache.org/viewvc/hbase/trunk</url>
  </scm>

  <issueManagement>
    <system>JIRA</system>
    <url>http://issues.apache.org/jira/browse/HBASE</url>
  </issueManagement>

  <ciManagement>
    <system>hudson</system>
    <url>http://hudson.zones.apache.org/hudson/view/HBase/job/HBase-TRUNK/</url>
  </ciManagement>

  <mailingLists>
    <mailingList>
      <name>User List</name>
      <subscribe>user-subscribe@hbase.apache.org</subscribe>
      <unsubscribe>user-unsubscribe@hbase.apache.org</unsubscribe>
      <post>user@hbase.apache.org</post>
      <archive>http://mail-archives.apache.org/mod_mbox/hbase-user/</archive>
      <otherArchives>
          <otherArchive>http://hbase.apache.org/mail/user/</otherArchive>
        <otherArchive>http://dir.gmane.org/gmane.comp.java.hadoop.hbase.user</otherArchive>
        <otherArchive>http://search-hadoop.com/?q=&amp;fc_project=HBase</otherArchive>
      </otherArchives>
    </mailingList>
    <mailingList>
      <name>Developer List</name>
      <subscribe>dev-subscribe@hbase.apache.org</subscribe>
      <unsubscribe>dev-unsubscribe@hbase.apache.org</unsubscribe>
      <post>dev@hbase.apache.org</post>
      <archive>http://mail-archives.apache.org/mod_mbox/hbase-dev/</archive>
      <otherArchives>
          <otherArchive>http://hbase.apache.org/mail/dev/</otherArchive>
        <otherArchive>http://dir.gmane.org/gmane.comp.java.hadoop.hbase.devel</otherArchive>
        <otherArchive>http://search-hadoop.com/?q=&amp;fc_project=HBase</otherArchive>
      </otherArchives>
    </mailingList>
    <mailingList>
      <name>Commits List</name>
      <subscribe>commits-subscribe@hbase.apache.org</subscribe>
      <unsubscribe>commits-unsubscribe@hbase.apache.org</unsubscribe>
      <archive>http://mail-archives.apache.org/mod_mbox/hbase-commits/</archive>
      <otherArchives>
          <otherArchive>http://hbase.apache.org/mail/commits/</otherArchive>
      </otherArchives>
    </mailingList>
    <mailingList>
      <name>Issues List</name>
      <subscribe>issues-subscribe@hbase.apache.org</subscribe>
      <unsubscribe>issues-unsubscribe@hbase.apache.org</unsubscribe>
      <archive>http://mail-archives.apache.org/mod_mbox/hbase-issues/</archive>
      <otherArchives>
          <otherArchive>http://hbase.apache.org/mail/issues/</otherArchive>
      </otherArchives>
    </mailingList>
  </mailingLists>

  <developers>
    <developer>
      <id>apurtell</id>
      <name>Andrew Purtell</name>
      <email>apurtell@apache.org</email>
      <timezone>-8</timezone>
      <organization>Trend Micro</organization>
      <organizationUrl>http://www.trendmicro.com</organizationUrl>
    </developer>
  <developer>
      <id>dmeil</id>
      <name>Doug Meil</name>
      <email>dmeil@apache.org</email>
      <timezone>-5</timezone>
      <organization>Explorys</organization>
      <organizationUrl>http://www.explorys.com</organizationUrl>
    </developer>
    <developer>
      <id>garyh</id>
      <name>Gary Helmling</name>
      <email>garyh@apache.org</email>
      <timezone>-8</timezone>
      <organization>Trend Micro</organization>
      <organizationUrl>http://www.trendmicro.com</organizationUrl>
    </developer>
    <developer>
      <id>jdcryans</id>
      <name>Jean-Daniel Cryans</name>
      <email>jdcryans@apache.org</email>
      <timezone>-8</timezone>
      <organization>StumbleUpon</organization>
      <organizationUrl>http://www.stumbleupon.com</organizationUrl>
    </developer>
    <developer>
      <id>jgray</id>
      <name>Jonathan Gray</name>
      <email>jgray@fb.com</email>
      <timezone>-8</timezone>
      <organization>Facebook</organization>
      <organizationUrl>http://www.facebook.com</organizationUrl>
    </developer>
    <developer>
      <id>larsgeorge</id>
      <name>Lars George</name>
      <email>larsgeorge@apache.org</email>
      <timezone>+1</timezone>
      <organization>Cloudera</organization>
      <organizationUrl>http://www.cloudera.com/</organizationUrl>
    </developer>
    <developer>
      <id>nspiegelberg</id>
      <name>Nicolas Spiegelberg</name>
      <email>nspiegelberg@fb.com</email>
      <timezone>-8</timezone>
      <organization>Facebook</organization>
      <organizationUrl>http://www.facebook.com</organizationUrl>
    </developer>
    <developer>
      <id>rawson</id>
      <name>Ryan Rawson</name>
      <email>rawson@apache.org</email>
      <timezone>-8</timezone>
      <organization>CX</organization>
      <organizationUrl>http://www.cx.com</organizationUrl>
    </developer>
    <developer>
      <id>stack</id>
      <name>Michael Stack</name>
      <email>stack@apache.org</email>
      <timezone>-8</timezone>
      <organization>StumbleUpon</organization>
      <organizationUrl>http://www.stumbleupon.com/</organizationUrl>
    </developer>
    <developer>
      <id>tedyu</id>
      <name>Ted Yu</name>
      <email>yuzhihong@gmail.com</email>
      <timezone>-8</timezone>
      <organization>CarrierIQ</organization>
      <organizationUrl>http://www.carrieriq.com</organizationUrl>
    </developer>
    <developer>
      <id>todd</id>
      <name>Todd Lipcon</name>
      <email>todd@apache.org</email>
      <timezone>-8</timezone>
      <organization>Cloudera</organization>
      <organizationUrl>http://www.cloudera.com</organizationUrl>
    </developer>
  </developers>

  <repositories>
    <repository>
      <id>apache release</id>
      <url>https://repository.apache.org/content/repositories/releases/</url>
    </repository>
    <repository>
      <id>hadoop-non-releases</id>
      <name>Hadoop non-releases</name>
      <url>http://people.apache.org/~rawson/repo/</url>
      <snapshots>
        <enabled>false</enabled>
      </snapshots>
      <releases>
        <enabled>true</enabled>
      </releases>
    </repository>
    <repository>
      <id>java.net</id>
      <name>Java.Net</name>
      <url>http://download.java.net/maven/2/</url>
      <snapshots>
        <enabled>false</enabled>
      </snapshots>
      <releases>
        <enabled>true</enabled>
      </releases>
    </repository>
    <repository>
      <id>codehaus</id>
      <name>Codehaus Public</name>
      <url>http://repository.codehaus.org/</url>
      <snapshots>
        <enabled>false</enabled>
      </snapshots>
      <releases>
        <enabled>true</enabled>
      </releases>
    </repository>
    <!-- snapshot builds of Hadoop 0.20.104-append branch for testing -->
    <repository>
      <id>ghelmling.testing</id>
      <name>Gary Helmling test repo</name>
      <url>http://people.apache.org/~garyh/mvn/</url>
      <snapshots>
        <enabled>true</enabled>
      </snapshots>
      <releases>
        <enabled>true</enabled>
      </releases>
    </repository>
    <repository>
      <id>repository.jboss.org</id>
      <url>http://repository.jboss.org/nexus/content/groups/public-jboss/</url>
      <snapshots>
        <enabled>false</enabled>
      </snapshots>
    </repository>

  </repositories>

  <build>
    <!-- Some plugins (javadoc for example) can be used in the normal build- and the site phase.
         These plugins inherit their options from the <reporting> section below. These settings
         can be overwritten here. -->
    <pluginManagement>
      <plugins>
        <plugin>
          <artifactId>maven-compiler-plugin</artifactId>
          <configuration>
            <source>${compileSource}</source>
            <target>${compileSource}</target>
            <showWarnings>true</showWarnings>
            <showDeprecation>false</showDeprecation>
          </configuration>
        </plugin>
        <plugin>
          <artifactId>maven-surefire-plugin</artifactId>
          <version>2.9</version>
          <configuration>
            <forkedProcessTimeoutInSeconds>900</forkedProcessTimeoutInSeconds>
            <argLine>-enableassertions -Xmx1400m</argLine>
            <redirectTestOutputToFile>true</redirectTestOutputToFile>
          </configuration>
        </plugin>
        <plugin>
          <artifactId>maven-clean-plugin</artifactId>
          <configuration>
            <filesets>
              <fileset>
                <!--dfs tests have build dir hardcoded. Clean it as part of
               clean target-->
                <directory>build</directory>
              </fileset>
            </filesets>
          </configuration>
        </plugin>
        <plugin>
          <groupId>org.apache.rat</groupId>
          <artifactId>apache-rat-plugin</artifactId>
          <version>0.6</version>
        </plugin>
        <plugin>
          <artifactId>maven-surefire-report-plugin</artifactId>
          <version>2.9</version>
        </plugin>
        <plugin>
          <groupId>org.apache.avro</groupId>
          <artifactId>avro-maven-plugin</artifactId>
          <version>${avro.version}</version>
        </plugin>
        <plugin>
          <groupId>org.codehaus.mojo</groupId>
          <artifactId>build-helper-maven-plugin</artifactId>
          <version>1.5</version>
        </plugin>
      </plugins>
    </pluginManagement>

    <resources>
      <resource>
        <directory>src/main/resources/</directory>
        <includes>
          <include>hbase-default.xml</include>
        </includes>
      </resource>
      <resource>
        <directory>${project.build.directory}</directory>
        <includes>
          <include>hbase-webapps/**</include>
        </includes>
      </resource>
    </resources>

    <plugins>
      <plugin>
        <groupId>org.apache.avro</groupId>
        <artifactId>avro-maven-plugin</artifactId>
        <executions>
          <execution>
            <id>generate-avro-sources</id>
            <phase>generate-sources</phase>
            <goals>
              <goal>schema</goal>
              <goal>protocol</goal>
            </goals>
          </execution>
        </executions>
        <configuration>
          <outputDirectory>${project.build.directory}/generated-sources/java</outputDirectory>
        </configuration>
      </plugin>
      <plugin>
        <groupId>org.codehaus.mojo</groupId>
        <artifactId>xml-maven-plugin</artifactId>
        <version>1.0-beta-3</version>
        <executions>
          <execution>
            <goals>
              <goal>transform</goal>
            </goals>
            <phase>pre-site</phase>
          </execution>
        </executions>
        <configuration>
          <transformationSets>
            <transformationSet>
              <dir>${basedir}/src/main/resources/</dir>
              <includes>
                <include>hbase-default.xml</include>
              </includes>
              <stylesheet>${basedir}/src/main/xslt/configuration_to_docbook_section.xsl</stylesheet>
              <outputDir>${basedir}/target/site/</outputDir>
            </transformationSet>
          </transformationSets>
        </configuration>
      </plugin>
      <plugin>
        <groupId>com.agilejava.docbkx</groupId>
        <artifactId>docbkx-maven-plugin</artifactId>
        <version>2.0.11</version>
        <executions>
          <execution>
              <id>multipage</id>
              <phase>pre-site</phase>
        <configuration>
          <xincludeSupported>true</xincludeSupported>
          <navigShowtitles>true</navigShowtitles>
          <chunkedOutput>true</chunkedOutput>
          <useIdAsFilename>true</useIdAsFilename>
          <sectionAutolabelMaxDepth>100</sectionAutolabelMaxDepth>
          <sectionAutolabel>true</sectionAutolabel>
          <sectionLabelIncludesComponentLabel>true</sectionLabelIncludesComponentLabel>
          <targetDirectory>${basedir}/target/site/book/</targetDirectory>
          <htmlStylesheet>../css/freebsd_docbook.css</htmlStylesheet>
          <imgSrcPath>../images/</imgSrcPath>
        </configuration>
            <goals>
              <goal>generate-html</goal>
            </goals>
          </execution>
          <execution>
              <id>onepage</id>
            <phase>pre-site</phase>
        <configuration>
          <xincludeSupported>true</xincludeSupported>
          <useIdAsFilename>true</useIdAsFilename>
          <sectionAutolabelMaxDepth>100</sectionAutolabelMaxDepth>
          <sectionAutolabel>true</sectionAutolabel>
          <sectionLabelIncludesComponentLabel>true</sectionLabelIncludesComponentLabel>
          <targetDirectory>${basedir}/target/site/</targetDirectory>
          <htmlStylesheet>css/freebsd_docbook.css</htmlStylesheet>
          <imgSrcPath>images/</imgSrcPath>
        </configuration>
            <goals>
              <goal>generate-html</goal>
            </goals>
          </execution>
        </executions>
        <dependencies>
          <dependency>
            <groupId>org.docbook</groupId>
            <artifactId>docbook-xml</artifactId>
            <version>4.4</version>
            <scope>runtime</scope>
          </dependency>
        </dependencies>
      </plugin>
      <plugin>
        <artifactId>maven-assembly-plugin</artifactId>
        <configuration>
          <tarLongFileMode>gnu</tarLongFileMode>
          <appendAssemblyId>false</appendAssemblyId>
          <descriptors>
            <descriptor>src/assembly/all.xml</descriptor>
          </descriptors>
        </configuration>
        <executions>
          <execution>
            <id>tarball</id>
            <phase>package</phase>
            <goals>
              <goal>single</goal>
            </goals>
          </execution>
        </executions>
      </plugin>

      <!-- Run with -Dmaven.test.skip.exec=true to build -tests.jar without running tests (this is needed for upstream projects whose tests need this jar simply for compilation)-->
      <plugin>
        <groupId>org.apache.maven.plugins</groupId>
        <artifactId>maven-jar-plugin</artifactId>
        <executions>
          <execution>
            <phase>prepare-package</phase>
            <goals>
              <goal>test-jar</goal>
            </goals>
          </execution>
        </executions>
        <configuration>
          <archive>
            <manifest>
              <mainClass>org/apache/hadoop/hbase/mapreduce/Driver</mainClass>
            </manifest>
          </archive>
          <!-- Exclude these 2 packages, because their dependency _binary_ files include the sources, and Maven 2.2 appears to add them to the sources to compile, weird-->
          <excludes>
            <exclude>org/apache/jute/**</exclude>
            <exclude>org/apache/zookeeper/**</exclude>
            <exclude>**/*.jsp</exclude>
            <exclude>hbase-site.xml</exclude>
            <exclude>log4j.properties</exclude>
            <exclude>mapred-queues.xml</exclude>
          </excludes>
        </configuration>
      </plugin>
      <plugin>
        <groupId>org.apache.maven.plugins</groupId>
        <artifactId>maven-source-plugin</artifactId>
        <executions>
          <execution>
            <id>attach-sources</id>
            <phase>prepare-package</phase>
            <goals>
              <goal>jar-no-fork</goal>
            </goals>
          </execution>
        </executions>
      </plugin>
      <plugin>
        <groupId>org.apache.maven.plugins</groupId>
        <artifactId>maven-surefire-plugin</artifactId>
        <configuration>
          <forkMode>always</forkMode>
          <includes>
            <include>**/Test*.java</include>
          </includes>
          <excludes>
            <exclude>**/*$*</exclude>
            <exclude>${test.exclude.pattern}</exclude>
          </excludes>
          <environmentVariables>
            <LD_LIBRARY_PATH>${env.LD_LIBRARY_PATH}:${project.build.directory}/nativelib</LD_LIBRARY_PATH>
            <DYLD_LIBRARY_PATH>${env.DYLD_LIBRARY_PATH}:${project.build.directory}/nativelib</DYLD_LIBRARY_PATH>
          </environmentVariables>
        </configuration>
      </plugin>
      <plugin>
        <artifactId>maven-antrun-plugin</artifactId>
        <version>1.6</version>
        <executions>
          <execution>
            <id>generate</id>
            <phase>generate-sources</phase>
            <configuration>
              <tasks>
                <property name="build.webapps"
                          location="${project.build.directory}/hbase-webapps"/>
                <property name="src.webapps"
                          location="${basedir}/src/main/resources/hbase-webapps"/>
                <property name="generated.sources"
                          location="${project.build.directory}/generated-sources"/>

                <mkdir dir="${build.webapps}"/>
                <copy todir="${build.webapps}">
                  <fileset dir="${src.webapps}">
                    <exclude name="**/*.jsp"/>
                    <exclude name="**/.*"/>
                    <exclude name="**/*~"/>
                  </fileset>
                </copy>

                <!--The compile.classpath is passed in by maven-->
                <taskdef classname="org.apache.jasper.JspC" name="jspcompiler" classpathref="maven.compile.classpath"/>

                <mkdir dir="${build.webapps}/master/WEB-INF"/>
                <jspcompiler uriroot="${src.webapps}/master"
                             outputdir="${generated.sources}/java"
                             package="org.apache.hadoop.hbase.generated.master"
                             webxml="${build.webapps}/master/WEB-INF/web.xml"/>

                <mkdir dir="${build.webapps}/regionserver/WEB-INF"/>
                <jspcompiler uriroot="${src.webapps}/regionserver"
                             outputdir="${generated.sources}/java"
                             package="org.apache.hadoop.hbase.generated.regionserver"
                             webxml="${build.webapps}/regionserver/WEB-INF/web.xml"/>

                <exec executable="sh">
                  <arg line="${basedir}/src/saveVersion.sh ${project.version} ${generated.sources}/java"/>
                </exec>
              </tasks>
            </configuration>
            <goals>
              <goal>run</goal>
            </goals>
          </execution>
          <execution>
            <phase>process-resources</phase>
            <configuration>
              <tasks>
                <replace file="${project.build.outputDirectory}/hbase-default.xml"
                  token="@@@VERSION@@@" value="${project.version}" />
                <mkdir dir="${project.build.directory}/nativelib"/>
                <exec executable="tar" dir="${project.build.directory}/nativelib" failonerror="false">
                  <arg value="xf"/>
                  <arg value="hadoop-snappy-nativelibs.tar"/>
                </exec>
              </tasks>
            </configuration>
            <goals>
              <goal>run</goal>
            </goals>
          </execution>
          <execution>
            <id>package</id>
            <phase>package</phase>
            <configuration>
              <target>
                <!-- Complements the assembly -->

                <mkdir dir="${project.build.directory}/${project.artifactId}-${project.version}/${project.artifactId}-${project.version}/lib/native/${build.platform}"/>

                <!-- Using Unix cp to preserve symlinks, using script to handle wildcards -->
                <echo file="${project.build.directory}/copynativelibs.sh">
                    if [ `ls ${project.build.directory}/nativelib | wc -l` -ne 0 ]; then
                      cp -PR ${project.build.directory}/nativelib/lib* ${project.build.directory}/${project.artifactId}-${project.version}/${project.artifactId}-${project.version}/lib/native/${build.platform}
                    fi
                </echo>
                <exec executable="sh" dir="${project.build.directory}" failonerror="true">
                    <arg line="./copynativelibs.sh"/>
                </exec>

                <!-- Using Unix tar to preserve symlinks -->
                <exec executable="tar" failonerror="yes"
                  dir="${project.build.directory}/${project.artifactId}-${project.version}">
                    <arg value="czf"/>
                    <arg value="${project.build.directory}/${project.artifactId}-${project.version}.tar.gz"/>
                    <arg value="."/>
                </exec>

              </target>
            </configuration>
            <goals>
              <goal>run</goal>
            </goals>
          </execution>
        </executions>
      </plugin>
      <plugin>
        <groupId>org.codehaus.mojo</groupId>
        <artifactId>build-helper-maven-plugin</artifactId>
        <version>1.5</version>
        <executions>
          <execution>
            <id>jspcSource-packageInfo-Avro-source</id>
            <phase>generate-sources</phase>
            <goals>
              <goal>add-source</goal>
            </goals>
            <configuration>
              <sources>
                <source>${project.build.directory}/generated-jamon</source>
                <source>${project.build.directory}/generated-sources/java</source>
              </sources>
            </configuration>
          </execution>
        </executions>
      </plugin>
      <plugin>
        <groupId>org.jamon</groupId>
        <artifactId>jamon-maven-plugin</artifactId>
        <version>2.3.4</version>
        <executions>
          <execution>
            <phase>generate-sources</phase>
            <goals>
              <goal>translate</goal>
            </goals>
            <configuration>
              <templateSourceDir>src/main/jamon</templateSourceDir>
              <templateOutputDir>target/generated-jamon</templateOutputDir>
            </configuration>
          </execution>
        </executions>
      </plugin>
      <plugin>
        <groupId>org.apache.maven.plugins</groupId>
        <artifactId>maven-eclipse-plugin</artifactId>
        <configuration>
          <additionalProjectnatures>
            <projectnature>org.jamon.project.jamonnature</projectnature>
          </additionalProjectnatures>
          <buildcommands>
            <buildcommand>org.jamon.project.templateBuilder</buildcommand>
            <buildcommand>org.eclipse.jdt.core.javabuilder</buildcommand>
            <buildcommand>org.jamon.project.markerUpdater</buildcommand>
          </buildcommands>
          <additionalConfig>
             <file>
                 <name>.settings/org.jamon.prefs</name>
                 <content># now
    eclipse.preferences.version=1
    templateSourceDir=src/main/jamon
    templateOutputDir=target/generated-jamon
    </content>
            </file>
          </additionalConfig>
        </configuration>
      </plugin>
    </plugins>
  </build>

  <properties>
    <compileSource>1.6</compileSource>

    <!-- Dependencies -->
    <avro.version>1.5.3</avro.version>
    <commons-cli.version>1.2</commons-cli.version>
    <commons-codec.version>1.4</commons-codec.version>
    <commons-httpclient.version>3.1</commons-httpclient.version><!-- pretty outdated -->
    <commons-lang.version>2.5</commons-lang.version>
    <commons-logging.version>1.1.1</commons-logging.version>
    <commons-math.version>2.1</commons-math.version>
    <guava.version>r09</guava.version>
    <jackson.version>1.5.5</jackson.version>
    <jasper.version>5.5.23</jasper.version>
    <jaxb-api.version>2.1</jaxb-api.version>
    <jetty.version>6.1.26</jetty.version>
    <jetty.jspapi.version>6.1.14</jetty.jspapi.version>
    <jersey.version>1.4</jersey.version>
    <jruby.version>1.6.0</jruby.version>
    <jsr311.version>1.1.1</jsr311.version>
    <junit.version>4.8.2</junit.version>
    <log4j.version>1.2.16</log4j.version>
    <mockito-all.version>1.8.5</mockito-all.version>
    <protobuf.version>2.4.0a</protobuf.version>
    <slf4j.version>1.5.8</slf4j.version><!-- newer version available -->
    <stax-api.version>1.0.1</stax-api.version>
<<<<<<< HEAD
    <thrift.version>0.6.1</thrift.version>
    <zookeeper.version>3.4.0-security</zookeeper.version>
=======
    <thrift.version>0.7.0</thrift.version>
    <zookeeper.version>3.3.3</zookeeper.version>
>>>>>>> b65d83d5
    <hadoop-snappy.version>0.0.1-SNAPSHOT</hadoop-snappy.version>

    <package.prefix>/usr</package.prefix>	           
    <package.conf.dir>/etc/hbase</package.conf.dir>  
    <package.log.dir>/var/log/hbase</package.log.dir>
    <package.pid.dir>/var/run/hbase</package.pid.dir>
    <package.release>1</package.release>	       
    <!-- also must update this when we bump version -->
    <package.version>0.91.0</package.version>	       
    <final.name>${artifactId}-${version}</final.name>

    <!-- For flaky tests exclusion -->
    <test.exclude></test.exclude>
    <test.exclude.pattern>**/${test.exclude}.java</test.exclude.pattern>
  </properties>

  <!-- Sorted by groups of dependencies then groupId and artifactId -->
  <dependencies>
    <!--
      Note: There are a few exclusions to prevent duplicate code in different jars to be included:
        * org.mortbay.jetty:servlet-api, javax.servlet:servlet-api: These are excluded because they are
          the same implementations. I chose org.mortbay.jetty:servlet-api-2.5 instead, which is a third
          implementation of the same, because Hadoop also uses this version
        * javax.servlet:jsp-api in favour of org.mortbay.jetty:jsp-api-2.1
        * javax.xml.stream:stax-api in favour of stax:stax-api
    -->

    <!-- General dependencies -->
    <dependency>
      <groupId>com.google.guava</groupId>
      <artifactId>guava</artifactId>
      <version>${guava.version}</version>
    </dependency>
    <dependency>
      <groupId>commons-cli</groupId>
      <artifactId>commons-cli</artifactId>
      <version>${commons-cli.version}</version>
    </dependency>
    <dependency>
     <groupId>com.github.stephenc.high-scale-lib</groupId>
     <artifactId>high-scale-lib</artifactId>
     <version>1.1.1</version>
    </dependency>
    <dependency>
      <groupId>commons-codec</groupId>
      <artifactId>commons-codec</artifactId>
      <version>${commons-codec.version}</version>
    </dependency>
    <dependency>
      <groupId>commons-httpclient</groupId>
      <artifactId>commons-httpclient</artifactId>
      <version>${commons-httpclient.version}</version>
    </dependency>
    <dependency>
      <groupId>commons-lang</groupId>
      <artifactId>commons-lang</artifactId>
      <version>${commons-lang.version}</version>
    </dependency>
    <dependency>
      <groupId>commons-logging</groupId>
      <artifactId>commons-logging</artifactId>
      <version>${commons-logging.version}</version>
    </dependency>
    <dependency>
      <groupId>log4j</groupId>
      <artifactId>log4j</artifactId>
      <version>${log4j.version}</version>
    </dependency>
    <dependency>
      <groupId>org.apache.avro</groupId>
      <artifactId>avro</artifactId>
      <version>${avro.version}</version>
      <exclusions>
        <exclusion>
          <groupId>com.thoughtworks.paranamer</groupId>
          <artifactId>paranamer</artifactId>
        </exclusion>
        <exclusion>
          <groupId>com.thoughtworks.paranamer</groupId>
          <artifactId>paranamer-ant</artifactId>
        </exclusion>
      </exclusions>
    </dependency>
    <dependency>
      <groupId>org.apache.avro</groupId>
      <artifactId>avro-ipc</artifactId>
      <version>${avro.version}</version>
    </dependency>
    <dependency>
      <groupId>org.apache.zookeeper</groupId>
      <artifactId>zookeeper</artifactId>
      <version>${zookeeper.version}</version>
      <exclusions>
        <exclusion>
          <groupId>jline</groupId>
          <artifactId>jline</artifactId>
        </exclusion>
      </exclusions>
    </dependency>
    <dependency>
      <groupId>org.apache.thrift</groupId>
      <artifactId>libthrift</artifactId>
      <version>${thrift.version}</version>
      <exclusions>
        <exclusion>
          <groupId>org.slf4j</groupId>
          <artifactId>slf4j-simple</artifactId>
        </exclusion>
      </exclusions>
    </dependency>
    <dependency>
      <groupId>org.jruby</groupId>
      <artifactId>jruby-complete</artifactId>
      <version>${jruby.version}</version>
    </dependency>
    <dependency>
      <groupId>org.mortbay.jetty</groupId>
      <artifactId>jetty</artifactId>
      <version>${jetty.version}</version>
      <exclusions>
        <exclusion>
          <groupId>org.mortbay.jetty</groupId>
          <artifactId>servlet-api</artifactId>
        </exclusion>
      </exclusions>
    </dependency>
    <dependency>
      <groupId>org.mortbay.jetty</groupId>
      <artifactId>jetty-util</artifactId>
      <version>${jetty.version}</version>
    </dependency>
    <dependency>
      <groupId>org.mortbay.jetty</groupId>
      <artifactId>jsp-2.1</artifactId>
      <version>${jetty.jspapi.version}</version>
      <exclusions>
        <exclusion>
          <groupId>ant</groupId>
          <artifactId>ant</artifactId>
        </exclusion>
      </exclusions>
    </dependency>
    <dependency>
      <groupId>org.mortbay.jetty</groupId>
      <artifactId>jsp-api-2.1</artifactId>
      <version>${jetty.jspapi.version}</version>
    </dependency>
    <dependency>
      <groupId>org.mortbay.jetty</groupId>
      <artifactId>servlet-api-2.5</artifactId>
      <version>${jetty.jspapi.version}</version>
    </dependency>
    <!-- While jackson is also a dependency of both jersey and avro, these 
         can bring in jars from different, incompatible versions. We force 
         the same version with these dependencies -->
    <dependency>
      <groupId>org.codehaus.jackson</groupId>
      <artifactId>jackson-core-asl</artifactId>
      <version>${jackson.version}</version>
    </dependency>
    <dependency>
      <groupId>org.codehaus.jackson</groupId>
      <artifactId>jackson-mapper-asl</artifactId>
      <version>${jackson.version}</version>
    </dependency>
    <dependency>
      <groupId>org.codehaus.jackson</groupId>
      <artifactId>jackson-jaxrs</artifactId>
      <version>${jackson.version}</version>
    </dependency>
    <dependency>
      <groupId>org.codehaus.jackson</groupId>
      <artifactId>jackson-xc</artifactId>
      <version>${jackson.version}</version>
    </dependency>
    <dependency>
      <groupId>org.slf4j</groupId>
      <artifactId>slf4j-api</artifactId>
      <version>${slf4j.version}</version>
    </dependency>
    <dependency>
      <groupId>org.slf4j</groupId>
      <artifactId>slf4j-log4j12</artifactId>
      <version>${slf4j.version}</version>
      <scope>runtime</scope>
    </dependency>
    <dependency>
      <!--If this is not in the runtime lib, we get odd
      "2009-02-27 11:38:39.504::WARN:  failed jsp
       java.lang.NoSuchFieldError: IS_SECURITY_ENABLED"
       exceptions out of jetty deploying webapps.
       St.Ack Thu May 20 01:04:41 PDT 2010
      -->
      <groupId>tomcat</groupId>
      <artifactId>jasper-compiler</artifactId>
      <version>${jasper.version}</version>
      <scope>runtime</scope>
      <exclusions>
        <exclusion>
          <groupId>javax.servlet</groupId>
          <artifactId>jsp-api</artifactId>
        </exclusion>
        <exclusion>
          <groupId>javax.servlet</groupId>
          <artifactId>servlet-api</artifactId>
        </exclusion>
        <exclusion>
          <groupId>ant</groupId>
          <artifactId>ant</artifactId>
        </exclusion>
      </exclusions>
    </dependency>
    <dependency>
      <groupId>tomcat</groupId>
      <artifactId>jasper-runtime</artifactId>
      <version>${jasper.version}</version>
      <scope>runtime</scope>
      <exclusions>
        <exclusion>
          <groupId>javax.servlet</groupId>
          <artifactId>servlet-api</artifactId>
        </exclusion>
      </exclusions>
    </dependency>

    <dependency>
      <groupId>org.jamon</groupId>
      <artifactId>jamon-runtime</artifactId>
      <version>2.3.1</version>
    </dependency>

    <!-- REST dependencies -->
    <dependency>
      <groupId>com.google.protobuf</groupId>
      <artifactId>protobuf-java</artifactId>
      <version>${protobuf.version}</version>
    </dependency>
    <dependency>
      <groupId>com.sun.jersey</groupId>
      <artifactId>jersey-core</artifactId>
      <version>${jersey.version}</version>
    </dependency>
    <dependency>
      <groupId>com.sun.jersey</groupId>
      <artifactId>jersey-json</artifactId>
      <version>${jersey.version}</version>
    </dependency>
    <dependency>
      <groupId>com.sun.jersey</groupId>
      <artifactId>jersey-server</artifactId>
      <version>${jersey.version}</version>
    </dependency>
    <dependency>
      <groupId>javax.ws.rs</groupId>
      <artifactId>jsr311-api</artifactId>
      <version>${jsr311.version}</version>
    </dependency>
    <dependency>
      <groupId>javax.xml.bind</groupId>
      <artifactId>jaxb-api</artifactId>
      <version>${jaxb-api.version}</version>
      <exclusions>
        <exclusion>
          <groupId>javax.xml.stream</groupId>
          <artifactId>stax-api</artifactId>
        </exclusion>
      </exclusions>
    </dependency>
    <dependency>
      <groupId>stax</groupId>
      <artifactId>stax-api</artifactId>
      <version>${stax-api.version}</version>
    </dependency>

    <!-- Test dependencies -->
    <dependency>
      <groupId>junit</groupId>
      <artifactId>junit</artifactId>
      <version>${junit.version}</version>
      <scope>test</scope>
    </dependency>
    <dependency>
      <groupId>org.mockito</groupId>
      <artifactId>mockito-all</artifactId>
      <version>${mockito-all.version}</version>
      <scope>test</scope>
    </dependency>
    <dependency>
      <groupId>org.apache.commons</groupId>
      <artifactId>commons-math</artifactId>
      <version>${commons-math.version}</version>
      <scope>test</scope>
    </dependency>
  </dependencies>

  <!--
  To publish, use the following settings.xml file ( placed in ~/.m2/settings.xml )

 <settings>
  <servers>
    <server>
      <id>apache.releases.https</id>
      <username>hbase_committer</username>
      <password>********</password>
    </server>

    <server>
      <id>apache.snapshots.https</id>
      <username>hbase_committer</username>
      <password>********</password>
    </server>

  </servers>
 </settings>

  $ mvn deploy
(or)
  $ mvn -s /my/path/settings.xml deploy

  -->
  <profiles>
    <profile>
      <id>rpm</id>
      <build>
        <plugins>
          <plugin>
            <artifactId>maven-antrun-plugin</artifactId>
            <version>1.6</version>
            <executions>
              <execution>
                <id>build-rpm</id>
                <phase>package</phase>
                <configuration>
                <target>
                  <ant antfile="${basedir}/src/packages/build.xml">
                    <target name="package-rpm"/>
                    <target name="package-conf-pseudo-rpm"/>
                  </ant>
                  </target>
                </configuration>
                <goals>
                  <goal>run</goal>
                </goals>
              </execution>
            </executions>
          </plugin>
        </plugins>
      </build>
    </profile>
    <profile>
      <id>deb</id>
      <build>
        <plugins>
          <plugin>
            <artifactId>maven-antrun-plugin</artifactId>
            <version>1.6</version>
            <executions>
              <execution>
                <id>build-deb</id>
                <phase>package</phase>
                <configuration>
                  <target>
                    <property name="artifactId" value="${project.artifactId}" />
                    <ant antfile="${basedir}/src/packages/build.xml">
                      <target name="package-deb"/>
                      <target name="package-conf-pseudo-deb"/>
                    </ant>
                  </target>
                </configuration>
                <goals>
                  <goal>run</goal>
                </goals>
              </execution>
            </executions>
            <dependencies>
              <dependency>
                <groupId>org.vafer</groupId>
                <artifactId>jdeb</artifactId>
                <version>0.8</version>
              </dependency>
            </dependencies>
          </plugin>
        </plugins>
      </build>
    </profile>
    
    <profile>
      <id>os.linux</id>
      <activation>
        <activeByDefault>false</activeByDefault>
        <os>
          <family>Linux</family>
        </os>
      </activation>
      <properties>
        <build.platform>${os.name}-${os.arch}-${sun.arch.data.model}</build.platform>
      </properties>
    </profile>
    <profile>
        <id>os.mac</id>
        <activation>
            <os>
                <family>Mac</family>
            </os>
        </activation>
        <properties>
            <build.platform>Mac_OS_X-${sun.arch.data.model}</build.platform>
        </properties>
    </profile>

    <profile>
      <id>hadoop-snappy</id>
      <activation>
        <activeByDefault>false</activeByDefault>
        <property>
          <name>snappy</name>
        </property>
      </activation>
      <dependencies>
        <dependency>
          <groupId>org.apache.hadoop</groupId>
          <artifactId>hadoop-snappy</artifactId>
          <version>${hadoop-snappy.version}</version>
        </dependency>
      </dependencies>
      <build>
        <plugins>
          <plugin>
            <groupId>org.apache.maven.plugins</groupId>
            <artifactId>maven-dependency-plugin</artifactId>
            <executions>
              <execution>
                <id>get-hadoop-snappy-native</id>
                <phase>generate-resources</phase>
                <goals>
                  <goal>copy</goal>
                </goals>
                <configuration>
                  <artifactItems>
                    <artifactItem>
                      <groupId>org.apache.hadoop</groupId>
                      <artifactId>hadoop-snappy</artifactId>
                      <version>${hadoop-snappy.version}</version>
                      <classifier>${build.platform}</classifier>
                      <type>tar</type>
                      <overWrite>false</overWrite>
                      <outputDirectory>${project.build.directory}/nativelib</outputDirectory>
                      <destFileName>hadoop-snappy-nativelibs.tar</destFileName>
                    </artifactItem>
                  </artifactItems>
                </configuration>
              </execution>
            </executions>
          </plugin>
        </plugins>
      </build>
    </profile>

    <!-- profile for building against Hadoop 0.20.0 : This is the default. -->
    <profile>
      <id>hadoop-0.20</id>
      <activation>
        <property>
          <name>!hadoop.profile</name>
        </property>
      </activation>
      <properties>
        <!--The below was made by patching branch-0.20-append
        at revision 1034499 with this hdfs-895 patch:
        https://issues.apache.org/jira/secure/attachment/12459473/hdfs-895-branch-20-append.txt
        -->
        <!-- hadoop.version>0.20-append-r1057313</hadoop.version -->
        <hadoop.version>0.20-security-append-SNAPSHOT</hadoop.version>
      </properties>
      <dependencies>
        <dependency>
          <groupId>org.apache.hadoop</groupId>
          <artifactId>hadoop-core</artifactId>
          <version>${hadoop.version}</version>
          <exclusions>
            <exclusion>
              <groupId>hsqldb</groupId>
              <artifactId>hsqldb</artifactId>
            </exclusion>
            <exclusion>
              <groupId>net.sf.kosmosfs</groupId>
              <artifactId>kfs</artifactId>
            </exclusion>
            <exclusion>
              <groupId>org.eclipse.jdt</groupId>
              <artifactId>core</artifactId>
            </exclusion>
            <exclusion>
              <groupId>net.java.dev.jets3t</groupId>
              <artifactId>jets3t</artifactId>
            </exclusion>
            <exclusion>
              <groupId>oro</groupId>
              <artifactId>oro</artifactId>
            </exclusion>
          </exclusions>
        </dependency>
        <!-- test deps for hadoop-0.20 profile -->
        <dependency>
          <groupId>org.apache.hadoop</groupId>
          <artifactId>hadoop-test</artifactId>
          <version>${hadoop.version}</version>
          <scope>test</scope>
        </dependency>
      </dependencies>
    </profile>

    <!--
      profile for building against Hadoop 0.22.0. Activate using:
       mvn -Dhadoop.profile=22
    -->
    <profile>
      <id>hadoop-0.22</id>
      <activation>
        <property>
          <name>hadoop.profile</name>
          <value>22</value>
        </property>
      </activation>
      <properties>
        <hadoop.version>0.22.0-SNAPSHOT</hadoop.version>
      </properties>
      <dependencies>
        <dependency>
          <groupId>org.apache.hadoop</groupId>
          <artifactId>hadoop-common</artifactId>
          <version>${hadoop.version}</version>
          <exclusions>
            <!--Needs more work, tightening-->
            <exclusion>
              <groupId>hsqldb</groupId>
              <artifactId>hsqldb</artifactId>
            </exclusion>
            <exclusion>
              <groupId>net.sf.kosmosfs</groupId>
              <artifactId>kfs</artifactId>
            </exclusion>
            <exclusion>
              <groupId>org.eclipse.jdt</groupId>
              <artifactId>core</artifactId>
            </exclusion>
            <exclusion>
              <groupId>net.java.dev.jets3t</groupId>
              <artifactId>jets3t</artifactId>
            </exclusion>
            <exclusion>
              <groupId>oro</groupId>
              <artifactId>oro</artifactId>
            </exclusion>
            <exclusion>
              <groupId>jdiff</groupId>
              <artifactId>jdiff</artifactId>
            </exclusion>
            <exclusion>
              <groupId>org.apache.lucene</groupId>
              <artifactId>lucene-core</artifactId>
            </exclusion>
          </exclusions>
        </dependency>
        <dependency>
          <groupId>org.apache.hadoop</groupId>
          <artifactId>hadoop-hdfs</artifactId>
          <version>${hadoop.version}</version>
          <exclusions>
            <!--Needs more work, tightening-->
            <exclusion>
              <groupId>hsqldb</groupId>
              <artifactId>hsqldb</artifactId>
            </exclusion>
            <exclusion>
              <groupId>net.sf.kosmosfs</groupId>
              <artifactId>kfs</artifactId>
            </exclusion>
            <exclusion>
              <groupId>org.eclipse.jdt</groupId>
              <artifactId>core</artifactId>
            </exclusion>
            <exclusion>
              <groupId>net.java.dev.jets3t</groupId>
              <artifactId>jets3t</artifactId>
            </exclusion>
            <exclusion>
              <groupId>oro</groupId>
              <artifactId>oro</artifactId>
            </exclusion>
            <exclusion>
              <groupId>jdiff</groupId>
              <artifactId>jdiff</artifactId>
            </exclusion>
            <exclusion>
              <groupId>org.apache.lucene</groupId>
              <artifactId>lucene-core</artifactId>
            </exclusion>
          </exclusions>
        </dependency>
        <dependency>
          <groupId>org.apache.hadoop</groupId>
          <artifactId>hadoop-mapred</artifactId>
          <version>${hadoop.version}</version>
          <exclusions>
            <!--Needs more work, tightening-->
            <exclusion>
              <groupId>hsqldb</groupId>
              <artifactId>hsqldb</artifactId>
            </exclusion>
            <exclusion>
              <groupId>net.sf.kosmosfs</groupId>
              <artifactId>kfs</artifactId>
            </exclusion>
            <exclusion>
              <groupId>org.eclipse.jdt</groupId>
              <artifactId>core</artifactId>
            </exclusion>
            <exclusion>
              <groupId>net.java.dev.jets3t</groupId>
              <artifactId>jets3t</artifactId>
            </exclusion>
            <exclusion>
              <groupId>oro</groupId>
              <artifactId>oro</artifactId>
            </exclusion>
            <exclusion>
              <groupId>jdiff</groupId>
              <artifactId>jdiff</artifactId>
            </exclusion>
            <exclusion>
              <groupId>org.apache.lucene</groupId>
              <artifactId>lucene-core</artifactId>
            </exclusion>
          </exclusions>
        </dependency>
        <!-- test deps for hadoop-0.22 profile -->
        <dependency>
          <groupId>org.apache.hadoop</groupId>
          <artifactId>hadoop-common-test</artifactId>
          <version>${hadoop.version}</version>
          <scope>test</scope>
        </dependency>
        <dependency>
          <groupId>org.apache.hadoop</groupId>
          <artifactId>hadoop-hdfs-test</artifactId>
          <version>${hadoop.version}</version>
          <scope>test</scope>
        </dependency>
        <dependency>
          <groupId>org.apache.hadoop</groupId>
          <artifactId>hadoop-mapred-test</artifactId>
          <version>${hadoop.version}</version>
          <scope>test</scope>
        </dependency>
      </dependencies>
    </profile>

    <!--
      profile for building against Hadoop 0.23.0. Activate using:
       mvn -Dhadoop.profile=23
    -->
    <profile>
      <id>hadoop-0.23</id>
      <activation>
        <property>
          <name>hadoop.profile</name>
          <value>23</value>
        </property>
      </activation>
      <properties>
        <hadoop.version>0.23.0-SNAPSHOT</hadoop.version>
      </properties>
      <dependencies>
        <dependency>
          <groupId>org.apache.hadoop</groupId>
          <artifactId>hadoop-common</artifactId>
          <version>${hadoop.version}</version>
          <exclusions>
            <!--Needs more work, tightening-->
            <exclusion>
              <groupId>hsqldb</groupId>
              <artifactId>hsqldb</artifactId>
            </exclusion>
            <exclusion>
              <groupId>net.sf.kosmosfs</groupId>
              <artifactId>kfs</artifactId>
            </exclusion>
            <exclusion>
              <groupId>org.eclipse.jdt</groupId>
              <artifactId>core</artifactId>
            </exclusion>
            <exclusion>
              <groupId>net.java.dev.jets3t</groupId>
              <artifactId>jets3t</artifactId>
            </exclusion>
            <exclusion>
              <groupId>oro</groupId>
              <artifactId>oro</artifactId>
            </exclusion>
            <exclusion>
              <groupId>jdiff</groupId>
              <artifactId>jdiff</artifactId>
            </exclusion>
            <exclusion>
              <groupId>org.apache.lucene</groupId>
              <artifactId>lucene-core</artifactId>
            </exclusion>
          </exclusions>
        </dependency>
        <!-- need the annotations to avoid compiler issues. This is
             really an upstream issue with Hadoop -->
        <dependency>
          <groupId>org.apache.hadoop</groupId>
          <artifactId>hadoop-annotations</artifactId>
          <version>${hadoop.version}</version>
          <scope>provided</scope>
        </dependency>
        <dependency>
          <groupId>org.apache.hadoop</groupId>
          <artifactId>hadoop-hdfs</artifactId>
          <version>${hadoop.version}</version>
          <exclusions>
            <!--Needs more work, tightening-->
            <exclusion>
              <groupId>hsqldb</groupId>
              <artifactId>hsqldb</artifactId>
            </exclusion>
            <exclusion>
              <groupId>net.sf.kosmosfs</groupId>
              <artifactId>kfs</artifactId>
            </exclusion>
            <exclusion>
              <groupId>org.eclipse.jdt</groupId>
              <artifactId>core</artifactId>
            </exclusion>
            <exclusion>
              <groupId>net.java.dev.jets3t</groupId>
              <artifactId>jets3t</artifactId>
            </exclusion>
            <exclusion>
              <groupId>oro</groupId>
              <artifactId>oro</artifactId>
            </exclusion>
            <exclusion>
              <groupId>jdiff</groupId>
              <artifactId>jdiff</artifactId>
            </exclusion>
            <exclusion>
              <groupId>org.apache.lucene</groupId>
              <artifactId>lucene-core</artifactId>
            </exclusion>
          </exclusions>
        </dependency>
        <dependency>
          <groupId>org.apache.hadoop</groupId>
          <artifactId>hadoop-mapred</artifactId>
          <version>${hadoop.version}</version>
          <exclusions>
            <!--Needs more work, tightening-->
            <exclusion>
              <groupId>hsqldb</groupId>
              <artifactId>hsqldb</artifactId>
            </exclusion>
            <exclusion>
              <groupId>net.sf.kosmosfs</groupId>
              <artifactId>kfs</artifactId>
            </exclusion>
            <exclusion>
              <groupId>org.eclipse.jdt</groupId>
              <artifactId>core</artifactId>
            </exclusion>
            <exclusion>
              <groupId>net.java.dev.jets3t</groupId>
              <artifactId>jets3t</artifactId>
            </exclusion>
            <exclusion>
              <groupId>oro</groupId>
              <artifactId>oro</artifactId>
            </exclusion>
            <exclusion>
              <groupId>jdiff</groupId>
              <artifactId>jdiff</artifactId>
            </exclusion>
            <exclusion>
              <groupId>org.apache.lucene</groupId>
              <artifactId>lucene-core</artifactId>
            </exclusion>
          </exclusions>
        </dependency>
        <!-- test deps for hadoop-0.23 profile -->
        <dependency>
          <groupId>org.apache.hadoop</groupId>
          <artifactId>hadoop-common-test</artifactId>
          <version>${hadoop.version}</version>
          <scope>test</scope>
        </dependency>
        <dependency>
          <groupId>org.apache.hadoop</groupId>
          <artifactId>hadoop-hdfs-test</artifactId>
          <version>${hadoop.version}</version>
          <scope>test</scope>
        </dependency>
        <dependency>
          <groupId>org.apache.hadoop</groupId>
          <artifactId>hadoop-mapred-test</artifactId>
          <version>${hadoop.version}</version>
          <scope>test</scope>
        </dependency>
      </dependencies>
    </profile>
  </profiles>
 
  <!-- See http://jira.codehaus.org/browse/MSITE-443 why the settings need to be here and not in pluginManagement. -->
  <reporting>
    <plugins>
      <plugin>
        <artifactId>maven-project-info-reports-plugin</artifactId>
        <version>2.1.2</version>
        <reportSets>
          <reportSet>
            <reports>
              <report>project-team</report>
              <report>mailing-list</report>
              <report>cim</report>
              <report>issue-tracking</report>
              <report>license</report>
              <report>scm</report>
              <report>index</report>
            </reports>
          </reportSet>
        </reportSets>

      </plugin>
      <plugin>
        <artifactId>maven-site-plugin</artifactId>
        <version>2.1</version>
        <configuration>
          <inputEncoding>UTF-8</inputEncoding>
          <outputEncoding>UTF-8</outputEncoding>
          <templateFile>src/site/site.vm</templateFile>
        </configuration>
      </plugin>
      <plugin>
        <artifactId>maven-javadoc-plugin</artifactId>
        <version>2.6.1</version>
        <configuration>
          <docfilessubdirs>true</docfilessubdirs>
        </configuration>
        <reportSets>
          <reportSet>
            <id>default</id>
            <reports>
              <report>javadoc</report>
            </reports>
          </reportSet>
        </reportSets>
        <!--
          This is probably not needed, given the smallness of the HBase source code, but left here in case
          <minmemory>128m</minmemory>
          <maxmemory>1024m</maxmemory>
        -->
      </plugin>
      <!--Disabled for now.
      <plugin>
        <groupId>org.codehaus.mojo</groupId>
        <artifactId>cobertura-maven-plugin</artifactId>
        <version>2.3</version>
      </plugin>
      -->
      <plugin>
        <groupId>org.apache.maven.plugins</groupId>
        <artifactId>maven-jxr-plugin</artifactId>
        <version>2.1</version>
      </plugin>
      <!-- Disabled for now
      <plugin>
        <groupId>org.codehaus.mojo</groupId>
        <artifactId>jdepend-maven-plugin</artifactId>
        <version>2.0-beta-2</version>
      </plugin>
      <plugin>
        <artifactId>maven-changes-plugin</artifactId>
        <version>2.3</version>
        <configuration>
          <issueLinkTemplate>%URL%/browse/%ISSUE%</issueLinkTemplate>
        </configuration>
        <reportSets>
          <reportSet>
            <reports>
              <report>changes-report</report>
            </reports>
          </reportSet>
        </reportSets>
      </plugin>
      <plugin>
        <groupId>com.atlassian.maven.plugins</groupId>
        <artifactId>maven-clover2-plugin</artifactId>
        <version>2.6.3</version>
      </plugin>
      <plugin>
        <groupId>org.codehaus.mojo</groupId>
        <artifactId>taglist-maven-plugin</artifactId>
        <version>2.4</version>
      </plugin>
      <plugin>
        <artifactId>maven-surefire-report-plugin</artifactId>
        <version>2.5</version>
      </plugin>
      <plugin>
        <artifactId>maven-dependency-plugin</artifactId>
        <version>2.1</version>
      </plugin>
      -->
      <plugin>
        <groupId>org.apache.rat</groupId>
        <artifactId>apache-rat-plugin</artifactId>
        <version>0.6</version>
      </plugin>
    </plugins>
  </reporting>
</project><|MERGE_RESOLUTION|>--- conflicted
+++ resolved
@@ -676,13 +676,8 @@
     <protobuf.version>2.4.0a</protobuf.version>
     <slf4j.version>1.5.8</slf4j.version><!-- newer version available -->
     <stax-api.version>1.0.1</stax-api.version>
-<<<<<<< HEAD
-    <thrift.version>0.6.1</thrift.version>
+    <thrift.version>0.7.0</thrift.version>
     <zookeeper.version>3.4.0-security</zookeeper.version>
-=======
-    <thrift.version>0.7.0</thrift.version>
-    <zookeeper.version>3.3.3</zookeeper.version>
->>>>>>> b65d83d5
     <hadoop-snappy.version>0.0.1-SNAPSHOT</hadoop-snappy.version>
 
     <package.prefix>/usr</package.prefix>	           
