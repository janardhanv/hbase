--- conflicted
+++ resolved
@@ -644,12 +644,8 @@
     <slf4j.version>1.5.8</slf4j.version><!-- newer version available -->
     <stax-api.version>1.0.1</stax-api.version>
     <thrift.version>0.6.1</thrift.version>
-<<<<<<< HEAD
     <zookeeper.version>3.4.0-tm-5</zookeeper.version>
-=======
-    <zookeeper.version>3.3.3</zookeeper.version>
     <hadoop-snappy.version>0.0.1-SNAPSHOT</hadoop-snappy.version>
->>>>>>> a5a23e6e
 
     <package.prefix>/usr</package.prefix>	           
     <package.conf.dir>/etc/hbase</package.conf.dir>  
