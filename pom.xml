<?xml version="1.0" encoding="UTF-8"?>
<project xmlns="http://maven.apache.org/POM/4.0.0" xmlns:xsi="http://www.w3.org/2001/XMLSchema-instance"
         xsi:schemaLocation="http://maven.apache.org/POM/4.0.0 http://maven.apache.org/maven-v4_0_0.xsd">
  <modelVersion>4.0.0</modelVersion>
  <!--To build a release I do this:

    $ mvn clean site install assembly:single
   -->

  <parent>
    <groupId>org.apache</groupId>
    <artifactId>apache</artifactId>
    <version>7</version>
    <!-- Building 'site', you'll see a complaint about parent
    pom not being found.  To fix, I've downloaded apache's pom
    from here https://repository.apache.org/content/repositories/releases/org/apache/apache/7/apache-7.pom
    saving it as 'pom.xml' into a directory named 'apache-7.pom'.  I then uncommented the below.
    <relativePath>../apache-7.pom/</relativePath>
    -->
  </parent>

  <groupId>org.apache.hbase</groupId>
  <artifactId>hbase</artifactId>
  <packaging>jar</packaging>
  <version>0.91.0-SNAPSHOT</version>
  <name>HBase</name>
  <description>
    HBase is the &amp;lt;a href="http://hadoop.apache.org"&amp;rt;Hadoop&lt;/a&amp;rt; database. Use it when you need
    random, realtime read/write access to your Big Data.
    This project's goal is the hosting of very large tables -- billions of rows X millions of columns -- atop clusters
    of commodity hardware.
  </description>
  <url>http://hbase.apache.org</url>

  <scm>
    <connection>scm:svn:http://svn.apache.org/repos/asf/hbase/trunk</connection>
    <developerConnection>scm:svn:https://svn.apache.org/repos/asf/hbase/trunk</developerConnection>
    <url>http://svn.apache.org/viewvc/hbase/trunk</url>
  </scm>

  <issueManagement>
    <system>JIRA</system>
    <url>http://issues.apache.org/jira/browse/HBASE</url>
  </issueManagement>

  <ciManagement>
    <system>hudson</system>
    <url>http://hudson.zones.apache.org/hudson/view/HBase/job/HBase-TRUNK/</url>
  </ciManagement>

  <mailingLists>
    <mailingList>
      <name>User List</name>
      <subscribe>user-subscribe@hbase.apache.org</subscribe>
      <unsubscribe>user-unsubscribe@hbase.apache.org</unsubscribe>
      <post>user@hbase.apache.org</post>
      <archive>http://mail-archives.apache.org/mod_mbox/hbase-user/</archive>
      <otherArchives>
        <otherArchive>http://dir.gmane.org/gmane.comp.java.hadoop.hbase.user</otherArchive>
        <otherArchive>http://search-hadoop.com/?q=&amp;fc_project=HBase</otherArchive>
      </otherArchives>
    </mailingList>
    <mailingList>
      <name>Developer List</name>
      <subscribe>dev-subscribe@hbase.apache.org</subscribe>
      <unsubscribe>dev-unsubscribe@hbase.apache.org</unsubscribe>
      <post>dev@hbase.apache.org</post>
      <archive>http://mail-archives.apache.org/mod_mbox/hbase-dev/</archive>
      <otherArchives>
        <otherArchive>http://dir.gmane.org/gmane.comp.java.hadoop.hbase.devel</otherArchive>
        <otherArchive>http://search-hadoop.com/?q=&amp;fc_project=HBase</otherArchive>
      </otherArchives>
    </mailingList>
    <mailingList>
      <name>Commits List</name>
      <subscribe>commits-subscribe@hbase.apache.org</subscribe>
      <unsubscribe>commits-unsubscribe@hbase.apache.org</unsubscribe>
      <archive>http://mail-archives.apache.org/mod_mbox/hbase-commits/</archive>
    </mailingList>
    <mailingList>
      <name>Issues List</name>
      <subscribe>issues-subscribe@hbase.apache.org</subscribe>
      <unsubscribe>issues-unsubscribe@hbase.apache.org</unsubscribe>
      <archive>http://mail-archives.apache.org/mod_mbox/hbase-issues/</archive>
    </mailingList>
  </mailingLists>

  <developers>
    <developer>
      <id>apurtell</id>
      <name>Andrew Purtell</name>
      <email>apurtell@apache.org</email>
      <timezone>-8</timezone>
      <organization>Trend Micro</organization>
      <organizationUrl>http://www.trendmicro.com</organizationUrl>
    </developer>
    <developer>
      <id>jdcryans</id>
      <name>Jean-Daniel Cryans</name>
      <email>jdcryans@apache.org</email>
      <timezone>-8</timezone>
      <organization>StumbleUpon</organization>
      <organizationUrl>http://www.stumbleupon.com</organizationUrl>
    </developer>
    <developer>
      <id>jgray</id>
      <name>Jonathan Gray</name>
      <email>jgray@streamy.com</email>
      <timezone>-8</timezone>
      <organization>Facebook</organization>
      <organizationUrl>http://www.facebook.com</organizationUrl>
    </developer>
    <developer>
      <id>larsgeorge</id>
      <name>Lars George</name>
      <email>larsgeorge@apache.org</email>
      <timezone>+1</timezone>
      <organization>WorldLingo</organization>
      <organizationUrl>http://www.worldlingo.com/</organizationUrl>
    </developer>
    <developer>
      <id>rawson</id>
      <name>Ryan Rawson</name>
      <email>rawson@apache.org</email>
      <timezone>-8</timezone>
      <organization>StumbleUpon</organization>
      <organizationUrl>http://www.stumbleupon.com</organizationUrl>
    </developer>
    <developer>
      <id>stack</id>
      <name>Michael Stack</name>
      <email>stack@apache.org</email>
      <timezone>-8</timezone>
      <organization>StumbleUpon</organization>
      <organizationUrl>http://www.stumbleupon.com/</organizationUrl>
    </developer>
    <developer>
      <id>todd</id>
      <name>Todd Lipcon</name>
      <email>todd@apache.org</email>
      <timezone>-8</timezone>
      <organization>Cloudera</organization>
      <organizationUrl>http://www.cloudera.com</organizationUrl>
    </developer>
  </developers>

  <repositories>
    <repository>
      <id>temp-hadoop</id>
      <name>Hadoop 0.20-append</name>
      <url>http://people.apache.org/~rawson/repo/</url>
      <snapshots>
        <enabled>false</enabled>
      </snapshots>
      <releases>
        <enabled>true</enabled>
      </releases>
    </repository>
    <repository>
      <id>apache-rsync</id>
      <name>Apache ibiblio rsync repository</name>
      <url>http://people.apache.org/repo/m2-ibiblio-rsync-repository/</url>
      <snapshots>
        <enabled>false</enabled>
      </snapshots>
      <releases>
        <enabled>true</enabled>
      </releases>
    </repository>
    <repository>
      <id>java.net</id>
      <name>Java.Net</name>
      <url>http://download.java.net/maven/2/</url>
      <snapshots>
        <enabled>false</enabled>
      </snapshots>
      <releases>
        <enabled>true</enabled>
      </releases>
    </repository>
    <repository>
      <id>codehaus</id>
      <name>Codehaus Public</name>
      <url>http://repository.codehaus.org/</url>
      <snapshots>
        <enabled>false</enabled>
      </snapshots>
      <releases>
        <enabled>true</enabled>
      </releases>
    </repository>
  </repositories>

  <build>
    <!-- Some plugins (javadoc for example) can be used in the normal build- and the site phase.
         These plugins inherit their options from the <reporting> section below. These settings
         can be overwritten here. -->
    <pluginManagement>
      <plugins>
        <plugin>
          <artifactId>maven-compiler-plugin</artifactId>
          <configuration>
            <source>${compileSource}</source>
            <target>${compileSource}</target>
            <showWarnings>true</showWarnings>
            <showDeprecation>false</showDeprecation>
          </configuration>
        </plugin>
        <plugin>
          <artifactId>maven-surefire-plugin</artifactId>
          <configuration>
            <forkedProcessTimeoutInSeconds>900</forkedProcessTimeoutInSeconds>
            <argLine>-enableassertions -Xmx1400m</argLine>
            <redirectTestOutputToFile>true</redirectTestOutputToFile>
          </configuration>
        </plugin>
        <plugin>
          <artifactId>maven-clean-plugin</artifactId>
          <configuration>
            <filesets>
              <fileset>
                <!--dfs tests have build dir hardcoded. Clean it as part of
               clean target-->
                <directory>build</directory>
              </fileset>
            </filesets>
          </configuration>
        </plugin>
        <plugin>
          <groupId>org.apache.rat</groupId>
          <artifactId>apache-rat-plugin</artifactId>
          <version>0.6</version>
        </plugin>
      </plugins>
    </pluginManagement>

    <resources>
      <resource>
        <directory>src/main/resources/</directory>
        <includes>
          <include>hbase-default.xml</include>
        </includes>
      </resource>
      <resource>
        <directory>${project.build.directory}</directory>
        <includes>
          <include>hbase-webapps/**</include>
        </includes>
      </resource>
    </resources>

    <plugins>
      <plugin>
        <groupId>org.codehaus.mojo</groupId>
        <artifactId>xml-maven-plugin</artifactId>
        <version>1.0-beta-3</version>
        <executions>
          <execution>
            <goals>
              <goal>transform</goal>
            </goals>
            <phase>pre-site</phase>
          </execution>
        </executions>
        <configuration>
          <transformationSets>
            <transformationSet>
              <dir>${basedir}/src/main/resources/</dir>
              <includes>
                <include>hbase-default.xml</include>
              </includes>
              <stylesheet>${basedir}/src/main/xslt/configuration_to_docbook_section.xsl</stylesheet>
              <outputDir>${basedir}/target/site/</outputDir>
            </transformationSet>
          </transformationSets>
        </configuration>
      </plugin>
      <plugin>
        <groupId>com.agilejava.docbkx</groupId>
        <artifactId>docbkx-maven-plugin</artifactId>
        <version>2.0.11</version>
        <executions>
          <execution>
            <goals>
              <goal>generate-html</goal>
            </goals>
            <phase>pre-site</phase>
          </execution>
        </executions>
        <dependencies>
          <dependency>
            <groupId>org.docbook</groupId>
            <artifactId>docbook-xml</artifactId>
            <version>4.4</version>
            <scope>runtime</scope>
          </dependency>
        </dependencies>
        <configuration>
          <xincludeSupported>true</xincludeSupported>
          <chunkedOutput>true</chunkedOutput>
          <useIdAsFilename>true</useIdAsFilename>
          <sectionAutolabelMaxDepth>100</sectionAutolabelMaxDepth>
          <sectionAutolabel>true</sectionAutolabel>
          <sectionLabelIncludesComponentLabel>true</sectionLabelIncludesComponentLabel>
          <targetDirectory>${basedir}/target/site/</targetDirectory>
          <htmlStylesheet>css/freebsd_docbook.css</htmlStylesheet>
        </configuration>
      </plugin>
      <plugin>
        <artifactId>maven-assembly-plugin</artifactId>
        <configuration>
          <tarLongFileMode>gnu</tarLongFileMode>
          <descriptors>
            <descriptor>src/assembly/all.xml</descriptor>
          </descriptors>
        </configuration>
      </plugin>

      <!-- Run with -Dmaven.test.skip.exec=true to build -tests.jar without running tests (this is needed for upstream projects whose tests need this jar simply for compilation)-->
      <plugin>
        <groupId>org.apache.maven.plugins</groupId>
        <artifactId>maven-jar-plugin</artifactId>
        <executions>
          <execution>
            <goals>
              <goal>test-jar</goal>
            </goals>
          </execution>
        </executions>
        <configuration>
          <archive>
            <manifest>
              <mainClass>org/apache/hadoop/hbase/mapreduce/Driver</mainClass>
            </manifest>
          </archive>
          <!-- Exclude these 2 packages, because their dependency _binary_ files include the sources, and Maven 2.2 appears to add them to the sources to compile, weird-->
          <excludes>
            <exclude>org/apache/jute/**</exclude>
            <exclude>org/apache/zookeeper/**</exclude>
            <exclude>**/*.jsp</exclude>
            <exclude>**/hbase-site.xml</exclude>
          </excludes>
        </configuration>
      </plugin>
      <plugin>
        <groupId>org.apache.maven.plugins</groupId>
        <artifactId>maven-source-plugin</artifactId>
        <executions>
          <execution>
            <id>attach-sources</id>
            <phase>package</phase>
            <goals>
              <goal>jar-no-fork</goal>
            </goals>
          </execution>
        </executions>
      </plugin>
      <plugin>
        <groupId>org.apache.maven.plugins</groupId>
        <artifactId>maven-surefire-plugin</artifactId>
        <configuration>
          <forkMode>always</forkMode>
          <includes>
            <include>**/Test*.java</include>
          </includes>
          <excludes>
            <exclude>**/*$*</exclude>
          </excludes>
        </configuration>
      </plugin>
      <plugin>
        <artifactId>maven-antrun-plugin</artifactId>
        <executions>
          <execution>
            <id>generate</id>
            <phase>generate-sources</phase>
            <configuration>
              <tasks>
                <property name="build.webapps"
                          location="${project.build.directory}/hbase-webapps"/>
                <property name="src.webapps"
                          location="${basedir}/src/main/resources/hbase-webapps"/>
                <property name="generated.sources"
                          location="${project.build.directory}/generated-sources"/>

                <mkdir dir="${build.webapps}"/>
                <copy todir="${build.webapps}">
                  <fileset dir="${src.webapps}">
                    <exclude name="**/*.jsp"/>
                    <exclude name="**/.*"/>
                    <exclude name="**/*~"/>
                  </fileset>
                </copy>

                <!--The compile.classpath is passed in by maven-->
                <taskdef classname="org.apache.jasper.JspC" name="jspcompiler" classpathref="maven.compile.classpath"/>

                <mkdir dir="${build.webapps}/master/WEB-INF"/>
                <jspcompiler uriroot="${src.webapps}/master"
                             outputdir="${generated.sources}"
                             package="org.apache.hadoop.hbase.generated.master"
                             webxml="${build.webapps}/master/WEB-INF/web.xml"/>

                <mkdir dir="${build.webapps}/regionserver/WEB-INF"/>
                <jspcompiler uriroot="${src.webapps}/regionserver"
                             outputdir="${generated.sources}"
                             package="org.apache.hadoop.hbase.generated.regionserver"
                             webxml="${build.webapps}/regionserver/WEB-INF/web.xml"/>

                <exec executable="sh">
                  <arg line="${basedir}/src/saveVersion.sh ${project.version} ${generated.sources}"/>
                </exec>
              </tasks>
            </configuration>
            <goals>
              <goal>run</goal>
            </goals>
          </execution>
        </executions>
      </plugin>
      <plugin>
        <groupId>org.codehaus.mojo</groupId>
        <artifactId>build-helper-maven-plugin</artifactId>
        <version>1.5</version>
        <executions>
          <execution>
            <id>add-jspc-source</id>
            <phase>generate-sources</phase>
            <goals>
              <goal>add-source</goal>
            </goals>
            <configuration>
              <sources>
                <source>${basedir}/target/jspc</source>
              </sources>
            </configuration>
          </execution>
          <execution>
            <id>add-package-info</id>
            <phase>generate-sources</phase>
            <goals>
              <goal>add-source</goal>
            </goals>
            <configuration>
              <sources>
                <source>${project.build.directory}/generated-sources</source>
              </sources>
            </configuration>
          </execution>
        </executions>
      </plugin>
    </plugins>
  </build>

  <properties>
    <compileSource>1.6</compileSource>

    <!-- Dependencies -->
    <avro.version>1.3.3</avro.version>
    <commons-cli.version>1.2</commons-cli.version>
    <commons-codec.version>1.4</commons-codec.version>
    <commons-httpclient.version>3.1</commons-httpclient.version><!-- pretty outdated -->
    <commons-lang.version>2.5</commons-lang.version>
    <commons-logging.version>1.1.1</commons-logging.version>
    <commons-math.version>2.1</commons-math.version>
    <guava.version>r06</guava.version>
    <!--The below was made by patching branch-0.20-append
    at revision 1034499 with this hdfs-895 patch:
    https://issues.apache.org/jira/secure/attachment/12459473/hdfs-895-branch-20-append.txt
    -->
<<<<<<< HEAD
    <hadoop.version>0.20.3-append-r1034575-895</hadoop.version>
=======
    <hadoop.version>0.20.3-append-r1034938-plusHDFS895-minusHDFS724</hadoop.version>
>>>>>>> ffaed855
    <jasper.version>5.5.23</jasper.version>
    <jaxb-api.version>2.1</jaxb-api.version>
    <jetty.version>6.1.25</jetty.version>
    <jetty.jspapi.version>6.1.14</jetty.jspapi.version>
    <jersey.version>1.4</jersey.version>
    <jruby.version>1.5.2</jruby.version>
    <jsr311.version>1.1.1</jsr311.version>
    <junit.version>4.8.1</junit.version>
    <log4j.version>1.2.16</log4j.version>
    <mockito-all.version>1.8.5</mockito-all.version>
    <protobuf.version>2.3.0</protobuf.version>
    <slf4j.version>1.5.8</slf4j.version><!-- newer version available -->
    <stax-api.version>1.0.1</stax-api.version>
    <thrift.version>0.2.0</thrift.version><!-- newer version available -->
    <zookeeper.version>3.3.1</zookeeper.version>
  </properties>

  <!-- Sorted by groups of dependencies then groupId and artifactId -->
  <dependencies>
    <!--
      Note: There are a few exclusions to prevent duplicate code in different jars to be included:
        * org.mortbay.jetty:servlet-api, javax.servlet:servlet-api: These are excluded because they are
          the same implementations. I chose org.mortbay.jetty:servlet-api-2.5 instead, which is a third
          implementation of the same, because Hadoop also uses this version
        * javax.servlet:jsp-api in favour of org.mortbay.jetty:jsp-api-2.1
        * javax.xml.stream:stax-api in favour of stax:stax-api

      Note: Both org.apache.avro:avro and com.sun.jersey:jersey-json depend on Jackson so the version
        is chosen which comes first in the list of dependencies (jersey in this case)
    -->

    <!-- General dependencies -->
    <dependency>
      <groupId>com.google.guava</groupId>
      <artifactId>guava</artifactId>
      <version>${guava.version}</version>
    </dependency>
    <dependency>
      <groupId>commons-cli</groupId>
      <artifactId>commons-cli</artifactId>
      <version>${commons-cli.version}</version>
    </dependency>
    <dependency>
      <groupId>commons-codec</groupId>
      <artifactId>commons-codec</artifactId>
      <version>${commons-codec.version}</version>
    </dependency>
    <dependency>
      <groupId>commons-httpclient</groupId>
      <artifactId>commons-httpclient</artifactId>
      <version>${commons-httpclient.version}</version>
    </dependency>
    <dependency>
      <groupId>commons-lang</groupId>
      <artifactId>commons-lang</artifactId>
      <version>${commons-lang.version}</version>
    </dependency>
    <dependency>
      <groupId>commons-logging</groupId>
      <artifactId>commons-logging</artifactId>
      <version>${commons-logging.version}</version>
    </dependency>
    <dependency>
      <groupId>log4j</groupId>
      <artifactId>log4j</artifactId>
      <version>${log4j.version}</version>
    </dependency>
    <dependency>
      <groupId>org.apache.hadoop</groupId>
      <artifactId>avro</artifactId>
      <version>${avro.version}</version>
    </dependency>
    <dependency>
      <groupId>org.apache.hadoop</groupId>
      <artifactId>hadoop-core</artifactId>
      <version>${hadoop.version}</version>
    </dependency>
    <dependency>
      <groupId>org.apache.zookeeper</groupId>
      <artifactId>zookeeper</artifactId>
      <version>${zookeeper.version}</version>
    </dependency>
    <dependency>
      <groupId>org.apache.thrift</groupId>
      <artifactId>thrift</artifactId>
      <version>${thrift.version}</version>
      <exclusions>
        <exclusion>
          <groupId>org.slf4j</groupId>
          <artifactId>slf4j-simple</artifactId>
        </exclusion>
      </exclusions>
    </dependency>
    <dependency>
      <groupId>org.jruby</groupId>
      <artifactId>jruby-complete</artifactId>
      <version>${jruby.version}</version>
    </dependency>
    <dependency>
      <groupId>org.mortbay.jetty</groupId>
      <artifactId>jetty</artifactId>
      <version>${jetty.version}</version>
      <exclusions>
        <exclusion>
          <groupId>org.mortbay.jetty</groupId>
          <artifactId>servlet-api</artifactId>
        </exclusion>
      </exclusions>
    </dependency>
    <dependency>
      <groupId>org.mortbay.jetty</groupId>
      <artifactId>jetty-util</artifactId>
      <version>${jetty.version}</version>
    </dependency>
    <dependency>
      <groupId>org.mortbay.jetty</groupId>
      <artifactId>jsp-2.1</artifactId>
      <version>${jetty.jspapi.version}</version>
    </dependency>
    <dependency>
      <groupId>org.mortbay.jetty</groupId>
      <artifactId>jsp-api-2.1</artifactId>
      <version>${jetty.jspapi.version}</version>
    </dependency>
    <dependency>
      <groupId>org.mortbay.jetty</groupId>
      <artifactId>servlet-api-2.5</artifactId>
      <version>${jetty.jspapi.version}</version>
    </dependency>
    <dependency>
      <groupId>org.slf4j</groupId>
      <artifactId>slf4j-api</artifactId>
      <version>${slf4j.version}</version>
    </dependency>
    <dependency>
      <groupId>org.slf4j</groupId>
      <artifactId>slf4j-log4j12</artifactId>
      <version>${slf4j.version}</version>
      <scope>runtime</scope>
    </dependency>
    <dependency>
      <!--If this is not in the runtime lib, we get odd
      "2009-02-27 11:38:39.504::WARN:  failed jsp
       java.lang.NoSuchFieldError: IS_SECURITY_ENABLED"
       exceptions out of jetty deploying webapps.
       St.Ack Thu May 20 01:04:41 PDT 2010
      -->
      <groupId>tomcat</groupId>
      <artifactId>jasper-compiler</artifactId>
      <version>${jasper.version}</version>
      <scope>runtime</scope>
      <exclusions>
        <exclusion>
          <groupId>javax.servlet</groupId>
          <artifactId>jsp-api</artifactId>
        </exclusion>
        <exclusion>
          <groupId>javax.servlet</groupId>
          <artifactId>servlet-api</artifactId>
        </exclusion>
      </exclusions>
    </dependency>
    <dependency>
      <groupId>tomcat</groupId>
      <artifactId>jasper-runtime</artifactId>
      <version>${jasper.version}</version>
      <scope>runtime</scope>
      <exclusions>
        <exclusion>
          <groupId>javax.servlet</groupId>
          <artifactId>servlet-api</artifactId>
        </exclusion>
      </exclusions>
    </dependency>

    <!-- REST dependencies -->
    <dependency>
      <groupId>com.google.protobuf</groupId>
      <artifactId>protobuf-java</artifactId>
      <version>${protobuf.version}</version>
    </dependency>
    <dependency>
      <groupId>com.sun.jersey</groupId>
      <artifactId>jersey-core</artifactId>
      <version>${jersey.version}</version>
    </dependency>
    <dependency>
      <groupId>com.sun.jersey</groupId>
      <artifactId>jersey-json</artifactId>
      <version>${jersey.version}</version>
    </dependency>
    <dependency>
      <groupId>com.sun.jersey</groupId>
      <artifactId>jersey-server</artifactId>
      <version>${jersey.version}</version>
    </dependency>
    <dependency>
      <groupId>javax.ws.rs</groupId>
      <artifactId>jsr311-api</artifactId>
      <version>${jsr311.version}</version>
    </dependency>
    <dependency>
      <groupId>javax.xml.bind</groupId>
      <artifactId>jaxb-api</artifactId>
      <version>${jaxb-api.version}</version>
      <exclusions>
        <exclusion>
          <groupId>javax.xml.stream</groupId>
          <artifactId>stax-api</artifactId>
        </exclusion>
      </exclusions>
    </dependency>
    <dependency>
      <groupId>stax</groupId>
      <artifactId>stax-api</artifactId>
      <version>${stax-api.version}</version>
    </dependency>

    <!-- Test dependencies -->
    <dependency>
      <groupId>junit</groupId>
      <artifactId>junit</artifactId>
      <version>${junit.version}</version>
      <scope>test</scope>
    </dependency>
    <dependency>
      <groupId>org.mockito</groupId>
      <artifactId>mockito-all</artifactId>
      <version>${mockito-all.version}</version>
      <scope>test</scope>
    </dependency>
    <dependency>
      <groupId>org.apache.commons</groupId>
      <artifactId>commons-math</artifactId>
      <version>${commons-math.version}</version>
      <scope>test</scope>
    </dependency>
    <dependency>
      <groupId>org.apache.hadoop</groupId>
      <artifactId>hadoop-test</artifactId>
      <version>${hadoop.version}</version>
      <scope>test</scope>
    </dependency>
  </dependencies>

  <!--
  To publish, use the following settings.xml file ( placed in ~/.m2/settings.xml )

 <settings>
  <servers>
    <server>
      <id>apache.releases.https</id>
      <username>hbase_committer</username>
      <password>********</password>
    </server>

    <server>
      <id>apache.snapshots.https</id>
      <username>hbase_committer</username>
      <password>********</password>
    </server>

  </servers>
 </settings>

  $ mvn deploy
(or)
  $ mvn -s /my/path/settings.xml deploy

  -->
  <distributionManagement>
    <!-- Private Site Repository -->
    <!-- TODO -->
    <site>
      <id>HBase Site</id>
      <url>scp://people.apache.org/home/psmith/public_html/hbase/sandbox/hbase/</url>
    </site>
  </distributionManagement>

  <!-- See http://jira.codehaus.org/browse/MSITE-443 why the settings need to be here and not in pluginManagement. -->
  <reporting>
    <plugins>
      <plugin>
        <artifactId>maven-project-info-reports-plugin</artifactId>
        <version>2.1.2</version>
        <reportSets>
          <reportSet>
            <reports>
              <report>project-team</report>
              <report>mailing-list</report>
              <report>cim</report>
              <report>issue-tracking</report>
              <report>license</report>
              <report>scm</report>
              <report>index</report>
            </reports>
          </reportSet>
        </reportSets>

      </plugin>
      <!-- Disabled for now.
      <plugin>
        <groupId>org.apache.maven.plugins</groupId>
        <artifactId>maven-pmd-plugin</artifactId>
        <version>2.4</version>
        <configuration>
          <targetJdk>${compileSource}</targetJdk>
        </configuration>
      </plugin>
      <plugin>
        <groupId>org.apache.maven.plugins</groupId>
        <artifactId>maven-checkstyle-plugin</artifactId>
        <version>2.5</version>
      </plugin>
      <plugin>
        <groupId>org.codehaus.mojo</groupId>
        <artifactId>findbugs-maven-plugin</artifactId>
        <version>2.3.1</version>
        <configuration>
          <findbugsXmlOutput>true</findbugsXmlOutput>
          <findbugsXmlWithMessages>true</findbugsXmlWithMessages>
          <xmlOutput>true</xmlOutput>
        </configuration>
      </plugin>
      -->
      <plugin>
        <artifactId>maven-site-plugin</artifactId>
        <version>2.1</version>
        <configuration>
          <inputEncoding>UTF-8</inputEncoding>
          <outputEncoding>UTF-8</outputEncoding>
          <templateFile>src/site/site.vm</templateFile>
        </configuration>
      </plugin>
      <plugin>
        <artifactId>maven-javadoc-plugin</artifactId>
        <version>2.6.1</version>
        <configuration>
          <docfilessubdirs>true</docfilessubdirs>
        </configuration>
        <reportSets>
          <reportSet>
            <id>default</id>
            <reports>
              <report>javadoc</report>
            </reports>
          </reportSet>
        </reportSets>
        <!--
          This is probably not needed, given the smallness of the HBase source code, but left here in case
          <minmemory>128m</minmemory>
          <maxmemory>1024m</maxmemory>
        -->
      </plugin>
      <!--Disabled for now.
      <plugin>
        <groupId>org.codehaus.mojo</groupId>
        <artifactId>cobertura-maven-plugin</artifactId>
        <version>2.3</version>
      </plugin>
      -->
      <plugin>
        <groupId>org.apache.maven.plugins</groupId>
        <artifactId>maven-jxr-plugin</artifactId>
        <version>2.1</version>
      </plugin>
      <!-- Disabled for now
      <plugin>
        <groupId>org.codehaus.mojo</groupId>
        <artifactId>jdepend-maven-plugin</artifactId>
        <version>2.0-beta-2</version>
      </plugin>
      <plugin>
        <artifactId>maven-changes-plugin</artifactId>
        <version>2.3</version>
        <configuration>
          <issueLinkTemplate>%URL%/browse/%ISSUE%</issueLinkTemplate>
        </configuration>
        <reportSets>
          <reportSet>
            <reports>
              <report>changes-report</report>
            </reports>
          </reportSet>
        </reportSets>
      </plugin>
      <plugin>
        <groupId>com.atlassian.maven.plugins</groupId>
        <artifactId>maven-clover2-plugin</artifactId>
        <version>2.6.3</version>
      </plugin>
      <plugin>
        <groupId>org.codehaus.mojo</groupId>
        <artifactId>taglist-maven-plugin</artifactId>
        <version>2.4</version>
      </plugin>
      <plugin>
        <artifactId>maven-surefire-report-plugin</artifactId>
        <version>2.5</version>
      </plugin>
      <plugin>
        <artifactId>maven-dependency-plugin</artifactId>
        <version>2.1</version>
      </plugin>
      -->
      <plugin>
        <groupId>org.apache.rat</groupId>
        <artifactId>apache-rat-plugin</artifactId>
        <version>0.6</version>
      </plugin>
    </plugins>
  </reporting>
</project><|MERGE_RESOLUTION|>--- conflicted
+++ resolved
@@ -148,7 +148,7 @@
     <repository>
       <id>temp-hadoop</id>
       <name>Hadoop 0.20-append</name>
-      <url>http://people.apache.org/~rawson/repo/</url>
+      <url>http://people.apache.org/~stack/m2/</url>
       <snapshots>
         <enabled>false</enabled>
       </snapshots>
@@ -468,11 +468,7 @@
     at revision 1034499 with this hdfs-895 patch:
     https://issues.apache.org/jira/secure/attachment/12459473/hdfs-895-branch-20-append.txt
     -->
-<<<<<<< HEAD
-    <hadoop.version>0.20.3-append-r1034575-895</hadoop.version>
-=======
     <hadoop.version>0.20.3-append-r1034938-plusHDFS895-minusHDFS724</hadoop.version>
->>>>>>> ffaed855
     <jasper.version>5.5.23</jasper.version>
     <jaxb-api.version>2.1</jaxb-api.version>
     <jetty.version>6.1.25</jetty.version>
