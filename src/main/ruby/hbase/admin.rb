#
# Copyright 2010 The Apache Software Foundation
#
# Licensed to the Apache Software Foundation (ASF) under one
# or more contributor license agreements.  See the NOTICE file
# distributed with this work for additional information
# regarding copyright ownership.  The ASF licenses this file
# to you under the Apache License, Version 2.0 (the
# "License"); you may not use this file except in compliance
# with the License.  You may obtain a copy of the License at
#
#     http://www.apache.org/licenses/LICENSE-2.0
#
# Unless required by applicable law or agreed to in writing, software
# distributed under the License is distributed on an "AS IS" BASIS,
# WITHOUT WARRANTIES OR CONDITIONS OF ANY KIND, either express or implied.
# See the License for the specific language governing permissions and
# limitations under the License.
#

include Java

java_import org.apache.hadoop.hbase.client.HBaseAdmin
java_import org.apache.zookeeper.ZooKeeperMain
java_import org.apache.hadoop.hbase.HColumnDescriptor
java_import org.apache.hadoop.hbase.HTableDescriptor
java_import org.apache.hadoop.hbase.HRegionInfo
java_import org.apache.zookeeper.ZooKeeper

# Wrapper for org.apache.hadoop.hbase.client.HBaseAdmin

module Hbase
  class Admin
    include HBaseConstants

    def initialize(configuration, formatter)
      @admin = HBaseAdmin.new(configuration)
      connection = @admin.getConnection()
      @zk_wrapper = connection.getZooKeeperWatcher()
      zk = @zk_wrapper.getZooKeeper()
      @zk_main = ZooKeeperMain.new(zk)
      @formatter = formatter
      @meta = HTable.new(HConstants::META_TABLE_NAME)
    end

    #----------------------------------------------------------------------------------------------
    # Returns a list of tables in hbase
    def list
      @admin.listTables.map { |t| t.getNameAsString }
    end

    #----------------------------------------------------------------------------------------------
    # Requests a table or region flush
    def flush(table_or_region_name)
      @admin.flush(table_or_region_name)
    end

    #----------------------------------------------------------------------------------------------
    # Requests a table or region compaction
    def compact(table_or_region_name)
      @admin.compact(table_or_region_name)
    end

    #----------------------------------------------------------------------------------------------
    # Requests a table or region major compaction
    def major_compact(table_or_region_name)
      @admin.majorCompact(table_or_region_name)
    end

    #----------------------------------------------------------------------------------------------
    # Requests a table or region split
    def split(table_or_region_name)
      @admin.split(table_or_region_name)
    end

    #----------------------------------------------------------------------------------------------
    # Enables a table
    def enable(table_name)
      return if enabled?(table_name)
      @admin.enableTable(table_name)
    end

    #----------------------------------------------------------------------------------------------
    # Disables a table
    def disable(table_name)
      return unless enabled?(table_name)
      @admin.disableTable(table_name)
    end

    #----------------------------------------------------------------------------------------------
    # Drops a table
    def drop(table_name)
      raise ArgumentError, "Table #{table_name} does not exist.'" unless exists?(table_name)
      raise ArgumentError, "Table #{table_name} is enabled. Disable it first.'" if enabled?(table_name)

      @admin.deleteTable(table_name)
      flush(HConstants::META_TABLE_NAME)
      major_compact(HConstants::META_TABLE_NAME)
    end

    #----------------------------------------------------------------------------------------------
    # Shuts hbase down
    def shutdown
      @admin.shutdown
    end

    #----------------------------------------------------------------------------------------------
    # Returns ZooKeeper status dump
    def zk_dump
      @zk_wrapper.dump
    end

    #----------------------------------------------------------------------------------------------
    # Creates a table
    def create(table_name, *args)
      # Fail if table name is not a string
      raise(ArgumentError, "Table name must be of type String") unless table_name.kind_of?(String)

      # Flatten params array
      args = args.flatten.compact

      # Fail if no column families defined
      raise(ArgumentError, "Table must have at least one column family") if args.empty?

      # Start defining the table. Note that the owner will be set using UserGroupInformation.getCurrentUser()
      # in the HTableDescriptor constructor.
      htd = HTableDescriptor.new(table_name)

      # All args are columns, add them to the table definition
      # TODO: add table options support
      args.each do |arg|
        unless arg.kind_of?(String) || arg.kind_of?(Hash)
          raise(ArgumentError, "#{arg.class} of #{arg.inspect} is not of Hash or String type")
        end

        # Add column to the table
        descriptor = hcd(arg, htd)
        if arg[COMPRESSION_COMPACT]
          descriptor.setValue(COMPRESSION_COMPACT, arg[COMPRESSION_COMPACT])
        end
        htd.addFamily(descriptor)
      end

      # Perform the create table call
      @admin.createTable(htd)
    end

    #----------------------------------------------------------------------------------------------
    # Closes a region
    def close_region(region_name, server = nil)
      @admin.closeRegion(region_name, server ? [server].to_java : nil)
    end

    #----------------------------------------------------------------------------------------------
    # Enables a region
    def enable_region(region_name)
      online(region_name, false)
    end

    #----------------------------------------------------------------------------------------------
    # Disables a region
    def disable_region(region_name)
      online(region_name, true)
    end

    #----------------------------------------------------------------------------------------------
    # Returns table's structure description
    def describe(table_name)
      tables = @admin.listTables.to_a
      tables << HTableDescriptor::META_TABLEDESC
      tables << HTableDescriptor::ROOT_TABLEDESC

      tables.each do |t|
        # Found the table
        return t.to_s if t.getNameAsString == table_name
      end

      raise(ArgumentError, "Failed to find table named #{table_name}")
    end

    #----------------------------------------------------------------------------------------------
    # Truncates table (deletes all records by recreating the table)
    def truncate(table_name)
      h_table = HTable.new(table_name)
      table_description = h_table.getTableDescriptor()
      yield 'Disabling table...' if block_given?
      disable(table_name)

      yield 'Dropping table...' if block_given?
      drop(table_name)

      yield 'Creating table...' if block_given?
      @admin.createTable(table_description)
    end

    #----------------------------------------------------------------------------------------------
    # Add an rbac:info column with the value _rights_
    # for the .META. row for the first region in the table _table_name_.
    def grant(user,rights,table_name)
      region_name = get_first_region(table_name)
      put = Put.new(Bytes.toBytes(region_name))
      put.add(HConstants::ACL_FAMILY,Bytes.toBytes(user),Bytes.toBytes(rights));
      meta = HTable.new(HConstants::META_TABLE_NAME)
      meta.put(put)
    end

    def get_first_region(table_name)
      #return the name of the first region for the given table name.
      #for example, given "foo", this will return something like:
      # "foo,,1285018739013.639eb6f8570828eb2fcab130b7914c25."
      region = nil
      scan = Scan.new
      scan.setStartRow(Bytes.toBytes(table_name+",,"))
      scan.setCaching(1);
      scanner = @meta.getScanner(scan)
      iter = scanner.iterator
      row = iter.next
      row_string = row.to_s
      kv = row.list[0]

      #kv.to_s looks like e.g. : "foo,,1285018739013.639eb6f8570828eb2fcab130b7914c25."
      parts = kv.to_s.split(/,/)
      region = parts[0]+",,"+parts[2].split(/\//)[0]

      scanner.close
      return region
    end

    #----------------------------------------------------------------------------------------------
    # Change table structure or table options
    def alter(table_name, *args)
      # Table name should be a string
      raise(ArgumentError, "Table name must be of type String") unless table_name.kind_of?(String)

      # Table should exist
      raise(ArgumentError, "Can't find a table: #{table_name}") unless exists?(table_name)

      # Table should be disabled
      raise(ArgumentError, "Table #{table_name} is enabled. Disable it first before altering.") if enabled?(table_name)

      # There should be at least one argument
      raise(ArgumentError, "There should be at least one argument but the table name") if args.empty?

      # Get table descriptor
      htd = @admin.getTableDescriptor(table_name.to_java_bytes)

      # Process all args
      args.each do |arg|
        # Normalize args to support column name only alter specs
        arg = { NAME => arg } if arg.kind_of?(String)

        # Normalize args to support shortcut delete syntax
        arg = { METHOD => 'delete', NAME => arg['delete'] } if arg['delete']

        # No method parameter, try to use the args as a column definition
        unless method = arg.delete(METHOD)
<<<<<<< HEAD
          # Note that we handle owner here, and also below (see (2)) as part of the "METHOD => 'table_att'" table attributes.
          # In other words, if OWNER is specified, then METHOD is set to table_att.
          # (1) Here, we handle the following (as specified in http://boa02:8000/hbase/wiki/RBACDesign):
          #   alter 'tablename', {OWNER => 'username'} (that is, METHOD => 'table_att' is not specified).
          if arg[OWNER]
            htd.setOwnerString(arg[OWNER])
            @admin.modifyTable(table_name.to_java_bytes, htd)
            return
          end

          descriptor = hcd(arg)
=======
          descriptor = hcd(arg, htd)
>>>>>>> 1fba3962
          if arg[COMPRESSION_COMPACT]
            descriptor.setValue(COMPRESSION_COMPACT, arg[COMPRESSION_COMPACT])
          end
          column_name = descriptor.getNameAsString

          # If column already exist, then try to alter it. Create otherwise.
          if htd.hasFamily(column_name.to_java_bytes)
            @admin.modifyColumn(table_name, column_name, descriptor)
          else
            descriptor = hcd(arg)
            column_name = descriptor.getNameAsString

            # If column already exists, then try to alter it. Create otherwise.
            if htd.hasFamily(column_name.to_java_bytes)
              @admin.modifyColumn(table_name, column_name, descriptor)
            else
            @admin.addColumn(table_name, descriptor)
          end
          end
          next
        end

        # Delete column family
        if method == "delete"
          raise(ArgumentError, "NAME parameter missing for delete method") unless arg[NAME]
          @admin.deleteColumn(table_name, arg[NAME])
          next
        end

        # Change table attributes
        if method == "table_att"
          htd.setMaxFileSize(JLong.valueOf(arg[MAX_FILESIZE])) if arg[MAX_FILESIZE]
          htd.setReadOnly(JBoolean.valueOf(arg[READONLY])) if arg[READONLY]
          htd.setMemStoreFlushSize(JLong.valueOf(arg[MEMSTORE_FLUSHSIZE])) if arg[MEMSTORE_FLUSHSIZE]
          htd.setDeferredLogFlush(JBoolean.valueOf(arg[DEFERRED_LOG_FLUSH])) if arg[DEFERRED_LOG_FLUSH]
          # (2) Here, we handle the alternate syntax of ownership setting, where method => 'table_att' is specified.
          htd.setOwnerString(arg[OWNER]) if arg[OWNER]
          @admin.modifyTable(table_name.to_java_bytes, htd)
          next
        end

        # Unknown method
        raise ArgumentError, "Unknown method: #{method}"
      end
    end

    def status(format)
      status = @admin.getClusterStatus()
      if format == "detailed"
        puts("version %s" % [ status.getHBaseVersion() ])
        # Put regions in transition first because usually empty
        puts("%d regionsInTransition" % status.getRegionsInTransition().size())
        for k, v in status.getRegionsInTransition()
          puts("    %s" % [v])
        end
        puts("%d live servers" % [ status.getServers() ])
        for server in status.getServerInfo()
          puts("    %s:%d %d" % \
            [ server.getServerAddress().getHostname(),  \
              server.getServerAddress().getPort(), server.getStartCode() ])
          puts("        %s" % [ server.getLoad().toString() ])
          for region in server.getLoad().getRegionsLoad()
            puts("        %s" % [ region.getNameAsString() ])
            puts("            %s" % [ region.toString() ])
          end
        end
        puts("%d dead servers" % [ status.getDeadServers() ])
        for server in status.getDeadServerNames()
          puts("    %s" % [ server ])
        end
      elsif format == "simple"
        load = 0
        regions = 0
        puts("%d live servers" % [ status.getServers() ])
        for server in status.getServerInfo()
          puts("    %s:%d %d" % \
            [ server.getServerAddress().getHostname(),  \
              server.getServerAddress().getPort(), server.getStartCode() ])
          puts("        %s" % [ server.getLoad().toString() ])
          load += server.getLoad().getNumberOfRequests()
          regions += server.getLoad().getNumberOfRegions()
        end
        puts("%d dead servers" % [ status.getDeadServers() ])
        for server in status.getDeadServerNames()
          puts("    %s" % [ server ])
        end
        puts("Aggregate load: %d, regions: %d" % [ load , regions ] )
      else
        puts "#{status.getServers} servers, #{status.getDeadServers} dead, #{'%.4f' % status.getAverageLoad} average load"
      end
    end

    #----------------------------------------------------------------------------------------------
    #
    # Helper methods
    #

    # Does table exist?
    def exists?(table_name)
      @admin.tableExists(table_name)
    end

    #----------------------------------------------------------------------------------------------
    # Is table enabled
    def enabled?(table_name)
      @admin.isTableEnabled(table_name)
    end

    #----------------------------------------------------------------------------------------------
    # Return a new HColumnDescriptor made of passed args
    def hcd(arg, htd)
      # String arg, single parameter constructor
      return HColumnDescriptor.new(arg) if arg.kind_of?(String)

      raise(ArgumentError, "Column family #{arg} must have a name") unless name = arg[NAME]

      family = htd.getFamily(name.to_java_bytes)
      # create it if it's a new family
      family ||= HColumnDescriptor.new(name.to_java_bytes)

      family.setBlockCacheEnabled(JBoolean.valueOf(arg[HColumnDescriptor::BLOCKCACHE])) if arg.include?(HColumnDescriptor::BLOCKCACHE)
      family.setBloomFilterType(arg[HColumnDescriptor::BLOOMFILTER]) if arg.include?(HColumnDescriptor::BLOOMFILTER)
      family.setScope(JInteger.valueOf(arg[REPLICATION_SCOPE])) if arg.include?(HColumnDescriptor::REPLICATION_SCOPE)
      family.setInMemory(JBoolean.valueOf(arg[IN_MEMORY])) if arg.include?(HColumnDescriptor::IN_MEMORY)
      family.setTimeToLive(JInteger.valueOf(arg[HColumnDescriptor::TTL])) if arg.include?(HColumnDescriptor::TTL)
      family.setCompressionType(arg[HColumnDescriptor::COMPRESSION]) if arg.include?(HColumnDescriptor::COMPRESSION)
      family.setBlocksize(JInteger.valueOf(arg[HColumnDescriptor::BLOCKSIZE])) if arg.include?(HColumnDescriptor::BLOCKSIZE)
      family.setMaxVersions(JInteger.valueOf(arg[VERSIONS])) if arg.include?(HColumnDescriptor::VERSIONS)

      return family
    end

    #----------------------------------------------------------------------------------------------
    # Enables/disables a region by name
    def online(region_name, on_off)
      # Open meta table
      meta = HTable.new(HConstants::META_TABLE_NAME)

      # Read region info
      # FIXME: fail gracefully if can't find the region
      region_bytes = Bytes.toBytes(region_name)
      g = Get.new(region_bytes)
      g.addColumn(HConstants::CATALOG_FAMILY, HConstants::REGIONINFO_QUALIFIER)
      hri_bytes = meta.get(g).value

      # Change region status
      hri = Writables.getWritable(hri_bytes, HRegionInfo.new)
      hri.setOffline(on_off)

      # Write it back
      put = Put.new(region_bytes)
      put.add(HConstants::CATALOG_FAMILY, HConstants::REGIONINFO_QUALIFIER, Writables.getBytes(hri))
      meta.put(put)
    end
    #----------------------------------------------------------------------------------------------
    # Invoke a ZooKeeper maintenance command
    def zk(args)
      line = args.join(' ')
      line = 'help' if line.empty?
      @zk_main.executeLine(line)
    end
  end
end<|MERGE_RESOLUTION|>--- conflicted
+++ resolved
@@ -254,10 +254,8 @@
 
         # No method parameter, try to use the args as a column definition
         unless method = arg.delete(METHOD)
-<<<<<<< HEAD
           # Note that we handle owner here, and also below (see (2)) as part of the "METHOD => 'table_att'" table attributes.
           # In other words, if OWNER is specified, then METHOD is set to table_att.
-          # (1) Here, we handle the following (as specified in http://boa02:8000/hbase/wiki/RBACDesign):
           #   alter 'tablename', {OWNER => 'username'} (that is, METHOD => 'table_att' is not specified).
           if arg[OWNER]
             htd.setOwnerString(arg[OWNER])
@@ -265,10 +263,8 @@
             return
           end
 
-          descriptor = hcd(arg)
-=======
           descriptor = hcd(arg, htd)
->>>>>>> 1fba3962
+
           if arg[COMPRESSION_COMPACT]
             descriptor.setValue(COMPRESSION_COMPACT, arg[COMPRESSION_COMPACT])
           end
@@ -278,7 +274,7 @@
           if htd.hasFamily(column_name.to_java_bytes)
             @admin.modifyColumn(table_name, column_name, descriptor)
           else
-            descriptor = hcd(arg)
+            descriptor = hcd(arg, htd)
             column_name = descriptor.getNameAsString
 
             # If column already exists, then try to alter it. Create otherwise.
