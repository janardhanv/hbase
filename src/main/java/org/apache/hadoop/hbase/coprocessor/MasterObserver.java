--- conflicted
+++ resolved
@@ -185,14 +185,9 @@
    * @param destServer the destination ServerName
    */
   void preMove(final ObserverContext<MasterCoprocessorEnvironment> ctx,
-<<<<<<< HEAD
-      final HRegionInfo region, final ServerName srcServer, final ServerName destServer)
-    throws IOException;
-=======
       final HRegionInfo region, final ServerName srcServer,
       final ServerName destServer)
-    throws UnknownRegionException;
->>>>>>> b65d83d5
+    throws IOException;
 
   /**
    * Called after the region move has been requested.
