--- conflicted
+++ resolved
@@ -137,15 +137,9 @@
   /**
    * Called prior to moving a given region from one region server to another.
    */
-<<<<<<< HEAD
-  void preMove(MasterCoprocessorEnvironment env, final HRegionInfo region,
-      final HServerInfo srcServer, final HServerInfo destServer)
-    throws IOException;
-=======
   void preMove(final ObserverContext<MasterCoprocessorEnvironment> ctx,
       final HRegionInfo region, final ServerName srcServer, final ServerName destServer)
-    throws UnknownRegionException;
->>>>>>> 1f23c078
+    throws IOException;
 
   /**
    * Called after the region move has been requested.
