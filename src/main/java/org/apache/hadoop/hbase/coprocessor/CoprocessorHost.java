/*
 * Copyright 2010 The Apache Software Foundation
 *
 * Licensed to the Apache Software Foundation (ASF) under one
 * or more contributor license agreements.  See the NOTICE file
 * distributed with this work for additional information
 * regarding copyright ownership.  The ASF licenses this file
 * to you under the Apache License, Version 2.0 (the
 * "License"); you may not use this file except in compliance
 * with the License.  You may obtain a copy of the License at
 *
 * http://www.apache.org/licenses/LICENSE-2.0
 *
 * Unless required by applicable law or agreed to in writing, software
 * distributed under the License is distributed on an "AS IS" BASIS,
 * WITHOUT WARRANTIES OR CONDITIONS OF ANY KIND, either express or implied.
 * See the License for the specific language governing permissions and
 * limitations under the License.
 */

package org.apache.hadoop.hbase.coprocessor;

import org.apache.commons.logging.Log;
import org.apache.commons.logging.LogFactory;
import org.apache.hadoop.conf.Configuration;
import org.apache.hadoop.fs.FileSystem;
import org.apache.hadoop.fs.Path;
import org.apache.hadoop.hbase.HBaseConfiguration;
import org.apache.hadoop.hbase.HTableDescriptor;
import org.apache.hadoop.hbase.client.*;
import org.apache.hadoop.hbase.client.coprocessor.Batch;
import org.apache.hadoop.hbase.ipc.CoprocessorProtocol;
import org.apache.hadoop.hbase.util.Bytes;
import org.apache.hadoop.hbase.util.SortedCopyOnWriteSet;
import org.apache.hadoop.hbase.util.VersionInfo;

import java.io.File;
import java.io.IOException;
import java.net.URL;
import java.net.URLClassLoader;
import java.util.*;

/**
 * Provides the common setup framework and runtime services for coprocessor
 * invocation from HBase services.
 * @param <E> the specific environment extension that a concrete implementation
 * provides
 */
public abstract class CoprocessorHost<E extends CoprocessorEnvironment> {
  public static final String REGION_COPROCESSOR_CONF_KEY =
      "hbase.coprocessor.region.classes";
  public static final String MASTER_COPROCESSOR_CONF_KEY =
      "hbase.coprocessor.master.classes";
  public static final String WAL_COPROCESSOR_CONF_KEY =
    "hbase.coprocessor.wal.classes";

  private static final Log LOG = LogFactory.getLog(CoprocessorHost.class);
  /** Ordered set of loaded coprocessors with lock */
  protected SortedSet<E> coprocessors =
      new SortedCopyOnWriteSet<E>(new EnvironmentPriorityComparator());
  protected Configuration conf;
  // unique file prefix to use for local copies of jars when classloading
  protected String pathPrefix;
  protected volatile int loadSequence;

  public CoprocessorHost(Configuration conf) {
    this.conf = conf;
    pathPrefix = UUID.randomUUID().toString();
  }

  /**
   * Load system coprocessors. Read the class names from configuration.
   * Called by constructor.
   */
  protected void loadSystemCoprocessors(Configuration conf, String confKey) {
    Class<?> implClass = null;

    // load default coprocessors from configure file
    String defaultCPClasses = conf.get(confKey);
    if (defaultCPClasses == null || defaultCPClasses.length() == 0)
      return;
    StringTokenizer st = new StringTokenizer(defaultCPClasses, ",");
    int priority = Coprocessor.PRIORITY_SYSTEM;
    List<E> configured = new ArrayList<E>();
    while (st.hasMoreTokens()) {
      String className = st.nextToken();
      if (findCoprocessor(className) != null) {
        continue;
      }
      ClassLoader cl = this.getClass().getClassLoader();
      Thread.currentThread().setContextClassLoader(cl);
      try {
        implClass = cl.loadClass(className);
        configured.add(loadInstance(implClass, Coprocessor.PRIORITY_SYSTEM, conf));
        LOG.info("System coprocessor " + className + " was loaded " +
            "successfully with priority (" + priority++ + ").");
      } catch (ClassNotFoundException e) {
        LOG.warn("Class " + className + " cannot be found. " +
            e.getMessage());
      } catch (IOException e) {
        LOG.warn("Load coprocessor " + className + " failed. " +
            e.getMessage());
      }
    }

    // add entire set to the collection for COW efficiency
    coprocessors.addAll(configured);
  }

  /**
   * Load a coprocessor implementation into the host
   * @param path path to implementation jar
   * @param className the main class name
   * @param priority chaining priority
   * @param conf configuration for coprocessor
   * @throws java.io.IOException Exception
   */
  @SuppressWarnings("deprecation")
  public E load(Path path, String className, int priority,
      Configuration conf) throws IOException {
    Class<?> implClass = null;

    // Have we already loaded the class, perhaps from an earlier region open
    // for the same table?
    try {
      implClass = getClass().getClassLoader().loadClass(className);
    } catch (ClassNotFoundException e) {
      LOG.info("Class " + className + " needs to be loaded from a file - " +
          path.toString() + ".");
      // go ahead to load from file system.
    }

    // If not, load
    if (implClass == null) {
      // copy the jar to the local filesystem
      if (!path.toString().endsWith(".jar")) {
        throw new IOException(path.toString() + ": not a jar file?");
      }
      FileSystem fs = path.getFileSystem(HBaseConfiguration.create());
      Path dst = new Path(System.getProperty("java.io.tmpdir") +
          java.io.File.separator +"." + pathPrefix +
          "." + className + "." + System.currentTimeMillis() + ".jar");
      fs.copyToLocalFile(path, dst);
      fs.deleteOnExit(dst);

      // TODO: code weaving goes here

      // TODO: wrap heap allocations and enforce maximum usage limits

      /* TODO: inject code into loop headers that monitors CPU use and
         aborts runaway user code */

      // load the jar and get the implementation main class
      String cp = System.getProperty("java.class.path");
      // NOTE: Path.toURL is deprecated (toURI instead) but the URLClassLoader
      // unsuprisingly wants URLs, not URIs; so we will use the deprecated
      // method which returns URLs for as long as it is available
      List<URL> paths = new ArrayList<URL>();
      paths.add(new File(dst.toString()).getCanonicalFile().toURL());
      StringTokenizer st = new StringTokenizer(cp, File.pathSeparator);
      while (st.hasMoreTokens()) {
        paths.add((new File(st.nextToken())).getCanonicalFile().toURL());
      }
      ClassLoader cl = new URLClassLoader(paths.toArray(new URL[]{}),
        this.getClass().getClassLoader());
      Thread.currentThread().setContextClassLoader(cl);
      try {
        implClass = cl.loadClass(className);
      } catch (ClassNotFoundException e) {
        throw new IOException(e);
      }
    }

    return loadInstance(implClass, priority, conf);
  }

  /**
   * @param implClass Implementation class
   * @param priority priority
   * @param conf configuration
   * @throws java.io.IOException Exception
   */
  public void load(Class<?> implClass, int priority, Configuration conf)
      throws IOException {
    E env = loadInstance(implClass, priority, conf);
    coprocessors.add(env);
  }

  /**
   * @param implClass Implementation class
   * @param priority priority
   * @param conf configuration
   * @throws java.io.IOException Exception
   */
  public E loadInstance(Class<?> implClass, int priority, Configuration conf)
      throws IOException {
    // create the instance
    Coprocessor impl;
    Object o = null;
    try {
      o = implClass.newInstance();
      impl = (Coprocessor)o;
    } catch (InstantiationException e) {
      throw new IOException(e);
    } catch (IllegalAccessException e) {
      throw new IOException(e);
    }
    // create the environment
    E env = createEnvironment(implClass, impl, priority, ++loadSequence, conf);
    if (env instanceof Environment) {
      ((Environment)env).startup();
    }
    return env;
  }

  /**
   * Called when a new Coprocessor class is loaded
   */
  public abstract E createEnvironment(Class<?> implClass, Coprocessor instance,
      int priority, int sequence, Configuration conf);

  public void shutdown(CoprocessorEnvironment e) {
    if (e instanceof Environment) {
      ((Environment)e).shutdown();
    } else {
      LOG.warn("Shutdown called on unknown environment: "+
          e.getClass().getName());
    }
  }

  /**
   * Find a coprocessor implementation by class name
   * @param className the class name
   * @return the coprocessor, or null if not found
   */
  public Coprocessor findCoprocessor(String className) {
    // initialize the coprocessors
    for (E env: coprocessors) {
      if (env.getInstance().getClass().getName().equals(className) ||
          env.getInstance().getClass().getSimpleName().equals(className)) {
        return env.getInstance();
      }
    }
    return null;
  }

  /**
   * Find a coprocessor environment by class name
   * @param className the class name
   * @return the coprocessor, or null if not found
   */
  public CoprocessorEnvironment findCoprocessorEnvironment(String className) {
    // initialize the coprocessors
    for (E env: coprocessors) {
      if (env.getInstance().getClass().getName().equals(className) ||
          env.getInstance().getClass().getSimpleName().equals(className)) {
        return env;
      }
    }
    return null;
  }

  /**
   * Environment priority comparator.
   * Coprocessors are chained in sorted order.
   */
  static class EnvironmentPriorityComparator
      implements Comparator<CoprocessorEnvironment> {
    public int compare(final CoprocessorEnvironment env1,
        final CoprocessorEnvironment env2) {
      if (env1.getPriority() < env2.getPriority()) {
        return -1;
      } else if (env1.getPriority() > env2.getPriority()) {
        return 1;
      }
      if (env1.getLoadSequence() < env2.getLoadSequence()) {
        return -1;
      } else if (env1.getLoadSequence() > env2.getLoadSequence()) {
        return 1;
      }
      return 0;
    }
  }

  /**
   * Encapsulation of the environment of each coprocessor
   */
  public static class Environment implements CoprocessorEnvironment {

    /**
     * A wrapper for HTable. Can be used to restrict privilege.
     *
     * Currently it just helps to track tables opened by a Coprocessor and
     * facilitate close of them if it is aborted.
     *
     * We also disallow row locking.
     *
     * There is nothing now that will stop a coprocessor from using HTable
     * objects directly instead of this API, but in the future we intend to
     * analyze coprocessor implementations as they are loaded and reject those
     * which attempt to use objects and methods outside the Environment
     * sandbox.
     */
    class HTableWrapper implements HTableInterface {

      private byte[] tableName;
      private HTable table;

      public HTableWrapper(byte[] tableName) throws IOException {
        this.tableName = tableName;
        this.table = new HTable(tableName);
        openTables.add(this);
      }

      void internalClose() throws IOException {
        table.close();
      }

      public Configuration getConfiguration() {
        return table.getConfiguration();
      }

      public void close() throws IOException {
        try {
          internalClose();
        } finally {
          openTables.remove(this);
        }
      }

      public Result getRowOrBefore(byte[] row, byte[] family)
          throws IOException {
        return table.getRowOrBefore(row, family);
      }

      public Result get(Get get) throws IOException {
        return table.get(get);
      }

      public boolean exists(Get get) throws IOException {
        return table.exists(get);
      }

      public void put(Put put) throws IOException {
        table.put(put);
      }

      public void put(List<Put> puts) throws IOException {
        table.put(puts);
      }

      public void delete(Delete delete) throws IOException {
        table.delete(delete);
      }

      public void delete(List<Delete> deletes) throws IOException {
        table.delete(deletes);
      }

      public boolean checkAndPut(byte[] row, byte[] family, byte[] qualifier,
          byte[] value, Put put) throws IOException {
        return table.checkAndPut(row, family, qualifier, value, put);
      }

      public boolean checkAndDelete(byte[] row, byte[] family, byte[] qualifier,
          byte[] value, Delete delete) throws IOException {
        return table.checkAndDelete(row, family, qualifier, value, delete);
      }

      public long incrementColumnValue(byte[] row, byte[] family,
          byte[] qualifier, long amount) throws IOException {
        return table.incrementColumnValue(row, family, qualifier, amount);
      }

      public long incrementColumnValue(byte[] row, byte[] family,
          byte[] qualifier, long amount, boolean writeToWAL)
          throws IOException {
        return table.incrementColumnValue(row, family, qualifier, amount,
          writeToWAL);
      }

      @Override
      public Result increment(Increment increment) throws IOException {
        return table.increment(increment);
      }

      public void flushCommits() throws IOException {
        table.flushCommits();
      }

      public boolean isAutoFlush() {
        return table.isAutoFlush();
      }

      public ResultScanner getScanner(Scan scan) throws IOException {
        return table.getScanner(scan);
      }

      public ResultScanner getScanner(byte[] family) throws IOException {
        return table.getScanner(family);
      }

      public ResultScanner getScanner(byte[] family, byte[] qualifier)
          throws IOException {
        return table.getScanner(family, qualifier);
      }

      public HTableDescriptor getTableDescriptor() throws IOException {
        return table.getTableDescriptor();
      }

      public byte[] getTableName() {
        return tableName;
      }

      public RowLock lockRow(byte[] row) throws IOException {
        throw new RuntimeException(
          "row locking is not allowed within the coprocessor environment");
      }

      public void unlockRow(RowLock rl) throws IOException {
        throw new RuntimeException(
          "row locking is not allowed within the coprocessor environment");
      }

      @Override
      public void batch(List<Row> actions, Object[] results)
          throws IOException, InterruptedException {
        table.batch(actions, results);
      }

      @Override
      public Object[] batch(List<Row> actions)
          throws IOException, InterruptedException {
        return table.batch(actions);
      }

      @Override
      public Result[] get(List<Get> gets) throws IOException {
        return table.get(gets);
      }

      @Override
      public <T extends CoprocessorProtocol, R> void coprocessorExec(Class<T> protocol,
          byte[] startKey, byte[] endKey, Batch.Call<T, R> callable,
          Batch.Callback<R> callback) throws IOException, Throwable {
        table.coprocessorExec(protocol, startKey, endKey, callable, callback);
      }

      @Override
      public <T extends CoprocessorProtocol, R> Map<byte[], R> coprocessorExec(
          Class<T> protocol, byte[] startKey, byte[] endKey, Batch.Call<T, R> callable)
          throws IOException, Throwable {
        return table.coprocessorExec(protocol, startKey, endKey, callable);
      }

      @Override
      public <T extends CoprocessorProtocol> T coprocessorProxy(Class<T> protocol,
          byte[] row) {
        return table.coprocessorProxy(protocol, row);
      }
    }

    /** The coprocessor */
    public Coprocessor impl;
    /** Chaining priority */
    protected int priority = Coprocessor.PRIORITY_USER;
    /** Current coprocessor state */
    Coprocessor.State state = Coprocessor.State.UNINSTALLED;
    /** Accounting for tables opened by the coprocessor */
    protected List<HTableInterface> openTables =
      Collections.synchronizedList(new ArrayList<HTableInterface>());
    private int seq;
    private Configuration conf;

    protected Configuration envConf;

    /**
     * Constructor
     * @param impl the coprocessor instance
     * @param priority chaining priority
     */
<<<<<<< HEAD
    public Environment(final Coprocessor impl, Coprocessor.Priority priority,
        int seq, final Configuration conf) {
=======
    public Environment(final Coprocessor impl, final int priority,
        final int seq, final Configuration conf) {
>>>>>>> 3a26927d
      this.impl = impl;
      this.priority = priority;
      this.envConf = conf;
      this.state = Coprocessor.State.INSTALLED;
      this.seq = seq;
      this.conf = conf;
    }

    /** Initialize the environment */
    public void startup() {
      if (state == Coprocessor.State.INSTALLED ||
          state == Coprocessor.State.STOPPED) {
        state = Coprocessor.State.STARTING;
        try {
          impl.start(this);
          state = Coprocessor.State.ACTIVE;
        } catch (IOException ioe) {
          LOG.error("Error starting coprocessor "+impl.getClass().getName(), ioe);
        }
      } else {
        LOG.warn("Not starting coprocessor "+impl.getClass().getName()+
            " because not inactive (state="+state.toString()+")");
      }
    }

    /** Clean up the environment */
    protected void shutdown() {
      if (state == Coprocessor.State.ACTIVE) {
        state = Coprocessor.State.STOPPING;
        try {
          impl.stop(this);
          state = Coprocessor.State.STOPPED;
        } catch (IOException ioe) {
          LOG.error("Error stopping coprocessor "+impl.getClass().getName(), ioe);
        }
      } else {
        LOG.warn("Not stopping coprocessor "+impl.getClass().getName()+
            " because not active (state="+state.toString()+")");
      }
      // clean up any table references
      for (HTableInterface table: openTables) {
        try {
          ((HTableWrapper)table).internalClose();
        } catch (IOException e) {
          // nothing can be done here
          LOG.warn("Failed to close " +
              Bytes.toStringBinary(table.getTableName()), e);
        }
      }
    }

    @Override
    public Coprocessor getInstance() {
      return impl;
    }

    @Override
    public int getPriority() {
      return priority;
    }

    @Override
    public int getLoadSequence() {
      return seq;
    }

    /** @return the coprocessor environment version */
    @Override
    public int getVersion() {
      return Coprocessor.VERSION;
    }

    /** @return the HBase release */
    @Override
    public String getHBaseVersion() {
      return VersionInfo.getVersion();
    }

    @Override
    public Configuration getConfiguration() {
      return conf;
    }

    /**
     * Open a table from within the Coprocessor environment
     * @param tableName the table name
     * @return an interface for manipulating the table
     * @exception java.io.IOException Exception
     */
    @Override
    public HTableInterface getTable(byte[] tableName) throws IOException {
      return new HTableWrapper(tableName);
    }

    @Override
    public Configuration getConf() {
      return envConf;
    }
  }
}<|MERGE_RESOLUTION|>--- conflicted
+++ resolved
@@ -480,13 +480,8 @@
      * @param impl the coprocessor instance
      * @param priority chaining priority
      */
-<<<<<<< HEAD
-    public Environment(final Coprocessor impl, Coprocessor.Priority priority,
-        int seq, final Configuration conf) {
-=======
     public Environment(final Coprocessor impl, final int priority,
         final int seq, final Configuration conf) {
->>>>>>> 3a26927d
       this.impl = impl;
       this.priority = priority;
       this.envConf = conf;
