/**
 * Copyright 2007 The Apache Software Foundation
 *
 * Licensed to the Apache Software Foundation (ASF) under one
 * or more contributor license agreements.  See the NOTICE file
 * distributed with this work for additional information
 * regarding copyright ownership.  The ASF licenses this file
 * to you under the Apache License, Version 2.0 (the
 * "License"); you may not use this file except in compliance
 * with the License.  You may obtain a copy of the License at
 *
 *     http://www.apache.org/licenses/LICENSE-2.0
 *
 * Unless required by applicable law or agreed to in writing, software
 * distributed under the License is distributed on an "AS IS" BASIS,
 * WITHOUT WARRANTIES OR CONDITIONS OF ANY KIND, either express or implied.
 * See the License for the specific language governing permissions and
 * limitations under the License.
 */
package org.apache.hadoop.hbase;

import java.io.DataInput;
import java.io.DataOutput;
import java.io.IOException;
import java.net.InetAddress;
import java.net.InetSocketAddress;

import org.apache.commons.logging.LogFactory;
import org.apache.hadoop.io.WritableComparable;

/**
 * HServerAddress hosts a {@link InetSocketAddress} and makes it
 * {@link WritableComparable}.  Resolves on construction AND on
 * deserialization -- since we're internally creating an InetSocketAddress --
 * so could end up with different results if the two ends of serialization have
 * different resolvers. Be careful where you use it.  Should only be used when
 * you need to pass an InetSocketAddress across an RPC.  Even then its a bad
 * idea because of the above resolve issue.
 * @deprecated Use {@link InetSocketAddress} or {@link ServerName} or
 * a hostname String and port.
 */
public class HServerAddress implements WritableComparable<HServerAddress> {
  // Hard to deprecate this class. Its in the API as internal class,
  // in particular as an inner class of HRegionLocation.  Besides, sometimes
  // we do want to serialize a InetSocketAddress; this class can be used then.
  private InetSocketAddress address = null;
  private String cachedToString = "";

  /**
   * Constructor for deserialization use only.
   */
  public HServerAddress() {
    super();
  }

  /**
   * Construct an instance from an {@link InetSocketAddress}.
   * @param address InetSocketAddress of server
   */
  public HServerAddress(InetSocketAddress address) {
    this.address = address;
    checkBindAddressCanBeResolved();
    this.cachedToString = createCachedToString();
  }

  private String createCachedToString() {
    return this.address.toString();
  }

  /**
   * @param hostname Hostname
   * @param port Port number
   */
  public HServerAddress(final String hostname, final int port) {
    this(new InetSocketAddress(hostname, port));
  }

  /**
   * Copy-constructor.
   * @param other HServerAddress to copy from
   */
  public HServerAddress(HServerAddress other) {
    this(new InetSocketAddress(other.getHostname(), other.getPort()));
  }

  /** @return Bind address -- the raw IP, the result of a call to
   * {@link InetSocketAddress#getAddress()#getHostAddress()} --
   * or null if cannot resolve */
  public String getBindAddress() {
    // This returns null if the address is not resolved.
    final InetAddress addr = this.address.getAddress();
    if (addr != null) return addr.getHostAddress();
    LogFactory.getLog(HServerAddress.class).error("Could not resolve the"
      + " DNS name of " + this.address.toString());
    return null;
  }

  private void checkBindAddressCanBeResolved() {
    if (getBindAddress() == null) {
      throw new IllegalArgumentException("Could not resolve the"
          + " DNS name of " + this.address.toString());
    }
  }

  /** @return Port number */
  public int getPort() {
    return this.address.getPort();
  }

  /** @return Hostname */
  public String getHostname() {
<<<<<<< HEAD
    return address.getHostName().toLowerCase();
=======
    return this.address.getHostName();
  }

  /**
   * @return Returns <hostname> ':' <port>
   */
  public String getHostnameAndPort() {
    return getHostname() + ":" + getPort();
>>>>>>> 1f23c078
  }

  /** @return The InetSocketAddress */
  public InetSocketAddress getInetSocketAddress() {
    return this.address;
  }

  /**
   * @return String formatted as <code>&lt;bind address> ':' &lt;port></code>
   */
  @Override
  public String toString() {
    return this.cachedToString;
  }

  @Override
  public boolean equals(Object o) {
    if (this == o) return true;
    if (o == null) return false;
    if (getClass() != o.getClass()) return false;
    return compareTo((HServerAddress)o) == 0;
  }

  @Override
  public int hashCode() {
    int result = address == null? 0: address.hashCode();
    result ^= toString().hashCode();
    return result;
  }

  //
  // Writable
  //

  public void readFields(DataInput in) throws IOException {
    String hostname = in.readUTF();
    int port = in.readInt();
    if (hostname != null && hostname.length() > 0) {
      this.address = new InetSocketAddress(hostname, port);
      checkBindAddressCanBeResolved();
      createCachedToString();
    }
  }

  public void write(DataOutput out) throws IOException {
    if (this.address == null) {
      out.writeUTF("");
      out.writeInt(0);
    } else {
      out.writeUTF(this.address.getAddress().getHostName());
      out.writeInt(this.address.getPort());
    }
  }

  //
  // Comparable
  //

  public int compareTo(HServerAddress o) {
    // Addresses as Strings may not compare though address is for the one
    // server with only difference being that one address has hostname
    // resolved whereas other only has IP.
    if (this.address.equals(o.address)) return 0;
    return toString().compareTo(o.toString());
  }
}<|MERGE_RESOLUTION|>--- conflicted
+++ resolved
@@ -109,10 +109,7 @@
 
   /** @return Hostname */
   public String getHostname() {
-<<<<<<< HEAD
-    return address.getHostName().toLowerCase();
-=======
-    return this.address.getHostName();
+    return this.address.getHostName().toLowerCase();
   }
 
   /**
@@ -120,7 +117,6 @@
    */
   public String getHostnameAndPort() {
     return getHostname() + ":" + getPort();
->>>>>>> 1f23c078
   }
 
   /** @return The InetSocketAddress */
