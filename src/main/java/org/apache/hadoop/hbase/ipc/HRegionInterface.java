/**
 * Copyright 2010 The Apache Software Foundation
 *
 * Licensed to the Apache Software Foundation (ASF) under one
 * or more contributor license agreements.  See the NOTICE file
 * distributed with this work for additional information
 * regarding copyright ownership.  The ASF licenses this file
 * to you under the Apache License, Version 2.0 (the
 * "License"); you may not use this file except in compliance
 * with the License.  You may obtain a copy of the License at
 *
 *     http://www.apache.org/licenses/LICENSE-2.0
 *
 * Unless required by applicable law or agreed to in writing, software
 * distributed under the License is distributed on an "AS IS" BASIS,
 * WITHOUT WARRANTIES OR CONDITIONS OF ANY KIND, either express or implied.
 * See the License for the specific language governing permissions and
 * limitations under the License.
 */
package org.apache.hadoop.hbase.ipc;

import java.io.IOException;
import java.net.ConnectException;
import java.util.List;

import org.apache.hadoop.hbase.Abortable;
import org.apache.hadoop.hbase.HRegionInfo;
import org.apache.hadoop.hbase.HServerInfo;
import org.apache.hadoop.hbase.NotServingRegionException;
import org.apache.hadoop.hbase.Stoppable;
import org.apache.hadoop.hbase.client.Delete;
import org.apache.hadoop.hbase.client.Get;
import org.apache.hadoop.hbase.client.Increment;
import org.apache.hadoop.hbase.client.MultiAction;
import org.apache.hadoop.hbase.client.MultiPut;
import org.apache.hadoop.hbase.client.MultiPutResponse;
import org.apache.hadoop.hbase.client.MultiResponse;
import org.apache.hadoop.hbase.client.Put;
import org.apache.hadoop.hbase.client.Result;
import org.apache.hadoop.hbase.client.Scan;
import org.apache.hadoop.hbase.client.coprocessor.Exec;
import org.apache.hadoop.hbase.client.coprocessor.ExecResult;
import org.apache.hadoop.hbase.regionserver.wal.HLog;
import org.apache.hadoop.ipc.RemoteException;
<<<<<<< HEAD
import org.apache.hadoop.security.KerberosInfo;
=======
import org.apache.hadoop.ipc.VersionedProtocol;
>>>>>>> c3fd8ed3

/**
 * Clients interact with HRegionServers using a handle to the HRegionInterface.
 *
 * <p>NOTE: if you change the interface, you must change the RPC version
 * number in HBaseRPCProtocolVersion
 */
<<<<<<< HEAD
@KerberosInfo(
    serverPrincipal = "hbase.regionserver.kerberos.principal")
public interface HRegionInterface extends HBaseRPCProtocolVersion, Stoppable, Abortable {
=======
public interface HRegionInterface extends VersionedProtocol, Stoppable, Abortable {
  /**
   * This Interfaces' version. Version changes when the Interface changes.
   */
  // All HBase Interfaces used derive from HBaseRPCProtocolVersion.  It
  // maintained a single global version number on all HBase Interfaces.  This
  // meant all HBase RPC was broke though only one of the three RPC Interfaces
  // had changed.  This has since been undone.
  public static final long VERSION = 28L;

>>>>>>> c3fd8ed3
  /**
   * Get metainfo about an HRegion
   *
   * @param regionName name of the region
   * @return HRegionInfo object for region
   * @throws NotServingRegionException
   * @throws ConnectException
   * @throws IOException This can manifest as an Hadoop ipc {@link RemoteException}
   */
  public HRegionInfo getRegionInfo(final byte [] regionName)
  throws NotServingRegionException, ConnectException, IOException;

  /**
   * Return all the data for the row that matches <i>row</i> exactly,
   * or the one that immediately preceeds it.
   *
   * @param regionName region name
   * @param row row key
   * @param family Column family to look for row in.
   * @return map of values
   * @throws IOException e
   */
  public Result getClosestRowBefore(final byte [] regionName,
    final byte [] row, final byte [] family)
  throws IOException;

  /**
   * Perform Get operation.
   * @param regionName name of region to get from
   * @param get Get operation
   * @return Result
   * @throws IOException e
   */
  public Result get(byte [] regionName, Get get) throws IOException;

  /**
   * Perform exists operation.
   * @param regionName name of region to get from
   * @param get Get operation describing cell to test
   * @return true if exists
   * @throws IOException e
   */
  public boolean exists(byte [] regionName, Get get) throws IOException;

  /**
   * Put data into the specified region
   * @param regionName region name
   * @param put the data to be put
   * @throws IOException e
   */
  public void put(final byte [] regionName, final Put put)
  throws IOException;

  /**
   * Put an array of puts into the specified region
   *
   * @param regionName region name
   * @param puts List of puts to execute
   * @return The number of processed put's.  Returns -1 if all Puts
   * processed successfully.
   * @throws IOException e
   */
  public int put(final byte[] regionName, final List<Put> puts)
  throws IOException;

  /**
   * Deletes all the KeyValues that match those found in the Delete object,
   * if their ts <= to the Delete. In case of a delete with a specific ts it
   * only deletes that specific KeyValue.
   * @param regionName region name
   * @param delete delete object
   * @throws IOException e
   */
  public void delete(final byte[] regionName, final Delete delete)
  throws IOException;

  /**
   * Put an array of deletes into the specified region
   *
   * @param regionName region name
   * @param deletes delete List to execute
   * @return The number of processed deletes.  Returns -1 if all Deletes
   * processed successfully.
   * @throws IOException e
   */
  public int delete(final byte[] regionName, final List<Delete> deletes)
  throws IOException;

  /**
   * Atomically checks if a row/family/qualifier value match the expectedValue.
   * If it does, it adds the put. If passed expected value is null, then the
   * check is for non-existance of the row/column.
   *
   * @param regionName region name
   * @param row row to check
   * @param family column family
   * @param qualifier column qualifier
   * @param value the expected value
   * @param put data to put if check succeeds
   * @throws IOException e
   * @return true if the new put was execute, false otherwise
   */
  public boolean checkAndPut(final byte[] regionName, final byte [] row,
      final byte [] family, final byte [] qualifier, final byte [] value,
      final Put put)
  throws IOException;


  /**
   * Atomically checks if a row/family/qualifier value match the expectedValue.
   * If it does, it adds the delete. If passed expected value is null, then the
   * check is for non-existance of the row/column.
   *
   * @param regionName region name
   * @param row row to check
   * @param family column family
   * @param qualifier column qualifier
   * @param value the expected value
   * @param delete data to delete if check succeeds
   * @throws IOException e
   * @return true if the new delete was execute, false otherwise
   */
  public boolean checkAndDelete(final byte[] regionName, final byte [] row,
      final byte [] family, final byte [] qualifier, final byte [] value,
      final Delete delete)
  throws IOException;

  /**
   * Atomically increments a column value. If the column value isn't long-like,
   * this could throw an exception. If passed expected value is null, then the
   * check is for non-existance of the row/column.
   *
   * @param regionName region name
   * @param row row to check
   * @param family column family
   * @param qualifier column qualifier
   * @param amount long amount to increment
   * @param writeToWAL whether to write the increment to the WAL
   * @return new incremented column value
   * @throws IOException e
   */
  public long incrementColumnValue(byte [] regionName, byte [] row,
      byte [] family, byte [] qualifier, long amount, boolean writeToWAL)
  throws IOException;

  /**
   * Increments one or more columns values in a row.  Returns the
   * updated keys after the increment.
   * <p>
   * This operation does not appear atomic to readers.  Increments are done
   * under a row lock but readers do not take row locks.
   * @param regionName region name
   * @param increment increment operation
   * @return incremented cells
   */
  public Result increment(byte[] regionName, Increment increment)
  throws IOException;

  //
  // remote scanner interface
  //

  /**
   * Opens a remote scanner with a RowFilter.
   *
   * @param regionName name of region to scan
   * @param scan configured scan object
   * @return scannerId scanner identifier used in other calls
   * @throws IOException e
   */
  public long openScanner(final byte [] regionName, final Scan scan)
  throws IOException;

  /**
   * Get the next set of values
   * @param scannerId clientId passed to openScanner
   * @return map of values; returns null if no results.
   * @throws IOException e
   */
  public Result next(long scannerId) throws IOException;

  /**
   * Get the next set of values
   * @param scannerId clientId passed to openScanner
   * @param numberOfRows the number of rows to fetch
   * @return Array of Results (map of values); array is empty if done with this
   * region and null if we are NOT to go to the next region (happens when a
   * filter rules that the scan is done).
   * @throws IOException e
   */
  public Result [] next(long scannerId, int numberOfRows) throws IOException;

  /**
   * Close a scanner
   *
   * @param scannerId the scanner id returned by openScanner
   * @throws IOException e
   */
  public void close(long scannerId) throws IOException;

  /**
   * Opens a remote row lock.
   *
   * @param regionName name of region
   * @param row row to lock
   * @return lockId lock identifier
   * @throws IOException e
   */
  public long lockRow(final byte [] regionName, final byte [] row)
  throws IOException;

  /**
   * Releases a remote row lock.
   *
   * @param regionName region name
   * @param lockId the lock id returned by lockRow
   * @throws IOException e
   */
  public void unlockRow(final byte [] regionName, final long lockId)
  throws IOException;


  /**
   * @return All regions online on this region server
   * @throws IOException e
   */
  public List<HRegionInfo> getOnlineRegions();

  /**
   * Method used when a master is taking the place of another failed one.
   * @return The HSI
   * @throws IOException e
   */
  public HServerInfo getHServerInfo() throws IOException;

  /**
   * Method used for doing multiple actions(Deletes, Gets and Puts) in one call
   * @param multi
   * @return MultiResult
   * @throws IOException
   */
  public <R> MultiResponse multi(MultiAction<R> multi) throws IOException;

  /**
   * Multi put for putting multiple regions worth of puts at once.
   *
   * @param puts the request
   * @return the reply
   * @throws IOException e
   */
  public MultiPutResponse multiPut(MultiPut puts) throws IOException;

  /**
   * Bulk load an HFile into an open region
   */
  public void bulkLoadHFile(String hfilePath, byte[] regionName, byte[] familyName)
  throws IOException;

  // Master methods

  /**
   * Opens the specified region.
   * @param region region to open
   * @throws IOException
   */
  public void openRegion(final HRegionInfo region) throws IOException;

  /**
   * Opens the specified regions.
   * @param regions regions to open
   * @throws IOException
   */
  public void openRegions(final List<HRegionInfo> regions) throws IOException;

  /**
   * Closes the specified region.
   * @param region region to close
   * @return true if closing region, false if not
   * @throws IOException
   */
  public boolean closeRegion(final HRegionInfo region)
  throws IOException;

  /**
   * Closes the specified region and will use or not use ZK during the close
   * according to the specified flag.
   * @param region region to close
   * @param zk true if transitions should be done in ZK, false if not
   * @return true if closing region, false if not
   * @throws IOException
   */
  public boolean closeRegion(final HRegionInfo region, final boolean zk)
  throws IOException;

  // Region administrative methods

  /**
   * Flushes the MemStore of the specified region.
   * <p>
   * This method is synchronous.
   * @param regionInfo region to flush
   * @throws NotServingRegionException
   * @throws IOException
   */
  void flushRegion(HRegionInfo regionInfo)
  throws NotServingRegionException, IOException;

  /**
   * Splits the specified region.
   * <p>
   * This method currently flushes the region and then forces a compaction which
   * will then trigger a split.  The flush is done synchronously but the
   * compaction is asynchronous.
   * @param regionInfo region to split
   * @throws NotServingRegionException
   * @throws IOException
   */
  void splitRegion(HRegionInfo regionInfo)
  throws NotServingRegionException, IOException;

  /**
   * Splits the specified region.
   * <p>
   * This method currently flushes the region and then forces a compaction which
   * will then trigger a split.  The flush is done synchronously but the
   * compaction is asynchronous.
   * @param regionInfo region to split
   * @param splitPoint the explicit row to split on
   * @throws NotServingRegionException
   * @throws IOException
   */
  void splitRegion(HRegionInfo regionInfo, byte[] splitPoint)
  throws NotServingRegionException, IOException;

  /**
   * Compacts the specified region.  Performs a major compaction if specified.
   * <p>
   * This method is asynchronous.
   * @param regionInfo region to compact
   * @param major true to force major compaction
   * @throws NotServingRegionException
   * @throws IOException
   */
  void compactRegion(HRegionInfo regionInfo, boolean major)
  throws NotServingRegionException, IOException;

  /**
   * Replicates the given entries. The guarantee is that the given entries
   * will be durable on the slave cluster if this method returns without
   * any exception.
   * hbase.replication has to be set to true for this to work.
   *
   * @param entries entries to replicate
   * @throws IOException
   */
  public void replicateLogEntries(HLog.Entry[] entries) throws IOException;

  /**
   * Executes a single {@link org.apache.hadoop.hbase.ipc.CoprocessorProtocol}
   * method using the registered protocol handlers.
   * {@link CoprocessorProtocol} implementations must be registered via the
   * {@link org.apache.hadoop.hbase.regionserver.HRegion#registerProtocol(Class, org.apache.hadoop.hbase.ipc.CoprocessorProtocol)}
   * method before they are available.
   *
   * @param regionName name of the region against which the invocation is executed
   * @param call an {@code Exec} instance identifying the protocol, method name,
   *     and parameters for the method invocation
   * @return an {@code ExecResult} instance containing the region name of the
   *     invocation and the return value
   * @throws IOException if no registered protocol handler is found or an error
   *     occurs during the invocation
   * @see org.apache.hadoop.hbase.regionserver.HRegion#registerProtocol(Class, org.apache.hadoop.hbase.ipc.CoprocessorProtocol)
   */
  ExecResult execCoprocessor(byte[] regionName, Exec call)
      throws IOException;
}<|MERGE_RESOLUTION|>--- conflicted
+++ resolved
@@ -42,11 +42,8 @@
 import org.apache.hadoop.hbase.client.coprocessor.ExecResult;
 import org.apache.hadoop.hbase.regionserver.wal.HLog;
 import org.apache.hadoop.ipc.RemoteException;
-<<<<<<< HEAD
+import org.apache.hadoop.ipc.VersionedProtocol;
 import org.apache.hadoop.security.KerberosInfo;
-=======
-import org.apache.hadoop.ipc.VersionedProtocol;
->>>>>>> c3fd8ed3
 
 /**
  * Clients interact with HRegionServers using a handle to the HRegionInterface.
@@ -54,11 +51,8 @@
  * <p>NOTE: if you change the interface, you must change the RPC version
  * number in HBaseRPCProtocolVersion
  */
-<<<<<<< HEAD
 @KerberosInfo(
     serverPrincipal = "hbase.regionserver.kerberos.principal")
-public interface HRegionInterface extends HBaseRPCProtocolVersion, Stoppable, Abortable {
-=======
 public interface HRegionInterface extends VersionedProtocol, Stoppable, Abortable {
   /**
    * This Interfaces' version. Version changes when the Interface changes.
@@ -69,7 +63,6 @@
   // had changed.  This has since been undone.
   public static final long VERSION = 28L;
 
->>>>>>> c3fd8ed3
   /**
    * Get metainfo about an HRegion
    *
