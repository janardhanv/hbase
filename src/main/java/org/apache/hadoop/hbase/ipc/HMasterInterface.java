/**
 * Copyright 2010 The Apache Software Foundation
 *
 * Licensed to the Apache Software Foundation (ASF) under one
 * or more contributor license agreements.  See the NOTICE file
 * distributed with this work for additional information
 * regarding copyright ownership.  The ASF licenses this file
 * to you under the Apache License, Version 2.0 (the
 * "License"); you may not use this file except in compliance
 * with the License.  You may obtain a copy of the License at
 *
 *     http://www.apache.org/licenses/LICENSE-2.0
 *
 * Unless required by applicable law or agreed to in writing, software
 * distributed under the License is distributed on an "AS IS" BASIS,
 * WITHOUT WARRANTIES OR CONDITIONS OF ANY KIND, either express or implied.
 * See the License for the specific language governing permissions and
 * limitations under the License.
 */
package org.apache.hadoop.hbase.ipc;

import java.io.IOException;

import org.apache.hadoop.hbase.ClusterStatus;
import org.apache.hadoop.hbase.HColumnDescriptor;
import org.apache.hadoop.hbase.HTableDescriptor;
import org.apache.hadoop.hbase.UnknownRegionException;
<<<<<<< HEAD
import org.apache.hadoop.security.KerberosInfo;
=======
import org.apache.hadoop.ipc.VersionedProtocol;
>>>>>>> c3fd8ed3

/**
 * Clients interact with the HMasterInterface to gain access to meta-level
 * HBase functionality, like finding an HRegionServer and creating/destroying
 * tables.
 *
 * <p>NOTE: if you change the interface, you must change the RPC version
 * number in HBaseRPCProtocolVersion
 *
 */
<<<<<<< HEAD
@KerberosInfo(
    serverPrincipal = "hbase.master.kerberos.principal")
public interface HMasterInterface extends HBaseRPCProtocolVersion {
=======
public interface HMasterInterface extends VersionedProtocol {
  /**
   * This Interfaces' version. Version changes when the Interface changes.
   */
  // All HBase Interfaces used derive from HBaseRPCProtocolVersion.  It
  // maintained a single global version number on all HBase Interfaces.  This
  // meant all HBase RPC was broke though only one of the three RPC Interfaces
  // had changed.  This has since been undone.
  public static final long VERSION = 28L;
>>>>>>> c3fd8ed3

  /** @return true if master is available */
  public boolean isMasterRunning();

  // Admin tools would use these cmds

  /**
   * Creates a new table.  If splitKeys are specified, then the table will be
   * created with an initial set of multiple regions.  If splitKeys is null,
   * the table will be created with a single region.
   * @param desc table descriptor
   * @param splitKeys
   * @throws IOException
   */
  public void createTable(HTableDescriptor desc, byte [][] splitKeys)
  throws IOException;

  /**
   * Deletes a table
   * @param tableName table to delete
   * @throws IOException e
   */
  public void deleteTable(final byte [] tableName) throws IOException;

  /**
   * Adds a column to the specified table
   * @param tableName table to modify
   * @param column column descriptor
   * @throws IOException e
   */
  public void addColumn(final byte [] tableName, HColumnDescriptor column)
  throws IOException;

  /**
   * Modifies an existing column on the specified table
   * @param tableName table name
   * @param descriptor new column descriptor
   * @throws IOException e
   */
  public void modifyColumn(final byte [] tableName, HColumnDescriptor descriptor)
  throws IOException;


  /**
   * Deletes a column from the specified table. Table must be disabled.
   * @param tableName table to alter
   * @param columnName column family to remove
   * @throws IOException e
   */
  public void deleteColumn(final byte [] tableName, final byte [] columnName)
  throws IOException;

  /**
   * Puts the table on-line (only needed if table has been previously taken offline)
   * @param tableName table to enable
   * @throws IOException e
   */
  public void enableTable(final byte [] tableName) throws IOException;

  /**
   * Take table offline
   *
   * @param tableName table to take offline
   * @throws IOException e
   */
  public void disableTable(final byte [] tableName) throws IOException;

  /**
   * Modify a table's metadata
   *
   * @param tableName table to modify
   * @param htd new descriptor for table
   * @throws IOException e
   */
  public void modifyTable(byte[] tableName, HTableDescriptor htd)
  throws IOException;

  /**
   * Shutdown an HBase cluster.
   * @throws IOException e
   */
  public void shutdown() throws IOException;

  /**
   * Stop HBase Master only.
   * Does not shutdown the cluster.
   * @throws IOException e
   */
  public void stopMaster() throws IOException;

  /**
   * Return cluster status.
   * @return status object
   */
  public ClusterStatus getClusterStatus();


  /**
   * Move the region <code>r</code> to <code>dest</code>.
   * @param encodedRegionName The encoded region name; i.e. the hash that makes
   * up the region name suffix: e.g. if regionname is
   * <code>TestTable,0094429456,1289497600452.527db22f95c8a9e0116f0cc13c680396.</code>,
   * then the encoded region name is: <code>527db22f95c8a9e0116f0cc13c680396</code>.
   * @param destServerName The servername of the destination regionserver.  If
   * passed the empty byte array we'll assign to a random server.  A server name
   * is made of host, port and startcode.  Here is an example:
   * <code> host187.example.com,60020,1289493121758</code>.
   * @throws UnknownRegionException Thrown if we can't find a region named
   * <code>encodedRegionName</code>
   */
  public void move(final byte [] encodedRegionName, final byte [] destServerName)
  throws UnknownRegionException;

  /**
   * Assign a region to a server chosen at random.
   * @param regionName Region to assign.  Will use existing RegionPlan if one
   * found.
   * @param force If true, will force the assignment.
   * @throws IOException
   */
  public void assign(final byte [] regionName, final boolean force)
  throws IOException;

  /**
   * Unassign a region from current hosting regionserver.  Region will then be
   * assigned to a regionserver chosen at random.  Region could be reassigned
   * back to the same server.  Use {@link #move(byte[], byte[])} if you want
   * to control the region movement.
   * @param regionName Region to unassign. Will clear any existing RegionPlan
   * if one found.
   * @param force If true, force unassign (Will remove region from
   * regions-in-transition too if present).
   * @throws IOException
   */
  public void unassign(final byte [] regionName, final boolean force)
  throws IOException;

  /**
   * Run the balancer.  Will run the balancer and if regions to move, it will
   * go ahead and do the reassignments.  Can NOT run for various reasons.  Check
   * logs.
   * @return True if balancer ran, false otherwise.
   */
  public boolean balance();

  /**
   * Turn the load balancer on or off.
   * @param b If true, enable balancer. If false, disable balancer.
   * @return Previous balancer value
   */
  public boolean balanceSwitch(final boolean b);
}<|MERGE_RESOLUTION|>--- conflicted
+++ resolved
@@ -25,11 +25,8 @@
 import org.apache.hadoop.hbase.HColumnDescriptor;
 import org.apache.hadoop.hbase.HTableDescriptor;
 import org.apache.hadoop.hbase.UnknownRegionException;
-<<<<<<< HEAD
 import org.apache.hadoop.security.KerberosInfo;
-=======
 import org.apache.hadoop.ipc.VersionedProtocol;
->>>>>>> c3fd8ed3
 
 /**
  * Clients interact with the HMasterInterface to gain access to meta-level
@@ -40,11 +37,8 @@
  * number in HBaseRPCProtocolVersion
  *
  */
-<<<<<<< HEAD
 @KerberosInfo(
     serverPrincipal = "hbase.master.kerberos.principal")
-public interface HMasterInterface extends HBaseRPCProtocolVersion {
-=======
 public interface HMasterInterface extends VersionedProtocol {
   /**
    * This Interfaces' version. Version changes when the Interface changes.
@@ -54,7 +48,6 @@
   // meant all HBase RPC was broke though only one of the three RPC Interfaces
   // had changed.  This has since been undone.
   public static final long VERSION = 28L;
->>>>>>> c3fd8ed3
 
   /** @return true if master is available */
   public boolean isMasterRunning();
