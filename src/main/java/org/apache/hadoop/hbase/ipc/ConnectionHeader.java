/*
 * Copyright 2010 The Apache Software Foundation
 *
 * Licensed to the Apache Software Foundation (ASF) under one
 * or more contributor license agreements.  See the NOTICE file
 * distributed with this work for additional information
 * regarding copyright ownership.  The ASF licenses this file
 * to you under the Apache License, Version 2.0 (the
 * "License"); you may not use this file except in compliance
 * with the License.  You may obtain a copy of the License at
 *
 *     http://www.apache.org/licenses/LICENSE-2.0
 *
 * Unless required by applicable law or agreed to in writing, software
 * distributed under the License is distributed on an "AS IS" BASIS,
 * WITHOUT WARRANTIES OR CONDITIONS OF ANY KIND, either express or implied.
 * See the License for the specific language governing permissions and
 * limitations under the License.
 */
package org.apache.hadoop.hbase.ipc;

import java.io.DataInput;
import java.io.DataOutput;
import java.io.IOException;

import org.apache.hadoop.io.Text;
import org.apache.hadoop.io.Writable;
import org.apache.hadoop.security.UserGroupInformation;
import org.apache.hadoop.hbase.security.HBaseSaslRpcServer.AuthMethod;

/**
 * The IPC connection header sent by the client to the server
 * on connection establishment.
 */
class ConnectionHeader implements Writable {
  private String protocol;
<<<<<<< HEAD
  private UserGroupInformation ugi = null;
  private AuthMethod authMethod;
=======
>>>>>>> a9e870b3

  public ConnectionHeader() {}

  /**
   * Create a new {@link ConnectionHeader} with the given <code>protocol</code>
   * and {@link UserGroupInformation}.
   * @param protocol protocol used for communication between the IPC client
   *                 and the server
   * @param ugi {@link UserGroupInformation} of the client communicating with
   *            the server
   */
  public ConnectionHeader(String protocol, UserGroupInformation ugi, AuthMethod authMethod) {
    this.protocol = protocol;
<<<<<<< HEAD
    this.ugi = ugi;
    this.authMethod = authMethod;
=======
>>>>>>> a9e870b3
  }

  @Override
  public void readFields(DataInput in) throws IOException {
    protocol = Text.readString(in);
    if (protocol.isEmpty()) {
      protocol = null;
    }
<<<<<<< HEAD

    boolean ugiUsernamePresent = in.readBoolean();
    if (ugiUsernamePresent) {
      String username = in.readUTF();
      boolean realUserNamePresent = in.readBoolean();
      if (realUserNamePresent) {
        String realUserName = in.readUTF();
        UserGroupInformation realUserUgi =
            UserGroupInformation.createRemoteUser(realUserName);
        ugi = UserGroupInformation.createProxyUser(username, realUserUgi);
      } else {
        ugi = UserGroupInformation.createRemoteUser(username);
      }
    } else {
      ugi = null;
    }
=======
>>>>>>> a9e870b3
  }

  @Override
  public void write(DataOutput out) throws IOException {
    Text.writeString(out, (protocol == null) ? "" : protocol);
<<<<<<< HEAD
    if (ugi != null) {
      if (authMethod == AuthMethod.KERBEROS) {
        // Send effective user for Kerberos auth
        out.writeBoolean(true);
        out.writeUTF(ugi.getUserName());
        out.writeBoolean(false);
      } else if (authMethod == AuthMethod.DIGEST) {
        // Don't send user for token auth
        out.writeBoolean(false);
      } else {
        //Send both effective user and real user for simple auth
        out.writeBoolean(true);
        out.writeUTF(ugi.getUserName());
        if (ugi.getRealUser() != null) {
          out.writeBoolean(true);
          out.writeUTF(ugi.getRealUser().getUserName());
        } else {
          out.writeBoolean(false);
        }
      }
    } else {
      out.writeBoolean(false);
    }
=======
>>>>>>> a9e870b3
  }

  public String getProtocol() {
    return protocol;
  }

  public UserGroupInformation getUgi() {
    return null;
  }

  public String toString() {
    return protocol;
  }
}<|MERGE_RESOLUTION|>--- conflicted
+++ resolved
@@ -34,11 +34,8 @@
  */
 class ConnectionHeader implements Writable {
   private String protocol;
-<<<<<<< HEAD
   private UserGroupInformation ugi = null;
   private AuthMethod authMethod;
-=======
->>>>>>> a9e870b3
 
   public ConnectionHeader() {}
 
@@ -52,11 +49,8 @@
    */
   public ConnectionHeader(String protocol, UserGroupInformation ugi, AuthMethod authMethod) {
     this.protocol = protocol;
-<<<<<<< HEAD
     this.ugi = ugi;
     this.authMethod = authMethod;
-=======
->>>>>>> a9e870b3
   }
 
   @Override
@@ -65,8 +59,6 @@
     if (protocol.isEmpty()) {
       protocol = null;
     }
-<<<<<<< HEAD
-
     boolean ugiUsernamePresent = in.readBoolean();
     if (ugiUsernamePresent) {
       String username = in.readUTF();
@@ -82,14 +74,11 @@
     } else {
       ugi = null;
     }
-=======
->>>>>>> a9e870b3
   }
 
   @Override
   public void write(DataOutput out) throws IOException {
     Text.writeString(out, (protocol == null) ? "" : protocol);
-<<<<<<< HEAD
     if (ugi != null) {
       if (authMethod == AuthMethod.KERBEROS) {
         // Send effective user for Kerberos auth
@@ -113,8 +102,6 @@
     } else {
       out.writeBoolean(false);
     }
-=======
->>>>>>> a9e870b3
   }
 
   public String getProtocol() {
