--- conflicted
+++ resolved
@@ -63,7 +63,6 @@
 import org.apache.hadoop.hbase.util.Bytes;
 import org.apache.hadoop.io.Writable;
 import org.apache.hadoop.io.WritableUtils;
-import org.apache.hadoop.hbase.ipc.VersionedProtocol;
 import org.apache.hadoop.security.UserGroupInformation;
 import org.apache.hadoop.util.ReflectionUtils;
 import org.apache.hadoop.util.StringUtils;
@@ -95,11 +94,6 @@
 
   static final int BUFFER_INITIAL_SIZE = 1024;
 
-<<<<<<< HEAD
-  protected final int warnResponseSize;
-
-=======
->>>>>>> 629361ec
   private static final String WARN_DELAYED_CALLS =
       "hbase.ipc.warn.delayedrpc.number";
 
@@ -1152,20 +1146,13 @@
       ticket = header.getUgi();
     }
 
-<<<<<<< HEAD
     protected void processData(byte[] buf) throws  IOException, InterruptedException {
       DataInputStream dis =
         new DataInputStream(new ByteArrayInputStream(buf));
-=======
-    private void processData() throws  IOException, InterruptedException {
-      byte[] array = data.array();
-      DataInputStream dis =
-        new DataInputStream(new ByteArrayInputStream(array));
->>>>>>> 629361ec
       int id = dis.readInt();                    // try to read an id
 
       if (LOG.isDebugEnabled())
-        LOG.debug(" got call #" + id + ", " + array.length + " bytes");
+        LOG.debug(" got call #" + id + ", " + buf.length + " bytes");
 
       Writable param = ReflectionUtils.newInstance(paramClass, conf);           // read param
       param.readFields(dis);
