--- conflicted
+++ resolved
@@ -47,17 +47,12 @@
 import java.util.concurrent.ExecutorService;
 import java.util.concurrent.Executors;
 import java.util.concurrent.LinkedBlockingQueue;
-import java.security.PrivilegedExceptionAction;
 
 import org.apache.commons.logging.Log;
 import org.apache.commons.logging.LogFactory;
 import org.apache.hadoop.conf.Configuration;
-<<<<<<< HEAD
-=======
 import org.apache.hadoop.hbase.io.WritableWithSize;
 import org.apache.hadoop.hbase.util.Bytes;
-import org.apache.hadoop.io.ObjectWritable;
->>>>>>> 0447b8f9
 import org.apache.hadoop.io.Writable;
 import org.apache.hadoop.io.WritableUtils;
 import org.apache.hadoop.ipc.VersionedProtocol;
@@ -1075,9 +1070,10 @@
           Writable value = null;
 
           CurCall.set(call);
-<<<<<<< HEAD
-          // TODO: simple auth -- store user in context
           try {
+            if (!started)
+              throw new ServerNotRunningException("Server is not running yet");
+
             if (LOG.isDebugEnabled()) {
               if (call.connection.ticket == null) {
               // No user associated with this call's connection:
@@ -1092,25 +1088,15 @@
 
             RequestContext.set(call.connection.ticket, getRemoteIp(), call.connection.protocol);
             value = call(call.connection.protocol, call.param, call.timestamp);
-=======
-          try {
-            if (!started)
-              throw new ServerNotRunningException("Server is not running yet");
-            value = call(call.connection.protocol, call.param, call.timestamp);             // make the call
->>>>>>> 0447b8f9
           } catch (Throwable e) {
             LOG.debug(getName()+", call "+call+": error: " + e, e);
             errorClass = e.getClass().getName();
             error = StringUtils.stringifyException(e);
-          }
-<<<<<<< HEAD
-          finally {
+          } finally {
             // Must always clears the request context to avoid leaking
             // credentials between requests.
             RequestContext.clear();
           }
-=======
->>>>>>> 0447b8f9
           CurCall.set(null);
 
           int size = BUFFER_INITIAL_SIZE;
