/**
 * Copyright 2010 The Apache Software Foundation
 *
 * Licensed to the Apache Software Foundation (ASF) under one
 * or more contributor license agreements.  See the NOTICE file
 * distributed with this work for additional information
 * regarding copyright ownership.  The ASF licenses this file
 * to you under the Apache License, Version 2.0 (the
 * "License"); you may not use this file except in compliance
 * with the License.  You may obtain a copy of the License at
 *
 *     http://www.apache.org/licenses/LICENSE-2.0
 *
 * Unless required by applicable law or agreed to in writing, software
 * distributed under the License is distributed on an "AS IS" BASIS,
 * WITHOUT WARRANTIES OR CONDITIONS OF ANY KIND, either express or implied.
 * See the License for the specific language governing permissions and
 * limitations under the License.
 */

package org.apache.hadoop.hbase.ipc;

import java.io.ByteArrayInputStream;
import java.io.DataInputStream;
import java.io.DataOutputStream;
import java.io.IOException;
import java.net.BindException;
import java.net.InetAddress;
import java.net.InetSocketAddress;
import java.net.ServerSocket;
import java.net.Socket;
import java.net.SocketException;
import java.net.UnknownHostException;
import java.nio.ByteBuffer;
import java.nio.channels.CancelledKeyException;
import java.nio.channels.ClosedChannelException;
import java.nio.channels.ReadableByteChannel;
import java.nio.channels.SelectionKey;
import java.nio.channels.Selector;
import java.nio.channels.ServerSocketChannel;
import java.nio.channels.SocketChannel;
import java.nio.channels.WritableByteChannel;
import java.util.ArrayList;
import java.util.Collections;
import java.util.Iterator;
import java.util.LinkedList;
import java.util.List;
import java.util.Map;
import java.util.Random;
import java.util.concurrent.atomic.AtomicInteger;
import java.util.concurrent.BlockingQueue;
import java.util.concurrent.ConcurrentHashMap;
import java.util.concurrent.ExecutorService;
import java.util.concurrent.Executors;
import java.util.concurrent.LinkedBlockingQueue;

import org.apache.commons.logging.Log;
import org.apache.commons.logging.LogFactory;
import org.apache.hadoop.conf.Configuration;
import org.apache.hadoop.hbase.io.HbaseObjectWritable;
import org.apache.hadoop.hbase.io.WritableWithSize;
import org.apache.hadoop.hbase.util.ByteBufferOutputStream;
import org.apache.hadoop.hbase.util.Bytes;
import org.apache.hadoop.io.Writable;
import org.apache.hadoop.io.WritableUtils;
import org.apache.hadoop.ipc.VersionedProtocol;
import org.apache.hadoop.security.UserGroupInformation;
import org.apache.hadoop.util.ReflectionUtils;
import org.apache.hadoop.util.StringUtils;

import com.google.common.base.Function;
import com.google.common.util.concurrent.ThreadFactoryBuilder;

/** An abstract IPC service.  IPC calls take a single {@link Writable} as a
 * parameter, and return a {@link Writable} as their value.  A service runs on
 * a port and is defined by a parameter class and a value class.
 *
 *
 * <p>Copied local so can fix HBASE-900.
 *
 * @see HBaseClient
 */
public abstract class HBaseServer implements RpcServer {

  /**
   * The first four bytes of Hadoop RPC connections
   */
  public static final ByteBuffer HEADER = ByteBuffer.wrap("hrpc".getBytes());
  public static final byte CURRENT_VERSION = 4;

  /**
   * How many calls/handler are allowed in the queue.
   */
  private static final int DEFAULT_MAX_QUEUE_SIZE_PER_HANDLER = 10;

  private static final String WARN_RESPONSE_SIZE =
      "hbase.ipc.warn.response.size";

  /** Default value for above param */
  private static final int DEFAULT_WARN_RESPONSE_SIZE = 100 * 1024 * 1024;

<<<<<<< HEAD
  protected final int warnResponseSize;
=======
  static final int BUFFER_INITIAL_SIZE = 1024;

  private final int warnResponseSize;
>>>>>>> 759b7fe9

  private static final String WARN_DELAYED_CALLS =
      "hbase.ipc.warn.delayedrpc.number";

  private static final int DEFAULT_WARN_DELAYED_CALLS = 1000;

  private final int warnDelayedCalls;

  private AtomicInteger delayedCalls;

  public static final Log LOG =
    LogFactory.getLog("org.apache.hadoop.ipc.HBaseServer");

  protected static final ThreadLocal<RpcServer> SERVER =
    new ThreadLocal<RpcServer>();
  protected volatile boolean started = false;

  private static final Map<String, Class<? extends VersionedProtocol>>
      PROTOCOL_CACHE =
      new ConcurrentHashMap<String, Class<? extends VersionedProtocol>>();

  static Class<? extends VersionedProtocol> getProtocolClass(
      String protocolName, Configuration conf)
  throws ClassNotFoundException {
    Class<? extends VersionedProtocol> protocol =
        PROTOCOL_CACHE.get(protocolName);

    if (protocol == null) {
      protocol = (Class<? extends VersionedProtocol>)
          conf.getClassByName(protocolName);
      PROTOCOL_CACHE.put(protocolName, protocol);
    }
    return protocol;
  }

  /** Returns the server instance called under or null.  May be called under
   * {@link #call(Class, Writable, long)} implementations, and under {@link Writable}
   * methods of paramters and return values.  Permits applications to access
   * the server context.
   * @return HBaseServer
   */
  public static RpcServer get() {
    return SERVER.get();
  }

  /** This is set to Call object before Handler invokes an RPC and reset
   * after the call returns.
   */
  protected static final ThreadLocal<Call> CurCall = new ThreadLocal<Call>();

  /** Returns the remote side ip address when invoked inside an RPC
   *  Returns null incase of an error.
   *  @return InetAddress
   */
  public static InetAddress getRemoteIp() {
    Call call = CurCall.get();
    if (call != null) {
      return call.connection.socket.getInetAddress();
    }
    return null;
  }
  /** Returns remote address as a string when invoked inside an RPC.
   *  Returns null in case of an error.
   *  @return String
   */
  public static String getRemoteAddress() {
    InetAddress addr = getRemoteIp();
    return (addr == null) ? null : addr.getHostAddress();
  }

  protected String bindAddress;
  protected int port;                             // port we listen on
  private int handlerCount;                       // number of handler threads
  private int priorityHandlerCount;
  private int readThreads;                        // number of read threads
  protected Class<? extends Writable> paramClass; // class of call parameters
  protected int maxIdleTime;                      // the maximum idle time after
                                                  // which a client may be
                                                  // disconnected
  protected int thresholdIdleConnections;         // the number of idle
                                                  // connections after which we
                                                  // will start cleaning up idle
                                                  // connections
  int maxConnectionsToNuke;                       // the max number of
                                                  // connections to nuke
                                                  // during a cleanup

  protected HBaseRpcMetrics  rpcMetrics;

  protected Configuration conf;

  private int maxQueueSize;
  protected int socketSendBufferSize;
  protected final boolean tcpNoDelay;   // if T then disable Nagle's Algorithm
  protected final boolean tcpKeepAlive; // if T then use keepalives

  volatile protected boolean running = true;         // true while server runs
  protected BlockingQueue<Call> callQueue; // queued calls
  protected BlockingQueue<Call> priorityCallQueue;

  private int highPriorityLevel;  // what level a high priority call is at

  protected final List<Connection> connectionList =
    Collections.synchronizedList(new LinkedList<Connection>());
  //maintain a list
  //of client connections
  private Listener listener = null;
  protected Responder responder = null;
  protected int numConnections = 0;
  private Handler[] handlers = null;
  private Handler[] priorityHandlers = null;
  protected HBaseRPCErrorHandler errorHandler = null;

  /**
   * A convenience method to bind to a given address and report
   * better exceptions if the address is not a valid host.
   * @param socket the socket to bind
   * @param address the address to bind to
   * @param backlog the number of connections allowed in the queue
   * @throws BindException if the address can't be bound
   * @throws UnknownHostException if the address isn't a valid host name
   * @throws IOException other random errors from bind
   */
  public static void bind(ServerSocket socket, InetSocketAddress address,
                          int backlog) throws IOException {
    try {
      socket.bind(address, backlog);
    } catch (BindException e) {
      BindException bindException =
        new BindException("Problem binding to " + address + " : " +
            e.getMessage());
      bindException.initCause(e);
      throw bindException;
    } catch (SocketException e) {
      // If they try to bind to a different host's address, give a better
      // error message.
      if ("Unresolved address".equals(e.getMessage())) {
        throw new UnknownHostException("Invalid hostname for server: " +
                                       address.getHostName());
      }
      throw e;
    }
  }

  /** A call queued for handling. */
<<<<<<< HEAD
  protected static class Call {
=======
  private class Call implements Delayable {
>>>>>>> 759b7fe9
    protected int id;                             // the client's call id
    protected Writable param;                     // the parameter passed
    protected Connection connection;              // connection to client
    protected long timestamp;      // the time received when response is null
                                   // the time served when response is not null
    protected ByteBuffer response;                // the response for this call
    protected boolean delayResponse;
    protected Responder responder;

    public Call(int id, Writable param, Connection connection,
        Responder responder) {
      this.id = id;
      this.param = param;
      this.connection = connection;
      this.timestamp = System.currentTimeMillis();
      this.response = null;
      this.delayResponse = false;
      this.responder = responder;
    }

    @Override
    public String toString() {
      return param.toString() + " from " + connection.toString();
    }

    private synchronized void setResponse(Object value, String errorClass,
        String error) {
      Writable result = null;
      if (value instanceof Writable) {
        result = (Writable) value;
      } else {
        /* We might have a null value and errors. Avoid creating a
         * HbaseObjectWritable, because the constructor fails on null. */
        if (value != null) {
          result = new HbaseObjectWritable(value);
        }
      }

      int size = BUFFER_INITIAL_SIZE;
      if (result instanceof WritableWithSize) {
        // get the size hint.
        WritableWithSize ohint = (WritableWithSize) result;
        long hint = ohint.getWritableSize() + Bytes.SIZEOF_BYTE + Bytes.SIZEOF_INT;
        if (hint > Integer.MAX_VALUE) {
          // oops, new problem.
          IOException ioe =
            new IOException("Result buffer size too large: " + hint);
          errorClass = ioe.getClass().getName();
          error = StringUtils.stringifyException(ioe);
        } else {
          size = (int)hint;
        }
      }

      ByteBufferOutputStream buf = new ByteBufferOutputStream(size);
      DataOutputStream out = new DataOutputStream(buf);
      try {
        out.writeInt(this.id);                // write call id
        out.writeBoolean(error != null);      // write error flag
      } catch (IOException e) {
        errorClass = e.getClass().getName();
        error = StringUtils.stringifyException(e);
      }

      try {
        if (error == null) {
          result.write(out);
        } else {
          WritableUtils.writeString(out, errorClass);
          WritableUtils.writeString(out, error);
        }
      } catch (IOException e) {
        LOG.warn("Error sending response to call: ", e);
      }

      if (buf.size() > warnResponseSize) {
        LOG.warn("responseTooLarge for: "+this+": Size: "
            + StringUtils.humanReadableInt(buf.size()));
      }

      this.response = buf.getByteBuffer();
    }

    @Override
    public synchronized void endDelay(Object result) throws IOException {
      assert this.delayResponse;
      this.delayResponse = false;
      delayedCalls.decrementAndGet();
      this.setResponse(result, null, null);
      this.responder.doRespond(this);
    }

    @Override
    public synchronized void startDelay() {
      assert !this.delayResponse;
      this.delayResponse = true;
      int numDelayed = delayedCalls.incrementAndGet();
      if (numDelayed > warnDelayedCalls) {
        LOG.warn("Too many delayed calls: limit " + warnDelayedCalls +
            " current " + numDelayed);
      }
    }

    @Override
    public synchronized boolean isDelayed() {
      return this.delayResponse;
    }

    /**
     * If we have a response, and delay is not set, then respond
     * immediately.  Otherwise, do not respond to client.  This is
     * called the by the RPC code in the context of the Handler thread.
     */
    public synchronized void sendResponseIfReady() throws IOException {
      if (!this.delayResponse) {
        this.responder.doRespond(this);
      }
    }
  }

  /** Listens on the socket. Creates jobs for the handler threads*/
  private class Listener extends Thread {

    private ServerSocketChannel acceptChannel = null; //the accept channel
    private Selector selector = null; //the selector that we use for the server
    private Reader[] readers = null;
    private int currentReader = 0;
    private InetSocketAddress address; //the address we bind at
    private Random rand = new Random();
    private long lastCleanupRunTime = 0; //the last time when a cleanup connec-
                                         //-tion (for idle connections) ran
    private long cleanupInterval = 10000; //the minimum interval between
                                          //two cleanup runs
    private int backlogLength = conf.getInt("ipc.server.listen.queue.size", 128);

    private ExecutorService readPool;

    public Listener() throws IOException {
      address = new InetSocketAddress(bindAddress, port);
      // Create a new server socket and set to non blocking mode
      acceptChannel = ServerSocketChannel.open();
      acceptChannel.configureBlocking(false);

      // Bind the server socket to the local host and port
      bind(acceptChannel.socket(), address, backlogLength);
      port = acceptChannel.socket().getLocalPort(); //Could be an ephemeral port
      // create a selector;
      selector= Selector.open();

      readers = new Reader[readThreads];
      readPool = Executors.newFixedThreadPool(readThreads,
        new ThreadFactoryBuilder().setNameFormat(
          "IPC Reader %d on port " + port).build());
      for (int i = 0; i < readThreads; ++i) {
        Selector readSelector = Selector.open();
        Reader reader = new Reader(readSelector);
        readers[i] = reader;
        readPool.execute(reader);
      }

      // Register accepts on the server socket with the selector.
      acceptChannel.register(selector, SelectionKey.OP_ACCEPT);
      this.setName("IPC Server listener on " + port);
      this.setDaemon(true);
    }


    private class Reader implements Runnable {
      private volatile boolean adding = false;
      private Selector readSelector = null;

      Reader(Selector readSelector) {
        this.readSelector = readSelector;
      }
      public void run() {
        synchronized(this) {
          while (running) {
            SelectionKey key = null;
            try {
              readSelector.select();
              while (adding) {
                this.wait(1000);
              }

              Iterator<SelectionKey> iter = readSelector.selectedKeys().iterator();
              while (iter.hasNext()) {
                key = iter.next();
                iter.remove();
                if (key.isValid()) {
                  if (key.isReadable()) {
                    doRead(key);
                  }
                }
                key = null;
              }
            } catch (InterruptedException e) {
              if (running) {                     // unexpected -- log it
                LOG.info(getName() + "caught: " +
                    StringUtils.stringifyException(e));
              }
            } catch (IOException ex) {
               LOG.error("Error in Reader", ex);
            }
          }
        }
      }

      /**
       * This gets reader into the state that waits for the new channel
       * to be registered with readSelector. If it was waiting in select()
       * the thread will be woken up, otherwise whenever select() is called
       * it will return even if there is nothing to read and wait
       * in while(adding) for finishAdd call
       */
      public void startAdd() {
        adding = true;
        readSelector.wakeup();
      }

      public synchronized SelectionKey registerChannel(SocketChannel channel)
        throws IOException {
        return channel.register(readSelector, SelectionKey.OP_READ);
      }

      public synchronized void finishAdd() {
        adding = false;
        this.notify();
      }
    }

    /** cleanup connections from connectionList. Choose a random range
     * to scan and also have a limit on the number of the connections
     * that will be cleanedup per run. The criteria for cleanup is the time
     * for which the connection was idle. If 'force' is true then all
     * connections will be looked at for the cleanup.
     * @param force all connections will be looked at for cleanup
     */
    private void cleanupConnections(boolean force) {
      if (force || numConnections > thresholdIdleConnections) {
        long currentTime = System.currentTimeMillis();
        if (!force && (currentTime - lastCleanupRunTime) < cleanupInterval) {
          return;
        }
        int start = 0;
        int end = numConnections - 1;
        if (!force) {
          start = rand.nextInt() % numConnections;
          end = rand.nextInt() % numConnections;
          int temp;
          if (end < start) {
            temp = start;
            start = end;
            end = temp;
          }
        }
        int i = start;
        int numNuked = 0;
        while (i <= end) {
          Connection c;
          synchronized (connectionList) {
            try {
              c = connectionList.get(i);
            } catch (Exception e) {return;}
          }
          if (c.timedOut(currentTime)) {
            if (LOG.isDebugEnabled())
              LOG.debug(getName() + ": disconnecting client " + c.getHostAddress());
            closeConnection(c);
            numNuked++;
            end--;
            //noinspection UnusedAssignment
            c = null;
            if (!force && numNuked == maxConnectionsToNuke) break;
          }
          else i++;
        }
        lastCleanupRunTime = System.currentTimeMillis();
      }
    }

    @Override
    public void run() {
      LOG.info(getName() + ": starting");
      SERVER.set(HBaseServer.this);

      while (running) {
        SelectionKey key = null;
        try {
          selector.select(); // FindBugs IS2_INCONSISTENT_SYNC
          Iterator<SelectionKey> iter = selector.selectedKeys().iterator();
          while (iter.hasNext()) {
            key = iter.next();
            iter.remove();
            try {
              if (key.isValid()) {
                if (key.isAcceptable())
                  doAccept(key);
              }
            } catch (IOException ignored) {
            }
            key = null;
          }
        } catch (OutOfMemoryError e) {
          if (errorHandler != null) {
            if (errorHandler.checkOOME(e)) {
              LOG.info(getName() + ": exiting on OOME");
              closeCurrentConnection(key, e);
              cleanupConnections(true);
              return;
            }
          } else {
            // we can run out of memory if we have too many threads
            // log the event and sleep for a minute and give
            // some thread(s) a chance to finish
            LOG.warn("Out of Memory in server select", e);
            closeCurrentConnection(key, e);
            cleanupConnections(true);
            try { Thread.sleep(60000); } catch (Exception ignored) {}
      }
        } catch (Exception e) {
          closeCurrentConnection(key, e);
        }
        cleanupConnections(false);
      }
      LOG.info("Stopping " + this.getName());

      synchronized (this) {
        try {
          acceptChannel.close();
          selector.close();
        } catch (IOException ignored) { }

        selector= null;
        acceptChannel= null;

        // clean up all connections
        while (!connectionList.isEmpty()) {
          closeConnection(connectionList.remove(0));
        }
      }
    }

    private void closeCurrentConnection(SelectionKey key, Throwable e) {
      if (key != null) {
        Connection c = (Connection)key.attachment();
        if (c != null) {
          if (LOG.isDebugEnabled()) {
            LOG.debug(getName() + ": disconnecting client " + c.getHostAddress() +
                (e != null ? " on error " + e.getMessage() : ""));
          }
          closeConnection(c);
          c = null;
        }
      }
    }

    InetSocketAddress getAddress() {
      return (InetSocketAddress)acceptChannel.socket().getLocalSocketAddress();
    }

    void doAccept(SelectionKey key) throws IOException, OutOfMemoryError {
      Connection c;
      ServerSocketChannel server = (ServerSocketChannel) key.channel();

      SocketChannel channel;
      while ((channel = server.accept()) != null) {
        channel.configureBlocking(false);
        channel.socket().setTcpNoDelay(tcpNoDelay);
        channel.socket().setKeepAlive(tcpKeepAlive);

        Reader reader = getReader();
        try {
          reader.startAdd();
          SelectionKey readKey = reader.registerChannel(channel);
          c = getConnection(channel, System.currentTimeMillis());
          readKey.attach(c);
          synchronized (connectionList) {
            connectionList.add(numConnections, c);
            numConnections++;
          }
          if (LOG.isDebugEnabled())
            LOG.debug("Server connection from " + c.toString() +
                "; # active connections: " + numConnections +
                "; # queued calls: " + callQueue.size());
        } finally {
          reader.finishAdd();
        }
      }
    }

    void doRead(SelectionKey key) throws InterruptedException {
      int count = 0;
      Connection c = (Connection)key.attachment();
      if (c == null) {
        return;
      }
      c.setLastContact(System.currentTimeMillis());

      try {
        count = c.readAndProcess();
      } catch (InterruptedException ieo) {
        throw ieo;
      } catch (Exception e) {
        LOG.warn(getName() + ": readAndProcess threw exception " + e + ". Count of bytes read: " + count, e);
        count = -1; //so that the (count < 0) block is executed
      }
      if (count < 0) {
        if (LOG.isDebugEnabled())
          LOG.debug(getName() + ": disconnecting client " +
                    c.getHostAddress() + ". Number of active connections: "+
                    numConnections);
        closeConnection(c);
        // c = null;
      }
      else {
        c.setLastContact(System.currentTimeMillis());
      }
    }

    synchronized void doStop() {
      if (selector != null) {
        selector.wakeup();
        Thread.yield();
      }
      if (acceptChannel != null) {
        try {
          acceptChannel.socket().close();
        } catch (IOException e) {
          LOG.info(getName() + ":Exception in closing listener socket. " + e);
        }
      }
      readPool.shutdownNow();
    }

    // The method that will return the next reader to work with
    // Simplistic implementation of round robin for now
    Reader getReader() {
      currentReader = (currentReader + 1) % readers.length;
      return readers[currentReader];
    }
  }

  // Sends responses of RPC back to clients.
  protected class Responder extends Thread {
    private Selector writeSelector;
    private int pending;         // connections waiting to register

    final static int PURGE_INTERVAL = 900000; // 15mins

    Responder() throws IOException {
      this.setName("IPC Server Responder");
      this.setDaemon(true);
      writeSelector = Selector.open(); // create a selector
      pending = 0;
    }

    @Override
    public void run() {
      LOG.info(getName() + ": starting");
      SERVER.set(HBaseServer.this);
      long lastPurgeTime = 0;   // last check for old calls.

      while (running) {
        try {
          waitPending();     // If a channel is being registered, wait.
          writeSelector.select(PURGE_INTERVAL);
          Iterator<SelectionKey> iter = writeSelector.selectedKeys().iterator();
          while (iter.hasNext()) {
            SelectionKey key = iter.next();
            iter.remove();
            try {
              if (key.isValid() && key.isWritable()) {
                  doAsyncWrite(key);
              }
            } catch (IOException e) {
              LOG.info(getName() + ": doAsyncWrite threw exception " + e);
            }
          }
          long now = System.currentTimeMillis();
          if (now < lastPurgeTime + PURGE_INTERVAL) {
            continue;
          }
          lastPurgeTime = now;
          //
          // If there were some calls that have not been sent out for a
          // long time, discard them.
          //
          LOG.debug("Checking for old call responses.");
          ArrayList<Call> calls;

          // get the list of channels from list of keys.
          synchronized (writeSelector.keys()) {
            calls = new ArrayList<Call>(writeSelector.keys().size());
            iter = writeSelector.keys().iterator();
            while (iter.hasNext()) {
              SelectionKey key = iter.next();
              Call call = (Call)key.attachment();
              if (call != null && key.channel() == call.connection.channel) {
                calls.add(call);
              }
            }
          }

          for(Call call : calls) {
            try {
              doPurge(call, now);
            } catch (IOException e) {
              LOG.warn("Error in purging old calls " + e);
            }
          }
        } catch (OutOfMemoryError e) {
          if (errorHandler != null) {
            if (errorHandler.checkOOME(e)) {
              LOG.info(getName() + ": exiting on OOME");
              return;
            }
          } else {
            //
            // we can run out of memory if we have too many threads
            // log the event and sleep for a minute and give
            // some thread(s) a chance to finish
            //
            LOG.warn("Out of Memory in server select", e);
            try { Thread.sleep(60000); } catch (Exception ignored) {}
          }
        } catch (Exception e) {
          LOG.warn("Exception in Responder " +
                   StringUtils.stringifyException(e));
        }
      }
      LOG.info("Stopping " + this.getName());
    }

    private void doAsyncWrite(SelectionKey key) throws IOException {
      Call call = (Call)key.attachment();
      if (call == null) {
        return;
      }
      if (key.channel() != call.connection.channel) {
        throw new IOException("doAsyncWrite: bad channel");
      }

      synchronized(call.connection.responseQueue) {
        if (processResponse(call.connection.responseQueue, false)) {
          try {
            key.interestOps(0);
          } catch (CancelledKeyException e) {
            /* The Listener/reader might have closed the socket.
             * We don't explicitly cancel the key, so not sure if this will
             * ever fire.
             * This warning could be removed.
             */
            LOG.warn("Exception while changing ops : " + e);
          }
        }
      }
    }

    //
    // Remove calls that have been pending in the responseQueue
    // for a long time.
    //
    private void doPurge(Call call, long now) throws IOException {
      LinkedList<Call> responseQueue = call.connection.responseQueue;
      synchronized (responseQueue) {
        Iterator<Call> iter = responseQueue.listIterator(0);
        while (iter.hasNext()) {
          Call nextCall = iter.next();
          if (now > nextCall.timestamp + PURGE_INTERVAL) {
            closeConnection(nextCall.connection);
            break;
          }
        }
      }
    }

    // Processes one response. Returns true if there are no more pending
    // data for this channel.
    //
    @SuppressWarnings({"ConstantConditions"})
    private boolean processResponse(final LinkedList<Call> responseQueue,
                                    boolean inHandler) throws IOException {
      boolean error = true;
      boolean done = false;       // there is more data for this channel.
      int numElements;
      Call call = null;
      try {
        //noinspection SynchronizationOnLocalVariableOrMethodParameter
        synchronized (responseQueue) {
          //
          // If there are no items for this channel, then we are done
          //
          numElements = responseQueue.size();
          if (numElements == 0) {
            error = false;
            return true;              // no more data for this channel.
          }
          //
          // Extract the first call
          //
          call = responseQueue.removeFirst();
          SocketChannel channel = call.connection.channel;
          if (LOG.isDebugEnabled()) {
            LOG.debug(getName() + ": responding to #" + call.id + " from " +
                      call.connection);
          }
          //
          // Send as much data as we can in the non-blocking fashion
          //
          int numBytes = channelWrite(channel, call.response);
          if (numBytes < 0) {
            return true;
          }
          if (!call.response.hasRemaining()) {
            call.connection.decRpcCount();
            //noinspection RedundantIfStatement
            if (numElements == 1) {    // last call fully processes.
              done = true;             // no more data for this channel.
            } else {
              done = false;            // more calls pending to be sent.
            }
            if (LOG.isDebugEnabled()) {
              LOG.debug(getName() + ": responding to #" + call.id + " from " +
                        call.connection + " Wrote " + numBytes + " bytes.");
            }
          } else {
            //
            // If we were unable to write the entire response out, then
            // insert in Selector queue.
            //
            call.connection.responseQueue.addFirst(call);

            if (inHandler) {
              // set the serve time when the response has to be sent later
              call.timestamp = System.currentTimeMillis();
              if (enqueueInSelector(call))
                done = true;
            }
            if (LOG.isDebugEnabled()) {
              LOG.debug(getName() + ": responding to #" + call.id + " from " +
                        call.connection + " Wrote partial " + numBytes +
                        " bytes.");
            }
          }
          error = false;              // everything went off well
        }
      } finally {
        if (error && call != null) {
          LOG.warn(getName()+", call " + call + ": output error");
          done = true;               // error. no more data for this channel.
          closeConnection(call.connection);
        }
      }
      return done;
    }

    //
    // Enqueue for background thread to send responses out later.
    //
    private boolean enqueueInSelector(Call call) throws IOException {
      boolean done = false;
      incPending();
      try {
        // Wake up the thread blocked on select, only then can the call
        // to channel.register() complete.
        SocketChannel channel = call.connection.channel;
        writeSelector.wakeup();
        channel.register(writeSelector, SelectionKey.OP_WRITE, call);
      } catch (ClosedChannelException e) {
        //It's OK.  Channel might be closed else where.
        done = true;
      } finally {
        decPending();
      }
      return done;
    }

    //
    // Enqueue a response from the application.
    //
    void doRespond(Call call) throws IOException {
      // set the serve time when the response has to be sent later
      call.timestamp = System.currentTimeMillis();

      boolean doRegister = false;
      synchronized (call.connection.responseQueue) {
        call.connection.responseQueue.addLast(call);
        if (call.connection.responseQueue.size() == 1) {
          doRegister = !processResponse(call.connection.responseQueue, false);
        }
      }
      if (doRegister) {
        enqueueInSelector(call);
      }
    }

    private synchronized void incPending() {   // call waiting to be enqueued.
      pending++;
    }

    private synchronized void decPending() { // call done enqueueing.
      pending--;
      notify();
    }

    private synchronized void waitPending() throws InterruptedException {
      while (pending > 0) {
        wait();
      }
    }
  }

  /** Reads calls from a connection and queues them for handling. */
  protected class Connection {
    private boolean versionRead = false; //if initial signature and
                                         //version are read
    private boolean headerRead = false;  //if the connection header that
                                         //follows version is read.
    protected SocketChannel channel;
    private ByteBuffer data;
    private ByteBuffer dataLengthBuffer;
    protected final LinkedList<Call> responseQueue;
    private volatile int rpcCount = 0; // number of outstanding rpcs
    private long lastContact;
    private int dataLength;
    protected Socket socket;
    // Cache the remote host & port info so that even if the socket is
    // disconnected, we can say where it used to connect to.
    private String hostAddress;
    private int remotePort;
    ConnectionHeader header = new ConnectionHeader();
    Class<? extends VersionedProtocol> protocol;
    protected UserGroupInformation ticket = null;

    public Connection(SocketChannel channel, long lastContact) {
      this.channel = channel;
      this.lastContact = lastContact;
      this.data = null;
      this.dataLengthBuffer = ByteBuffer.allocate(4);
      this.socket = channel.socket();
      InetAddress addr = socket.getInetAddress();
      if (addr == null) {
        this.hostAddress = "*Unknown*";
      } else {
        this.hostAddress = addr.getHostAddress();
      }
      this.remotePort = socket.getPort();
      this.responseQueue = new LinkedList<Call>();
      if (socketSendBufferSize != 0) {
        try {
          socket.setSendBufferSize(socketSendBufferSize);
        } catch (IOException e) {
          LOG.warn("Connection: unable to set socket send buffer size to " +
                   socketSendBufferSize);
        }
      }
    }

    @Override
    public String toString() {
      return getHostAddress() + ":" + remotePort;
    }

    public String getHostAddress() {
      return hostAddress;
    }

    public void setLastContact(long lastContact) {
      this.lastContact = lastContact;
    }

    public long getLastContact() {
      return lastContact;
    }

    /* Return true if the connection has no outstanding rpc */
    private boolean isIdle() {
      return rpcCount == 0;
    }

    /* Decrement the outstanding RPC count */
    protected void decRpcCount() {
      rpcCount--;
    }

    /* Increment the outstanding RPC count */
    private void incRpcCount() {
      rpcCount++;
    }

    protected boolean timedOut(long currentTime) {
      return isIdle() && currentTime - lastContact > maxIdleTime;
    }

    public int readAndProcess() throws IOException, InterruptedException {
      while (true) {
        /* Read at most one RPC. If the header is not read completely yet
         * then iterate until we read first RPC or until there is no data left.
         */
        int count;
        if (dataLengthBuffer.remaining() > 0) {
          count = channelRead(channel, dataLengthBuffer);
          if (count < 0 || dataLengthBuffer.remaining() > 0)
            return count;
        }

        if (!versionRead) {
          //Every connection is expected to send the header.
          ByteBuffer versionBuffer = ByteBuffer.allocate(1);
          count = channelRead(channel, versionBuffer);
          if (count <= 0) {
            return count;
          }
          int version = versionBuffer.get(0);

          dataLengthBuffer.flip();
          if (!HEADER.equals(dataLengthBuffer) || version != CURRENT_VERSION) {
            //Warning is ok since this is not supposed to happen.
            LOG.warn("Incorrect header or version mismatch from " +
                     hostAddress + ":" + remotePort +
                     " got version " + version +
                     " expected version " + CURRENT_VERSION);
            return -1;
          }
          dataLengthBuffer.clear();
          versionRead = true;
          continue;
        }

        if (data == null) {
          dataLengthBuffer.flip();
          dataLength = dataLengthBuffer.getInt();

          if (dataLength == HBaseClient.PING_CALL_ID) {
            dataLengthBuffer.clear();
            return 0;  //ping message
          }
          data = ByteBuffer.allocate(dataLength);
          incRpcCount();  // Increment the rpc count
        }

        count = channelRead(channel, data);

        if (data.remaining() == 0) {
          dataLengthBuffer.clear();
          data.flip();
          if (headerRead) {
            processData(data.array());
            data = null;
            return count;
          }
          processHeader();
          headerRead = true;
          data = null;
          continue;
        }
        return count;
      }
    }

    /// Reads the connection header following version
    private void processHeader() throws IOException {
      DataInputStream in =
        new DataInputStream(new ByteArrayInputStream(data.array()));
      header.readFields(in);
      try {
        String protocolClassName = header.getProtocol();
        if (protocolClassName != null) {
          protocol = getProtocolClass(header.getProtocol(), conf);
        }
      } catch (ClassNotFoundException cnfe) {
        throw new IOException("Unknown protocol: " + header.getProtocol());
      }

      ticket = header.getUgi();
    }

    protected void processData(byte[] buf) throws  IOException, InterruptedException {
      DataInputStream dis =
        new DataInputStream(new ByteArrayInputStream(buf));
      int id = dis.readInt();                    // try to read an id

      if (LOG.isDebugEnabled())
        LOG.debug(" got #" + id);

      Writable param = ReflectionUtils.newInstance(paramClass, conf);           // read param
      param.readFields(dis);

      Call call = new Call(id, param, this, responder);

      if (priorityCallQueue != null && getQosLevel(param) > highPriorityLevel) {
        priorityCallQueue.put(call);
      } else {
        callQueue.put(call);              // queue the call; maybe blocked here
      }
    }

    protected synchronized void close() {
      data = null;
      dataLengthBuffer = null;
      if (!channel.isOpen())
        return;
      try {socket.shutdownOutput();} catch(Exception ignored) {} // FindBugs DE_MIGHT_IGNORE
      if (channel.isOpen()) {
        try {channel.close();} catch(Exception ignored) {}
      }
      try {socket.close();} catch(Exception ignored) {}
    }
  }

  /** Handles queued calls . */
  private class Handler extends Thread {
    private final BlockingQueue<Call> myCallQueue;

    public Handler(final BlockingQueue<Call> cq, int instanceNumber) {
      this.myCallQueue = cq;
      this.setDaemon(true);

      String threadName = "IPC Server handler " + instanceNumber + " on " + port;
      if (cq == priorityCallQueue) {
        // this is just an amazing hack, but it works.
        threadName = "PRI " + threadName;
      }
      this.setName(threadName);
    }

    @Override
    public void run() {
      LOG.info(getName() + ": starting");
      SERVER.set(HBaseServer.this);
      while (running) {
        try {
          final Call call = myCallQueue.take(); // pop the queue; maybe blocked here

          if (LOG.isDebugEnabled())
            LOG.debug(getName() + ": has #" + call.id + " from " +
                      call.connection);

          String errorClass = null;
          String error = null;
          Writable value = null;

          CurCall.set(call);
          try {
            if (!started)
              throw new ServerNotRunningYetException("Server is not running yet");

            if (LOG.isDebugEnabled()) {
              if (call.connection.ticket == null) {
                LOG.debug(getName() + ": has NULL principal, call #" + call.id
                    + " from " + call.connection);
              }
              else {
                LOG.debug("Executing call as "+call.connection.ticket.getUserName());
              }
            }

            RequestContext.set(call.connection.ticket, getRemoteIp(),
                call.connection.protocol);
            value = call(call.connection.protocol, call.param, call.timestamp);             // make the call
          } catch (Throwable e) {
            LOG.debug(getName()+", call "+call+": error: " + e, e);
            errorClass = e.getClass().getName();
            error = StringUtils.stringifyException(e);
          } finally {
            // Must always clears the request context to avoid leaking
            // credentials between requests.
            RequestContext.clear();
          }
          CurCall.set(null);

<<<<<<< HEAD
          int size = BUFFER_INITIAL_SIZE;
          if (value instanceof WritableWithSize) {
            // get the size hint.
            WritableWithSize ohint = (WritableWithSize)value;
            long hint = ohint.getWritableSize() + Bytes.SIZEOF_BYTE + Bytes.SIZEOF_INT;
            if (hint > 0) {
              if ((hint) > Integer.MAX_VALUE) {
                // oops, new problem.
                IOException ioe =
                    new IOException("Result buffer size too large: " + hint);
                errorClass = ioe.getClass().getName();
                error = StringUtils.stringifyException(ioe);
              } else {
                size = (int)hint;
              }
            }
          }

          ByteBufferOutputStream buf = new ByteBufferOutputStream(size);
          doResponse(buf, call, value, errorClass, error, getName());
=======
          if (!call.isDelayed()) {
            call.setResponse(value, errorClass, error);
          }
          call.sendResponseIfReady();
>>>>>>> 759b7fe9
        } catch (InterruptedException e) {
          if (running) {                          // unexpected -- log it
            LOG.info(getName() + " caught: " +
                     StringUtils.stringifyException(e));
          }
        } catch (OutOfMemoryError e) {
          if (errorHandler != null) {
            if (errorHandler.checkOOME(e)) {
              LOG.info(getName() + ": exiting on OOME");
              return;
            }
          } else {
            // rethrow if no handler
            throw e;
          }
        } catch (Exception e) {
          LOG.warn(getName() + " caught: " +
                   StringUtils.stringifyException(e));
        }
      }
      LOG.info(getName() + ": exiting");
    }

  }

  // Packages the rpc invocation response back into the call.
  public void processRpcResponse(Object callobj, Writable value,
    String error, String errorClass) throws IOException {
    Call call = (Call)callobj;

    int size = Handler.BUFFER_INITIAL_SIZE;
    if (value instanceof WritableWithSize) {
      // get the size hint.
      WritableWithSize ohint = (WritableWithSize)value;
      long hint = ohint.getWritableSize() + Bytes.SIZEOF_BYTE + Bytes.SIZEOF_INT;
      if (hint > 0) {
        if ((hint) > Integer.MAX_VALUE) {
          // oops, new problem.
          IOException ioe = 
            new IOException("Result buffer size too large: " + hint);
          errorClass = ioe.getClass().getName();
          error = StringUtils.stringifyException(ioe);
        } else {
          size = (int)hint;
        }
      }
    }
    ByteBufferOutputStream buf = new ByteBufferOutputStream(size);
    doResponse(buf, call, value, errorClass, error, null);
  }

  /**
   * Gets the QOS level for this call.  If it is higher than the highPriorityLevel and there
   * are priorityHandlers available it will be processed in it's own thread set.
   *
   * @param param
   * @return priority, higher is better
   */
  private Function<Writable,Integer> qosFunction = null;
  @Override
  public void setQosFunction(Function<Writable, Integer> newFunc) {
    qosFunction = newFunc;
  }

  protected int getQosLevel(Writable param) {
    if (qosFunction == null) {
      return 0;
    }

    Integer res = qosFunction.apply(param);
    if (res == null) {
      return 0;
    }
    return res;
  }

  /* Constructs a server listening on the named port and address.  Parameters passed must
   * be of the named class.  The <code>handlerCount</handlerCount> determines
   * the number of handler threads that will be used to process calls.
   *
   */
  protected HBaseServer(String bindAddress, int port,
                        Class<? extends Writable> paramClass, int handlerCount,
                        int priorityHandlerCount, Configuration conf, String serverName,
                        int highPriorityLevel)
    throws IOException {
    this.bindAddress = bindAddress;
    this.conf = conf;
    this.port = port;
    this.paramClass = paramClass;
    this.handlerCount = handlerCount;
    this.priorityHandlerCount = priorityHandlerCount;
    this.socketSendBufferSize = 0;
    this.maxQueueSize =
      this.conf.getInt("ipc.server.max.queue.size",
        handlerCount * DEFAULT_MAX_QUEUE_SIZE_PER_HANDLER);
     this.readThreads = conf.getInt(
        "ipc.server.read.threadpool.size",
        10);
    this.callQueue  = new LinkedBlockingQueue<Call>(maxQueueSize);
    if (priorityHandlerCount > 0) {
      this.priorityCallQueue = new LinkedBlockingQueue<Call>(maxQueueSize); // TODO hack on size
    } else {
      this.priorityCallQueue = null;
    }
    this.highPriorityLevel = highPriorityLevel;
    this.maxIdleTime = 2*conf.getInt("ipc.client.connection.maxidletime", 1000);
    this.maxConnectionsToNuke = conf.getInt("ipc.client.kill.max", 10);
    this.thresholdIdleConnections = conf.getInt("ipc.client.idlethreshold", 4000);

    // Start the listener here and let it bind to the port
    listener = new Listener();
    this.port = listener.getAddress().getPort();
    this.rpcMetrics = new HBaseRpcMetrics(serverName,
                          Integer.toString(this.port), this);
    this.tcpNoDelay = conf.getBoolean("ipc.server.tcpnodelay", false);
    this.tcpKeepAlive = conf.getBoolean("ipc.server.tcpkeepalive", true);

    this.warnResponseSize = conf.getInt(WARN_RESPONSE_SIZE,
                                        DEFAULT_WARN_RESPONSE_SIZE);
    this.warnDelayedCalls = conf.getInt(WARN_DELAYED_CALLS,
                                        DEFAULT_WARN_DELAYED_CALLS);
    this.delayedCalls = new AtomicInteger(0);


    // Create the responder here
    responder = new Responder();
  }

  protected Connection getConnection(SocketChannel channel, long time) {
    return new Connection(channel, time);
  }

  protected void closeConnection(Connection connection) {
    synchronized (connectionList) {
      if (connectionList.remove(connection))
        numConnections--;
    }
    connection.close();
  }

  protected void doResponse(ByteBufferOutputStream buf, Call call,
      Writable value, String errorClass, String error, String handler)
      throws IOException {
    DataOutputStream out = new DataOutputStream(buf);
    out.writeInt(call.id);                // write call id
    out.writeBoolean(error != null);      // write error flag

    if (error == null) {
      value.write(out);
    } else {
      WritableUtils.writeString(out, errorClass);
      WritableUtils.writeString(out, error);
    }

    if (buf.size() > warnResponseSize) {
      LOG.warn(handler+", responseTooLarge for: "+call+": Size: "
               + StringUtils.humanReadableInt(buf.size()));
    }
    if (LOG.isDebugEnabled()) {
      LOG.debug("Served: " + ((Invocation)call.param).getMethodName());
    }

    call.setResponse(buf.getByteBuffer());
    responder.doRespond(call);
  }

  /** Sets the socket buffer size used for responding to RPCs.
   * @param size send size
   */
  @Override
  public void setSocketSendBufSize(int size) { this.socketSendBufferSize = size; }

  /** Starts the service.  Must be called before any calls will be handled. */
  @Override
  public void start() {
    startThreads();
    openServer();
  }

  /**
   * Open a previously started server.
   */
  @Override
  public void openServer() {
    started = true;
  }

  /**
   * Starts the service threads but does not allow requests to be responded yet.
   * Client will get {@link ServerNotRunningYetException} instead.
   */
  @Override
  public synchronized void startThreads() {
    responder.start();
    listener.start();
    handlers = new Handler[handlerCount];

    for (int i = 0; i < handlerCount; i++) {
      handlers[i] = new Handler(callQueue, i);
      handlers[i].start();
    }

    if (priorityHandlerCount > 0) {
      priorityHandlers = new Handler[priorityHandlerCount];
      for (int i = 0 ; i < priorityHandlerCount; i++) {
        priorityHandlers[i] = new Handler(priorityCallQueue, i);
        priorityHandlers[i].start();
      }
    }
  }

  /** Stops the service.  No new calls will be handled after this is called. */
  @Override
  public synchronized void stop() {
    LOG.info("Stopping server on " + port);
    running = false;
    if (handlers != null) {
      for (Handler handler : handlers) {
        if (handler != null) {
          handler.interrupt();
        }
      }
    }
    if (priorityHandlers != null) {
      for (Handler handler : priorityHandlers) {
        if (handler != null) {
          handler.interrupt();
        }
      }
    }
    listener.interrupt();
    listener.doStop();
    responder.interrupt();
    notifyAll();
    if (this.rpcMetrics != null) {
      this.rpcMetrics.shutdown();
    }
  }

  /** Wait for the server to be stopped.
   * Does not wait for all subthreads to finish.
   *  See {@link #stop()}.
   * @throws InterruptedException e
   */
  @Override
  public synchronized void join() throws InterruptedException {
    while (running) {
      wait();
    }
  }

  /**
   * Return the socket (ip+port) on which the RPC server is listening to.
   * @return the socket (ip+port) on which the RPC server is listening to.
   */
  @Override
  public synchronized InetSocketAddress getListenerAddress() {
    return listener.getAddress();
  }

  /**
   * The number of open RPC conections
   * @return the number of open rpc connections
   */
  @Override
  public int getNumOpenConnections() {
    return numConnections;
  }

  /**
   * The number of rpc calls in the queue.
   * @return The number of rpc calls in the queue.
   */
  @Override
  public int getCallQueueLen() {
    return callQueue.size();
  }

  /**
   * Set the handler for calling out of RPC for error conditions.
   * @param handler the handler implementation
   */
  @Override
  public void setErrorHandler(HBaseRPCErrorHandler handler) {
    this.errorHandler = handler;
  }

  /**
   * Returns the metrics instance for reporting RPC call statistics
   */
  public HBaseRpcMetrics getRpcMetrics() {
    return rpcMetrics;
  }

  /**
   * When the read or write buffer size is larger than this limit, i/o will be
   * done in chunks of this size. Most RPC requests and responses would be
   * be smaller.
   */
  private static int NIO_BUFFER_LIMIT = 8*1024; //should not be more than 64KB.

  /**
   * This is a wrapper around {@link java.nio.channels.WritableByteChannel#write(java.nio.ByteBuffer)}.
   * If the amount of data is large, it writes to channel in smaller chunks.
   * This is to avoid jdk from creating many direct buffers as the size of
   * buffer increases. This also minimizes extra copies in NIO layer
   * as a result of multiple write operations required to write a large
   * buffer.
   *
   * @param channel writable byte channel to write to
   * @param buffer buffer to write
   * @return number of bytes written
   * @throws java.io.IOException e
   * @see java.nio.channels.WritableByteChannel#write(java.nio.ByteBuffer)
   */
  protected int channelWrite(WritableByteChannel channel,
                                    ByteBuffer buffer) throws IOException {

    int count =  (buffer.remaining() <= NIO_BUFFER_LIMIT) ?
           channel.write(buffer) : channelIO(null, channel, buffer);
    if (count > 0) {
      rpcMetrics.sentBytes.inc(count);
  }
    return count;
  }

  /**
   * This is a wrapper around {@link java.nio.channels.ReadableByteChannel#read(java.nio.ByteBuffer)}.
   * If the amount of data is large, it writes to channel in smaller chunks.
   * This is to avoid jdk from creating many direct buffers as the size of
   * ByteBuffer increases. There should not be any performance degredation.
   *
   * @param channel writable byte channel to write on
   * @param buffer buffer to write
   * @return number of bytes written
   * @throws java.io.IOException e
   * @see java.nio.channels.ReadableByteChannel#read(java.nio.ByteBuffer)
   */
  protected int channelRead(ReadableByteChannel channel,
                                   ByteBuffer buffer) throws IOException {

    int count = (buffer.remaining() <= NIO_BUFFER_LIMIT) ?
           channel.read(buffer) : channelIO(channel, null, buffer);
    if (count > 0) {
      rpcMetrics.receivedBytes.inc(count);
  }
    return count;
  }

  /**
   * Helper for {@link #channelRead(java.nio.channels.ReadableByteChannel, java.nio.ByteBuffer)}
   * and {@link #channelWrite(java.nio.channels.WritableByteChannel, java.nio.ByteBuffer)}. Only
   * one of readCh or writeCh should be non-null.
   *
   * @param readCh read channel
   * @param writeCh write channel
   * @param buf buffer to read or write into/out of
   * @return bytes written
   * @throws java.io.IOException e
   * @see #channelRead(java.nio.channels.ReadableByteChannel, java.nio.ByteBuffer)
   * @see #channelWrite(java.nio.channels.WritableByteChannel, java.nio.ByteBuffer)
   */
  private static int channelIO(ReadableByteChannel readCh,
                               WritableByteChannel writeCh,
                               ByteBuffer buf) throws IOException {

    int originalLimit = buf.limit();
    int initialRemaining = buf.remaining();
    int ret = 0;

    while (buf.remaining() > 0) {
      try {
        int ioSize = Math.min(buf.remaining(), NIO_BUFFER_LIMIT);
        buf.limit(buf.position() + ioSize);

        ret = (readCh == null) ? writeCh.write(buf) : readCh.read(buf);

        if (ret < ioSize) {
          break;
        }

      } finally {
        buf.limit(originalLimit);
      }
    }

    int nBytes = initialRemaining - buf.remaining();
    return (nBytes > 0) ? nBytes : ret;
  }

  public Delayable getCurrentCall() {
    return CurCall.get();
  }
}<|MERGE_RESOLUTION|>--- conflicted
+++ resolved
@@ -99,13 +99,9 @@
   /** Default value for above param */
   private static final int DEFAULT_WARN_RESPONSE_SIZE = 100 * 1024 * 1024;
 
-<<<<<<< HEAD
+  static final int BUFFER_INITIAL_SIZE = 1024;
+
   protected final int warnResponseSize;
-=======
-  static final int BUFFER_INITIAL_SIZE = 1024;
-
-  private final int warnResponseSize;
->>>>>>> 759b7fe9
 
   private static final String WARN_DELAYED_CALLS =
       "hbase.ipc.warn.delayedrpc.number";
@@ -206,7 +202,7 @@
   protected BlockingQueue<Call> callQueue; // queued calls
   protected BlockingQueue<Call> priorityCallQueue;
 
-  private int highPriorityLevel;  // what level a high priority call is at
+  protected int highPriorityLevel;  // what level a high priority call is at
 
   protected final List<Connection> connectionList =
     Collections.synchronizedList(new LinkedList<Connection>());
@@ -251,11 +247,7 @@
   }
 
   /** A call queued for handling. */
-<<<<<<< HEAD
-  protected static class Call {
-=======
-  private class Call implements Delayable {
->>>>>>> 759b7fe9
+  protected class Call implements Delayable {
     protected int id;                             // the client's call id
     protected Writable param;                     // the parameter passed
     protected Connection connection;              // connection to client
@@ -281,7 +273,7 @@
       return param.toString() + " from " + connection.toString();
     }
 
-    private synchronized void setResponse(Object value, String errorClass,
+    protected synchronized void setResponse(Object value, String errorClass,
         String error) {
       Writable result = null;
       if (value instanceof Writable) {
@@ -1227,33 +1219,10 @@
           }
           CurCall.set(null);
 
-<<<<<<< HEAD
-          int size = BUFFER_INITIAL_SIZE;
-          if (value instanceof WritableWithSize) {
-            // get the size hint.
-            WritableWithSize ohint = (WritableWithSize)value;
-            long hint = ohint.getWritableSize() + Bytes.SIZEOF_BYTE + Bytes.SIZEOF_INT;
-            if (hint > 0) {
-              if ((hint) > Integer.MAX_VALUE) {
-                // oops, new problem.
-                IOException ioe =
-                    new IOException("Result buffer size too large: " + hint);
-                errorClass = ioe.getClass().getName();
-                error = StringUtils.stringifyException(ioe);
-              } else {
-                size = (int)hint;
-              }
-            }
-          }
-
-          ByteBufferOutputStream buf = new ByteBufferOutputStream(size);
-          doResponse(buf, call, value, errorClass, error, getName());
-=======
           if (!call.isDelayed()) {
             call.setResponse(value, errorClass, error);
           }
           call.sendResponseIfReady();
->>>>>>> 759b7fe9
         } catch (InterruptedException e) {
           if (running) {                          // unexpected -- log it
             LOG.info(getName() + " caught: " +
@@ -1277,32 +1246,6 @@
       LOG.info(getName() + ": exiting");
     }
 
-  }
-
-  // Packages the rpc invocation response back into the call.
-  public void processRpcResponse(Object callobj, Writable value,
-    String error, String errorClass) throws IOException {
-    Call call = (Call)callobj;
-
-    int size = Handler.BUFFER_INITIAL_SIZE;
-    if (value instanceof WritableWithSize) {
-      // get the size hint.
-      WritableWithSize ohint = (WritableWithSize)value;
-      long hint = ohint.getWritableSize() + Bytes.SIZEOF_BYTE + Bytes.SIZEOF_INT;
-      if (hint > 0) {
-        if ((hint) > Integer.MAX_VALUE) {
-          // oops, new problem.
-          IOException ioe = 
-            new IOException("Result buffer size too large: " + hint);
-          errorClass = ioe.getClass().getName();
-          error = StringUtils.stringifyException(ioe);
-        } else {
-          size = (int)hint;
-        }
-      }
-    }
-    ByteBufferOutputStream buf = new ByteBufferOutputStream(size);
-    doResponse(buf, call, value, errorClass, error, null);
   }
 
   /**
@@ -1395,32 +1338,6 @@
     connection.close();
   }
 
-  protected void doResponse(ByteBufferOutputStream buf, Call call,
-      Writable value, String errorClass, String error, String handler)
-      throws IOException {
-    DataOutputStream out = new DataOutputStream(buf);
-    out.writeInt(call.id);                // write call id
-    out.writeBoolean(error != null);      // write error flag
-
-    if (error == null) {
-      value.write(out);
-    } else {
-      WritableUtils.writeString(out, errorClass);
-      WritableUtils.writeString(out, error);
-    }
-
-    if (buf.size() > warnResponseSize) {
-      LOG.warn(handler+", responseTooLarge for: "+call+": Size: "
-               + StringUtils.humanReadableInt(buf.size()));
-    }
-    if (LOG.isDebugEnabled()) {
-      LOG.debug("Served: " + ((Invocation)call.param).getMethodName());
-    }
-
-    call.setResponse(buf.getByteBuffer());
-    responder.doRespond(call);
-  }
-
   /** Sets the socket buffer size used for responding to RPCs.
    * @param size send size
    */
