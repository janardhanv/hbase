/**
 * Copyright 2010 The Apache Software Foundation
 *
 * Licensed to the Apache Software Foundation (ASF) under one
 * or more contributor license agreements.  See the NOTICE file
 * distributed with this work for additional information
 * regarding copyright ownership.  The ASF licenses this file
 * to you under the Apache License, Version 2.0 (the
 * "License"); you may not use this file except in compliance
 * with the License.  You may obtain a copy of the License at
 *
 *     http://www.apache.org/licenses/LICENSE-2.0
 *
 * Unless required by applicable law or agreed to in writing, software
 * distributed under the License is distributed on an "AS IS" BASIS,
 * WITHOUT WARRANTIES OR CONDITIONS OF ANY KIND, either express or implied.
 * See the License for the specific language governing permissions and
 * limitations under the License.
 */

package org.apache.hadoop.hbase.ipc;

import java.io.ByteArrayInputStream;
import java.io.DataInputStream;
import java.io.DataOutputStream;
import java.io.IOException;
import java.net.BindException;
import java.net.InetAddress;
import java.net.InetSocketAddress;
import java.net.ServerSocket;
import java.net.Socket;
import java.net.SocketException;
import java.net.UnknownHostException;
import java.nio.ByteBuffer;
import java.nio.channels.CancelledKeyException;
import java.nio.channels.ClosedChannelException;
import java.nio.channels.ReadableByteChannel;
import java.nio.channels.SelectionKey;
import java.nio.channels.Selector;
import java.nio.channels.ServerSocketChannel;
import java.nio.channels.SocketChannel;
import java.nio.channels.WritableByteChannel;
import java.util.ArrayList;
import java.util.Collections;
import java.util.Iterator;
import java.util.LinkedList;
import java.util.List;
import java.util.Map;
import java.util.Random;
import java.util.concurrent.BlockingQueue;
import java.util.concurrent.ConcurrentHashMap;
import java.util.concurrent.ExecutorService;
import java.util.concurrent.Executors;
import java.util.concurrent.LinkedBlockingQueue;

import org.apache.commons.logging.Log;
import org.apache.commons.logging.LogFactory;
import org.apache.hadoop.conf.Configuration;
import org.apache.hadoop.hbase.io.WritableWithSize;
import org.apache.hadoop.hbase.util.ByteBufferOutputStream;
import org.apache.hadoop.hbase.util.Bytes;
import org.apache.hadoop.io.Writable;
import org.apache.hadoop.io.WritableUtils;
import org.apache.hadoop.ipc.VersionedProtocol;
import org.apache.hadoop.security.UserGroupInformation;
import org.apache.hadoop.util.ReflectionUtils;
import org.apache.hadoop.util.StringUtils;

import com.google.common.base.Function;
import com.google.common.util.concurrent.ThreadFactoryBuilder;

/** An abstract IPC service.  IPC calls take a single {@link Writable} as a
 * parameter, and return a {@link Writable} as their value.  A service runs on
 * a port and is defined by a parameter class and a value class.
 *
 *
 * <p>Copied local so can fix HBASE-900.
 *
 * @see HBaseClient
 */
public abstract class HBaseServer implements RpcServer {

  /**
   * The first four bytes of Hadoop RPC connections
   */
  public static final ByteBuffer HEADER = ByteBuffer.wrap("hrpc".getBytes());
  public static final byte CURRENT_VERSION = 4;

  /**
   * How many calls/handler are allowed in the queue.
   */
  private static final int DEFAULT_MAX_QUEUE_SIZE_PER_HANDLER = 10;

  private static final String WARN_RESPONSE_SIZE =
      "hbase.ipc.warn.response.size";

  /** Default value for above param */
  private static final int DEFAULT_WARN_RESPONSE_SIZE = 100 * 1024 * 1024;

  protected final int warnResponseSize;

  public static final Log LOG =
    LogFactory.getLog("org.apache.hadoop.ipc.HBaseServer");

  protected static final ThreadLocal<RpcServer> SERVER =
    new ThreadLocal<RpcServer>();
  protected volatile boolean started = false;

  private static final Map<String, Class<? extends VersionedProtocol>>
      PROTOCOL_CACHE =
      new ConcurrentHashMap<String, Class<? extends VersionedProtocol>>();

  static Class<? extends VersionedProtocol> getProtocolClass(
      String protocolName, Configuration conf)
  throws ClassNotFoundException {
    Class<? extends VersionedProtocol> protocol =
        PROTOCOL_CACHE.get(protocolName);

    if (protocol == null) {
      protocol = (Class<? extends VersionedProtocol>)
          conf.getClassByName(protocolName);
      PROTOCOL_CACHE.put(protocolName, protocol);
    }
    return protocol;
  }

  /** Returns the server instance called under or null.  May be called under
   * {@link #call(Class, Writable, long)} implementations, and under {@link Writable}
   * methods of paramters and return values.  Permits applications to access
   * the server context.
   * @return HBaseServer
   */
  public static RpcServer get() {
    return SERVER.get();
  }

  /** This is set to Call object before Handler invokes an RPC and reset
   * after the call returns.
   */
  protected static final ThreadLocal<Call> CurCall = new ThreadLocal<Call>();

  /** Returns the remote side ip address when invoked inside an RPC
   *  Returns null incase of an error.
   *  @return InetAddress
   */
  public static InetAddress getRemoteIp() {
    Call call = CurCall.get();
    if (call != null) {
      return call.connection.socket.getInetAddress();
    }
    return null;
  }
  /** Returns remote address as a string when invoked inside an RPC.
   *  Returns null in case of an error.
   *  @return String
   */
  public static String getRemoteAddress() {
    InetAddress addr = getRemoteIp();
    return (addr == null) ? null : addr.getHostAddress();
  }

  protected String bindAddress;
  protected int port;                             // port we listen on
  private int handlerCount;                       // number of handler threads
  private int priorityHandlerCount;
  private int readThreads;                        // number of read threads
  protected Class<? extends Writable> paramClass; // class of call parameters
  protected int maxIdleTime;                      // the maximum idle time after
                                                  // which a client may be
                                                  // disconnected
  protected int thresholdIdleConnections;         // the number of idle
                                                  // connections after which we
                                                  // will start cleaning up idle
                                                  // connections
  int maxConnectionsToNuke;                       // the max number of
                                                  // connections to nuke
                                                  // during a cleanup

  protected HBaseRpcMetrics  rpcMetrics;

  protected Configuration conf;

  private int maxQueueSize;
  protected int socketSendBufferSize;
  protected final boolean tcpNoDelay;   // if T then disable Nagle's Algorithm
  protected final boolean tcpKeepAlive; // if T then use keepalives

  volatile protected boolean running = true;         // true while server runs
  protected BlockingQueue<Call> callQueue; // queued calls
  protected BlockingQueue<Call> priorityCallQueue;

  private int highPriorityLevel;  // what level a high priority call is at

  protected final List<Connection> connectionList =
    Collections.synchronizedList(new LinkedList<Connection>());
  //maintain a list
  //of client connections
  private Listener listener = null;
  protected Responder responder = null;
  protected int numConnections = 0;
  private Handler[] handlers = null;
  private Handler[] priorityHandlers = null;
  protected HBaseRPCErrorHandler errorHandler = null;

  /**
   * A convenience method to bind to a given address and report
   * better exceptions if the address is not a valid host.
   * @param socket the socket to bind
   * @param address the address to bind to
   * @param backlog the number of connections allowed in the queue
   * @throws BindException if the address can't be bound
   * @throws UnknownHostException if the address isn't a valid host name
   * @throws IOException other random errors from bind
   */
  public static void bind(ServerSocket socket, InetSocketAddress address,
                          int backlog) throws IOException {
    try {
      socket.bind(address, backlog);
    } catch (BindException e) {
      BindException bindException =
        new BindException("Problem binding to " + address + " : " +
            e.getMessage());
      bindException.initCause(e);
      throw bindException;
    } catch (SocketException e) {
      // If they try to bind to a different host's address, give a better
      // error message.
      if ("Unresolved address".equals(e.getMessage())) {
        throw new UnknownHostException("Invalid hostname for server: " +
                                       address.getHostName());
      }
      throw e;
    }
  }

  /** A call queued for handling. */
  protected static class Call {
    protected int id;                             // the client's call id
    protected Writable param;                     // the parameter passed
    protected Connection connection;              // connection to client
    protected long timestamp;      // the time received when response is null
                                   // the time served when response is not null
    protected ByteBuffer response;                // the response for this call

    public Call(int id, Writable param, Connection connection) {
      this.id = id;
      this.param = param;
      this.connection = connection;
      this.timestamp = System.currentTimeMillis();
      this.response = null;
    }

    @Override
    public String toString() {
      return param.toString() + " from " + connection.toString();
    }

    public void setResponse(ByteBuffer response) {
      this.response = response;
    }
  }

  /** Listens on the socket. Creates jobs for the handler threads*/
  private class Listener extends Thread {

    private ServerSocketChannel acceptChannel = null; //the accept channel
    private Selector selector = null; //the selector that we use for the server
    private Reader[] readers = null;
    private int currentReader = 0;
    private InetSocketAddress address; //the address we bind at
    private Random rand = new Random();
    private long lastCleanupRunTime = 0; //the last time when a cleanup connec-
                                         //-tion (for idle connections) ran
    private long cleanupInterval = 10000; //the minimum interval between
                                          //two cleanup runs
    private int backlogLength = conf.getInt("ipc.server.listen.queue.size", 128);

    private ExecutorService readPool;

    public Listener() throws IOException {
      address = new InetSocketAddress(bindAddress, port);
      // Create a new server socket and set to non blocking mode
      acceptChannel = ServerSocketChannel.open();
      acceptChannel.configureBlocking(false);

      // Bind the server socket to the local host and port
      bind(acceptChannel.socket(), address, backlogLength);
      port = acceptChannel.socket().getLocalPort(); //Could be an ephemeral port
      // create a selector;
      selector= Selector.open();

      readers = new Reader[readThreads];
      readPool = Executors.newFixedThreadPool(readThreads,
        new ThreadFactoryBuilder().setNameFormat(
          "IPC Reader %d on port " + port).build());
      for (int i = 0; i < readThreads; ++i) {
        Selector readSelector = Selector.open();
        Reader reader = new Reader(readSelector);
        readers[i] = reader;
        readPool.execute(reader);
      }

      // Register accepts on the server socket with the selector.
      acceptChannel.register(selector, SelectionKey.OP_ACCEPT);
      this.setName("IPC Server listener on " + port);
      this.setDaemon(true);
    }


    private class Reader implements Runnable {
      private volatile boolean adding = false;
      private Selector readSelector = null;

      Reader(Selector readSelector) {
        this.readSelector = readSelector;
      }
      public void run() {
        synchronized(this) {
          while (running) {
            SelectionKey key = null;
            try {
              readSelector.select();
              while (adding) {
                this.wait(1000);
              }

              Iterator<SelectionKey> iter = readSelector.selectedKeys().iterator();
              while (iter.hasNext()) {
                key = iter.next();
                iter.remove();
                if (key.isValid()) {
                  if (key.isReadable()) {
                    doRead(key);
                  }
                }
                key = null;
              }
            } catch (InterruptedException e) {
              if (running) {                     // unexpected -- log it
                LOG.info(getName() + "caught: " +
                    StringUtils.stringifyException(e));
              }
            } catch (IOException ex) {
               LOG.error("Error in Reader", ex);
            }
          }
        }
      }

      /**
       * This gets reader into the state that waits for the new channel
       * to be registered with readSelector. If it was waiting in select()
       * the thread will be woken up, otherwise whenever select() is called
       * it will return even if there is nothing to read and wait
       * in while(adding) for finishAdd call
       */
      public void startAdd() {
        adding = true;
        readSelector.wakeup();
      }

      public synchronized SelectionKey registerChannel(SocketChannel channel)
        throws IOException {
        return channel.register(readSelector, SelectionKey.OP_READ);
      }

      public synchronized void finishAdd() {
        adding = false;
        this.notify();
      }
    }

    /** cleanup connections from connectionList. Choose a random range
     * to scan and also have a limit on the number of the connections
     * that will be cleanedup per run. The criteria for cleanup is the time
     * for which the connection was idle. If 'force' is true then all
     * connections will be looked at for the cleanup.
     * @param force all connections will be looked at for cleanup
     */
    private void cleanupConnections(boolean force) {
      if (force || numConnections > thresholdIdleConnections) {
        long currentTime = System.currentTimeMillis();
        if (!force && (currentTime - lastCleanupRunTime) < cleanupInterval) {
          return;
        }
        int start = 0;
        int end = numConnections - 1;
        if (!force) {
          start = rand.nextInt() % numConnections;
          end = rand.nextInt() % numConnections;
          int temp;
          if (end < start) {
            temp = start;
            start = end;
            end = temp;
          }
        }
        int i = start;
        int numNuked = 0;
        while (i <= end) {
          Connection c;
          synchronized (connectionList) {
            try {
              c = connectionList.get(i);
            } catch (Exception e) {return;}
          }
          if (c.timedOut(currentTime)) {
            if (LOG.isDebugEnabled())
              LOG.debug(getName() + ": disconnecting client " + c.getHostAddress());
            closeConnection(c);
            numNuked++;
            end--;
            //noinspection UnusedAssignment
            c = null;
            if (!force && numNuked == maxConnectionsToNuke) break;
          }
          else i++;
        }
        lastCleanupRunTime = System.currentTimeMillis();
      }
    }

    @Override
    public void run() {
      LOG.info(getName() + ": starting");
      SERVER.set(HBaseServer.this);

      while (running) {
        SelectionKey key = null;
        try {
          selector.select(); // FindBugs IS2_INCONSISTENT_SYNC
          Iterator<SelectionKey> iter = selector.selectedKeys().iterator();
          while (iter.hasNext()) {
            key = iter.next();
            iter.remove();
            try {
              if (key.isValid()) {
                if (key.isAcceptable())
                  doAccept(key);
              }
            } catch (IOException ignored) {
            }
            key = null;
          }
        } catch (OutOfMemoryError e) {
          if (errorHandler != null) {
            if (errorHandler.checkOOME(e)) {
              LOG.info(getName() + ": exiting on OOME");
              closeCurrentConnection(key, e);
              cleanupConnections(true);
              return;
            }
          } else {
            // we can run out of memory if we have too many threads
            // log the event and sleep for a minute and give
            // some thread(s) a chance to finish
            LOG.warn("Out of Memory in server select", e);
            closeCurrentConnection(key, e);
            cleanupConnections(true);
            try { Thread.sleep(60000); } catch (Exception ignored) {}
      }
        } catch (Exception e) {
          closeCurrentConnection(key, e);
        }
        cleanupConnections(false);
      }
      LOG.info("Stopping " + this.getName());

      synchronized (this) {
        try {
          acceptChannel.close();
          selector.close();
        } catch (IOException ignored) { }

        selector= null;
        acceptChannel= null;

        // clean up all connections
        while (!connectionList.isEmpty()) {
          closeConnection(connectionList.remove(0));
        }
      }
    }

    private void closeCurrentConnection(SelectionKey key, Throwable e) {
      if (key != null) {
        Connection c = (Connection)key.attachment();
        if (c != null) {
          if (LOG.isDebugEnabled()) {
            LOG.debug(getName() + ": disconnecting client " + c.getHostAddress() +
                (e != null ? " on error " + e.getMessage() : ""));
          }
          closeConnection(c);
          c = null;
        }
      }
    }

    InetSocketAddress getAddress() {
      return (InetSocketAddress)acceptChannel.socket().getLocalSocketAddress();
    }

    void doAccept(SelectionKey key) throws IOException, OutOfMemoryError {
      Connection c;
      ServerSocketChannel server = (ServerSocketChannel) key.channel();

      SocketChannel channel;
      while ((channel = server.accept()) != null) {
        channel.configureBlocking(false);
        channel.socket().setTcpNoDelay(tcpNoDelay);
        channel.socket().setKeepAlive(tcpKeepAlive);

        Reader reader = getReader();
        try {
          reader.startAdd();
          SelectionKey readKey = reader.registerChannel(channel);
          c = getConnection(channel, System.currentTimeMillis());
          readKey.attach(c);
          synchronized (connectionList) {
            connectionList.add(numConnections, c);
            numConnections++;
          }
          if (LOG.isDebugEnabled())
            LOG.debug("Server connection from " + c.toString() +
                "; # active connections: " + numConnections +
                "; # queued calls: " + callQueue.size());
        } finally {
          reader.finishAdd();
        }
      }
    }

    void doRead(SelectionKey key) throws InterruptedException {
      int count = 0;
      Connection c = (Connection)key.attachment();
      if (c == null) {
        return;
      }
      c.setLastContact(System.currentTimeMillis());

      try {
        count = c.readAndProcess();
      } catch (InterruptedException ieo) {
        throw ieo;
      } catch (Exception e) {
        LOG.warn(getName() + ": readAndProcess threw exception " + e + ". Count of bytes read: " + count, e);
        count = -1; //so that the (count < 0) block is executed
      }
      if (count < 0) {
        if (LOG.isDebugEnabled())
          LOG.debug(getName() + ": disconnecting client " +
                    c.getHostAddress() + ". Number of active connections: "+
                    numConnections);
        closeConnection(c);
        // c = null;
      }
      else {
        c.setLastContact(System.currentTimeMillis());
      }
    }

    synchronized void doStop() {
      if (selector != null) {
        selector.wakeup();
        Thread.yield();
      }
      if (acceptChannel != null) {
        try {
          acceptChannel.socket().close();
        } catch (IOException e) {
          LOG.info(getName() + ":Exception in closing listener socket. " + e);
        }
      }
      readPool.shutdownNow();
    }

    // The method that will return the next reader to work with
    // Simplistic implementation of round robin for now
    Reader getReader() {
      currentReader = (currentReader + 1) % readers.length;
      return readers[currentReader];
    }
  }

  // Sends responses of RPC back to clients.
  protected class Responder extends Thread {
    private Selector writeSelector;
    private int pending;         // connections waiting to register

    final static int PURGE_INTERVAL = 900000; // 15mins

    Responder() throws IOException {
      this.setName("IPC Server Responder");
      this.setDaemon(true);
      writeSelector = Selector.open(); // create a selector
      pending = 0;
    }

    @Override
    public void run() {
      LOG.info(getName() + ": starting");
      SERVER.set(HBaseServer.this);
      long lastPurgeTime = 0;   // last check for old calls.

      while (running) {
        try {
          waitPending();     // If a channel is being registered, wait.
          writeSelector.select(PURGE_INTERVAL);
          Iterator<SelectionKey> iter = writeSelector.selectedKeys().iterator();
          while (iter.hasNext()) {
            SelectionKey key = iter.next();
            iter.remove();
            try {
              if (key.isValid() && key.isWritable()) {
                  doAsyncWrite(key);
              }
            } catch (IOException e) {
              LOG.info(getName() + ": doAsyncWrite threw exception " + e);
            }
          }
          long now = System.currentTimeMillis();
          if (now < lastPurgeTime + PURGE_INTERVAL) {
            continue;
          }
          lastPurgeTime = now;
          //
          // If there were some calls that have not been sent out for a
          // long time, discard them.
          //
          LOG.debug("Checking for old call responses.");
          ArrayList<Call> calls;

          // get the list of channels from list of keys.
          synchronized (writeSelector.keys()) {
            calls = new ArrayList<Call>(writeSelector.keys().size());
            iter = writeSelector.keys().iterator();
            while (iter.hasNext()) {
              SelectionKey key = iter.next();
              Call call = (Call)key.attachment();
              if (call != null && key.channel() == call.connection.channel) {
                calls.add(call);
              }
            }
          }

          for(Call call : calls) {
            try {
              doPurge(call, now);
            } catch (IOException e) {
              LOG.warn("Error in purging old calls " + e);
            }
          }
        } catch (OutOfMemoryError e) {
          if (errorHandler != null) {
            if (errorHandler.checkOOME(e)) {
              LOG.info(getName() + ": exiting on OOME");
              return;
            }
          } else {
            //
            // we can run out of memory if we have too many threads
            // log the event and sleep for a minute and give
            // some thread(s) a chance to finish
            //
            LOG.warn("Out of Memory in server select", e);
            try { Thread.sleep(60000); } catch (Exception ignored) {}
          }
        } catch (Exception e) {
          LOG.warn("Exception in Responder " +
                   StringUtils.stringifyException(e));
        }
      }
      LOG.info("Stopping " + this.getName());
    }

    private void doAsyncWrite(SelectionKey key) throws IOException {
      Call call = (Call)key.attachment();
      if (call == null) {
        return;
      }
      if (key.channel() != call.connection.channel) {
        throw new IOException("doAsyncWrite: bad channel");
      }

      synchronized(call.connection.responseQueue) {
        if (processResponse(call.connection.responseQueue, false)) {
          try {
            key.interestOps(0);
          } catch (CancelledKeyException e) {
            /* The Listener/reader might have closed the socket.
             * We don't explicitly cancel the key, so not sure if this will
             * ever fire.
             * This warning could be removed.
             */
            LOG.warn("Exception while changing ops : " + e);
          }
        }
      }
    }

    //
    // Remove calls that have been pending in the responseQueue
    // for a long time.
    //
    private void doPurge(Call call, long now) throws IOException {
      LinkedList<Call> responseQueue = call.connection.responseQueue;
      synchronized (responseQueue) {
        Iterator<Call> iter = responseQueue.listIterator(0);
        while (iter.hasNext()) {
          Call nextCall = iter.next();
          if (now > nextCall.timestamp + PURGE_INTERVAL) {
            closeConnection(nextCall.connection);
            break;
          }
        }
      }
    }

    // Processes one response. Returns true if there are no more pending
    // data for this channel.
    //
    @SuppressWarnings({"ConstantConditions"})
    private boolean processResponse(final LinkedList<Call> responseQueue,
                                    boolean inHandler) throws IOException {
      boolean error = true;
      boolean done = false;       // there is more data for this channel.
      int numElements;
      Call call = null;
      try {
        //noinspection SynchronizationOnLocalVariableOrMethodParameter
        synchronized (responseQueue) {
          //
          // If there are no items for this channel, then we are done
          //
          numElements = responseQueue.size();
          if (numElements == 0) {
            error = false;
            return true;              // no more data for this channel.
          }
          //
          // Extract the first call
          //
          call = responseQueue.removeFirst();
          SocketChannel channel = call.connection.channel;
          if (LOG.isDebugEnabled()) {
            LOG.debug(getName() + ": responding to #" + call.id + " from " +
                      call.connection);
          }
          //
          // Send as much data as we can in the non-blocking fashion
          //
          int numBytes = channelWrite(channel, call.response);
          if (numBytes < 0) {
            return true;
          }
          if (!call.response.hasRemaining()) {
            call.connection.decRpcCount();
            //noinspection RedundantIfStatement
            if (numElements == 1) {    // last call fully processes.
              done = true;             // no more data for this channel.
            } else {
              done = false;            // more calls pending to be sent.
            }
            if (LOG.isDebugEnabled()) {
              LOG.debug(getName() + ": responding to #" + call.id + " from " +
                        call.connection + " Wrote " + numBytes + " bytes.");
            }
          } else {
            //
            // If we were unable to write the entire response out, then
            // insert in Selector queue.
            //
            call.connection.responseQueue.addFirst(call);

            if (inHandler) {
              // set the serve time when the response has to be sent later
              call.timestamp = System.currentTimeMillis();

              incPending();
              try {
                // Wakeup the thread blocked on select, only then can the call
                // to channel.register() complete.
                writeSelector.wakeup();
                channel.register(writeSelector, SelectionKey.OP_WRITE, call);
              } catch (ClosedChannelException e) {
                //Its ok. channel might be closed else where.
                done = true;
              } finally {
                decPending();
              }
            }
            if (LOG.isDebugEnabled()) {
              LOG.debug(getName() + ": responding to #" + call.id + " from " +
                        call.connection + " Wrote partial " + numBytes +
                        " bytes.");
            }
          }
          error = false;              // everything went off well
        }
      } finally {
        if (error && call != null) {
          LOG.warn(getName()+", call " + call + ": output error");
          done = true;               // error. no more data for this channel.
          closeConnection(call.connection);
        }
      }
      return done;
    }

    //
    // Enqueue a response from the application.
    //
    void doRespond(Call call) throws IOException {
      synchronized (call.connection.responseQueue) {
        call.connection.responseQueue.addLast(call);
        if (call.connection.responseQueue.size() == 1) {
          processResponse(call.connection.responseQueue, true);
        }
      }
    }

    private synchronized void incPending() {   // call waiting to be enqueued.
      pending++;
    }

    private synchronized void decPending() { // call done enqueueing.
      pending--;
      notify();
    }

    private synchronized void waitPending() throws InterruptedException {
      while (pending > 0) {
        wait();
      }
    }
  }

  /** Reads calls from a connection and queues them for handling. */
  protected class Connection {
    private boolean versionRead = false; //if initial signature and
                                         //version are read
    private boolean headerRead = false;  //if the connection header that
                                         //follows version is read.
    protected SocketChannel channel;
    private ByteBuffer data;
    private ByteBuffer dataLengthBuffer;
    protected final LinkedList<Call> responseQueue;
    private volatile int rpcCount = 0; // number of outstanding rpcs
    private long lastContact;
    private int dataLength;
    protected Socket socket;
    // Cache the remote host & port info so that even if the socket is
    // disconnected, we can say where it used to connect to.
    private String hostAddress;
    private int remotePort;
    ConnectionHeader header = new ConnectionHeader();
    Class<? extends VersionedProtocol> protocol;
    protected UserGroupInformation ticket = null;

    public Connection(SocketChannel channel, long lastContact) {
      this.channel = channel;
      this.lastContact = lastContact;
      this.data = null;
      this.dataLengthBuffer = ByteBuffer.allocate(4);
      this.socket = channel.socket();
      InetAddress addr = socket.getInetAddress();
      if (addr == null) {
        this.hostAddress = "*Unknown*";
      } else {
        this.hostAddress = addr.getHostAddress();
      }
      this.remotePort = socket.getPort();
      this.responseQueue = new LinkedList<Call>();
      if (socketSendBufferSize != 0) {
        try {
          socket.setSendBufferSize(socketSendBufferSize);
        } catch (IOException e) {
          LOG.warn("Connection: unable to set socket send buffer size to " +
                   socketSendBufferSize);
        }
      }
    }

    @Override
    public String toString() {
      return getHostAddress() + ":" + remotePort;
    }

    public String getHostAddress() {
      return hostAddress;
    }

    public void setLastContact(long lastContact) {
      this.lastContact = lastContact;
    }

    public long getLastContact() {
      return lastContact;
    }

    /* Return true if the connection has no outstanding rpc */
    private boolean isIdle() {
      return rpcCount == 0;
    }

    /* Decrement the outstanding RPC count */
    protected void decRpcCount() {
      rpcCount--;
    }

    /* Increment the outstanding RPC count */
    private void incRpcCount() {
      rpcCount++;
    }

    protected boolean timedOut(long currentTime) {
      return isIdle() && currentTime - lastContact > maxIdleTime;
    }

    public int readAndProcess() throws IOException, InterruptedException {
      while (true) {
        /* Read at most one RPC. If the header is not read completely yet
         * then iterate until we read first RPC or until there is no data left.
         */
        int count;
        if (dataLengthBuffer.remaining() > 0) {
          count = channelRead(channel, dataLengthBuffer);
          if (count < 0 || dataLengthBuffer.remaining() > 0)
            return count;
        }

        if (!versionRead) {
          //Every connection is expected to send the header.
          ByteBuffer versionBuffer = ByteBuffer.allocate(1);
          count = channelRead(channel, versionBuffer);
          if (count <= 0) {
            return count;
          }
          int version = versionBuffer.get(0);

          dataLengthBuffer.flip();
          if (!HEADER.equals(dataLengthBuffer) || version != CURRENT_VERSION) {
            //Warning is ok since this is not supposed to happen.
            LOG.warn("Incorrect header or version mismatch from " +
                     hostAddress + ":" + remotePort +
                     " got version " + version +
                     " expected version " + CURRENT_VERSION);
            return -1;
          }
          dataLengthBuffer.clear();
          versionRead = true;
          continue;
        }

        if (data == null) {
          dataLengthBuffer.flip();
          dataLength = dataLengthBuffer.getInt();

          if (dataLength == HBaseClient.PING_CALL_ID) {
            dataLengthBuffer.clear();
            return 0;  //ping message
          }
          data = ByteBuffer.allocate(dataLength);
          incRpcCount();  // Increment the rpc count
        }

        count = channelRead(channel, data);

        if (data.remaining() == 0) {
          dataLengthBuffer.clear();
          data.flip();
          if (headerRead) {
            processData(data.array());
            data = null;
            return count;
          }
          processHeader();
          headerRead = true;
          data = null;
          continue;
        }
        return count;
      }
    }

    /// Reads the connection header following version
    private void processHeader() throws IOException {
      DataInputStream in =
        new DataInputStream(new ByteArrayInputStream(data.array()));
      header.readFields(in);
      try {
        String protocolClassName = header.getProtocol();
        if (protocolClassName != null) {
          protocol = getProtocolClass(header.getProtocol(), conf);
        }
      } catch (ClassNotFoundException cnfe) {
        throw new IOException("Unknown protocol: " + header.getProtocol());
      }

      ticket = header.getUgi();
    }

    protected void processData(byte[] buf) throws  IOException, InterruptedException {
      DataInputStream dis =
        new DataInputStream(new ByteArrayInputStream(buf));
      int id = dis.readInt();                    // try to read an id

      if (LOG.isDebugEnabled())
        LOG.debug(" got #" + id);

      Writable param = ReflectionUtils.newInstance(paramClass, conf);           // read param
      param.readFields(dis);

      Call call = new Call(id, param, this);

      if (priorityCallQueue != null && getQosLevel(param) > highPriorityLevel) {
        priorityCallQueue.put(call);
      } else {
        callQueue.put(call);              // queue the call; maybe blocked here
      }
    }

    protected synchronized void close() {
      data = null;
      dataLengthBuffer = null;
      if (!channel.isOpen())
        return;
      try {socket.shutdownOutput();} catch(Exception ignored) {} // FindBugs DE_MIGHT_IGNORE
      if (channel.isOpen()) {
        try {channel.close();} catch(Exception ignored) {}
      }
      try {socket.close();} catch(Exception ignored) {}
    }
  }

  /** Handles queued calls . */
  private class Handler extends Thread {
    private final BlockingQueue<Call> myCallQueue;
    static final int BUFFER_INITIAL_SIZE = 1024;

    public Handler(final BlockingQueue<Call> cq, int instanceNumber) {
      this.myCallQueue = cq;
      this.setDaemon(true);

      String threadName = "IPC Server handler " + instanceNumber + " on " + port;
      if (cq == priorityCallQueue) {
        // this is just an amazing hack, but it works.
        threadName = "PRI " + threadName;
      }
      this.setName(threadName);
    }

    @Override
    public void run() {
      LOG.info(getName() + ": starting");
      SERVER.set(HBaseServer.this);
      while (running) {
        try {
          final Call call = myCallQueue.take(); // pop the queue; maybe blocked here

          if (LOG.isDebugEnabled())
            LOG.debug(getName() + ": has #" + call.id + " from " +
                      call.connection);

          String errorClass = null;
          String error = null;
          Writable value = null;

          CurCall.set(call);
          try {
            if (!started)
<<<<<<< HEAD
              throw new ServerNotRunningException("Server is not running yet");

            if (LOG.isDebugEnabled()) {
              if (call.connection.ticket == null) {
                LOG.debug(getName() + ": has NULL principal, call #" + call.id
                    + " from " + call.connection);
              }
              else {
                LOG.debug("Executing call as "+call.connection.ticket.getUserName());
              }
            }

            RequestContext.set(call.connection.ticket, getRemoteIp(),
                call.connection.protocol);
            value = call(call.connection.protocol, call.param, call.timestamp);
=======
              throw new ServerNotRunningYetException("Server is not running yet");
            value = call(call.connection.protocol, call.param, call.timestamp);             // make the call
>>>>>>> 3a26927d
          } catch (Throwable e) {
            LOG.debug(getName()+", call "+call+": error: " + e, e);
            errorClass = e.getClass().getName();
            error = StringUtils.stringifyException(e);
          } finally {
            // Must always clears the request context to avoid leaking
            // credentials between requests.
            RequestContext.clear();
          }
          CurCall.set(null);

          int size = BUFFER_INITIAL_SIZE;
          if (value instanceof WritableWithSize) {
            // get the size hint.
            WritableWithSize ohint = (WritableWithSize)value;
            long hint = ohint.getWritableSize() + Bytes.SIZEOF_BYTE + Bytes.SIZEOF_INT;
            if (hint > 0) {
              if ((hint) > Integer.MAX_VALUE) {
                // oops, new problem.
                IOException ioe =
                    new IOException("Result buffer size too large: " + hint);
                errorClass = ioe.getClass().getName();
                error = StringUtils.stringifyException(ioe);
              } else {
                size = (int)hint;
              }
            }
          }

          ByteBufferOutputStream buf = new ByteBufferOutputStream(size);
          doResponse(buf, call, value, errorClass, error, getName());
        } catch (InterruptedException e) {
          if (running) {                          // unexpected -- log it
            LOG.info(getName() + " caught: " +
                     StringUtils.stringifyException(e));
          }
        } catch (OutOfMemoryError e) {
          if (errorHandler != null) {
            if (errorHandler.checkOOME(e)) {
              LOG.info(getName() + ": exiting on OOME");
              return;
            }
          } else {
            // rethrow if no handler
            throw e;
          }
        } catch (Exception e) {
          LOG.warn(getName() + " caught: " +
                   StringUtils.stringifyException(e));
        }
      }
      LOG.info(getName() + ": exiting");
    }

  }

  // Packages the rpc invocation response back into the call.
  public void processRpcResponse(Object callobj, Writable value,
    String error, String errorClass) throws IOException {
    Call call = (Call)callobj;

    int size = Handler.BUFFER_INITIAL_SIZE;
    if (value instanceof WritableWithSize) {
      // get the size hint.
      WritableWithSize ohint = (WritableWithSize)value;
      long hint = ohint.getWritableSize() + Bytes.SIZEOF_BYTE + Bytes.SIZEOF_INT;
      if (hint > 0) {
        if ((hint) > Integer.MAX_VALUE) {
          // oops, new problem.
          IOException ioe = 
            new IOException("Result buffer size too large: " + hint);
          errorClass = ioe.getClass().getName();
          error = StringUtils.stringifyException(ioe);
        } else {
          size = (int)hint;
        }
      }
    }
    ByteBufferOutputStream buf = new ByteBufferOutputStream(size);
    doResponse(buf, call, value, errorClass, error, null);
  }

  /**
   * Gets the QOS level for this call.  If it is higher than the highPriorityLevel and there
   * are priorityHandlers available it will be processed in it's own thread set.
   *
   * @param param
   * @return priority, higher is better
   */
  private Function<Writable,Integer> qosFunction = null;
  @Override
  public void setQosFunction(Function<Writable, Integer> newFunc) {
    qosFunction = newFunc;
  }

  protected int getQosLevel(Writable param) {
    if (qosFunction == null) {
      return 0;
    }

    Integer res = qosFunction.apply(param);
    if (res == null) {
      return 0;
    }
    return res;
  }

  /* Constructs a server listening on the named port and address.  Parameters passed must
   * be of the named class.  The <code>handlerCount</handlerCount> determines
   * the number of handler threads that will be used to process calls.
   *
   */
  protected HBaseServer(String bindAddress, int port,
                        Class<? extends Writable> paramClass, int handlerCount,
                        int priorityHandlerCount, Configuration conf, String serverName,
                        int highPriorityLevel)
    throws IOException {
    this.bindAddress = bindAddress;
    this.conf = conf;
    this.port = port;
    this.paramClass = paramClass;
    this.handlerCount = handlerCount;
    this.priorityHandlerCount = priorityHandlerCount;
    this.socketSendBufferSize = 0;
    this.maxQueueSize =
      this.conf.getInt("ipc.server.max.queue.size",
        handlerCount * DEFAULT_MAX_QUEUE_SIZE_PER_HANDLER);
     this.readThreads = conf.getInt(
        "ipc.server.read.threadpool.size",
        10);
    this.callQueue  = new LinkedBlockingQueue<Call>(maxQueueSize);
    if (priorityHandlerCount > 0) {
      this.priorityCallQueue = new LinkedBlockingQueue<Call>(maxQueueSize); // TODO hack on size
    } else {
      this.priorityCallQueue = null;
    }
    this.highPriorityLevel = highPriorityLevel;
    this.maxIdleTime = 2*conf.getInt("ipc.client.connection.maxidletime", 1000);
    this.maxConnectionsToNuke = conf.getInt("ipc.client.kill.max", 10);
    this.thresholdIdleConnections = conf.getInt("ipc.client.idlethreshold", 4000);

    // Start the listener here and let it bind to the port
    listener = new Listener();
    this.port = listener.getAddress().getPort();
    this.rpcMetrics = new HBaseRpcMetrics(serverName,
                          Integer.toString(this.port), this);
    this.tcpNoDelay = conf.getBoolean("ipc.server.tcpnodelay", false);
    this.tcpKeepAlive = conf.getBoolean("ipc.server.tcpkeepalive", true);

    this.warnResponseSize = conf.getInt(WARN_RESPONSE_SIZE,
                                        DEFAULT_WARN_RESPONSE_SIZE);


    // Create the responder here
    responder = new Responder();
  }

  protected Connection getConnection(SocketChannel channel, long time) {
    return new Connection(channel, time);
  }

  protected void closeConnection(Connection connection) {
    synchronized (connectionList) {
      if (connectionList.remove(connection))
        numConnections--;
    }
    connection.close();
  }

  protected void doResponse(ByteBufferOutputStream buf, Call call,
      Writable value, String errorClass, String error, String handler)
      throws IOException {
    DataOutputStream out = new DataOutputStream(buf);
    out.writeInt(call.id);                // write call id
    out.writeBoolean(error != null);      // write error flag

    if (error == null) {
      value.write(out);
    } else {
      WritableUtils.writeString(out, errorClass);
      WritableUtils.writeString(out, error);
    }

    if (buf.size() > warnResponseSize) {
      LOG.warn(handler+", responseTooLarge for: "+call+": Size: "
               + StringUtils.humanReadableInt(buf.size()));
    }
    if (LOG.isDebugEnabled()) {
      LOG.debug("Served: " + ((Invocation)call.param).getMethodName());
    }

    call.setResponse(buf.getByteBuffer());
    responder.doRespond(call);
  }

  /** Sets the socket buffer size used for responding to RPCs.
   * @param size send size
   */
  @Override
  public void setSocketSendBufSize(int size) { this.socketSendBufferSize = size; }

  /** Starts the service.  Must be called before any calls will be handled. */
  @Override
  public void start() {
    startThreads();
    openServer();
  }

  /**
   * Open a previously started server.
   */
  @Override
  public void openServer() {
    started = true;
  }

  /**
   * Starts the service threads but does not allow requests to be responded yet.
   * Client will get {@link ServerNotRunningYetException} instead.
   */
  @Override
  public synchronized void startThreads() {
    responder.start();
    listener.start();
    handlers = new Handler[handlerCount];

    for (int i = 0; i < handlerCount; i++) {
      handlers[i] = new Handler(callQueue, i);
      handlers[i].start();
    }

    if (priorityHandlerCount > 0) {
      priorityHandlers = new Handler[priorityHandlerCount];
      for (int i = 0 ; i < priorityHandlerCount; i++) {
        priorityHandlers[i] = new Handler(priorityCallQueue, i);
        priorityHandlers[i].start();
      }
    }
  }

  /** Stops the service.  No new calls will be handled after this is called. */
  @Override
  public synchronized void stop() {
    LOG.info("Stopping server on " + port);
    running = false;
    if (handlers != null) {
      for (Handler handler : handlers) {
        if (handler != null) {
          handler.interrupt();
        }
      }
    }
    if (priorityHandlers != null) {
      for (Handler handler : priorityHandlers) {
        if (handler != null) {
          handler.interrupt();
        }
      }
    }
    listener.interrupt();
    listener.doStop();
    responder.interrupt();
    notifyAll();
    if (this.rpcMetrics != null) {
      this.rpcMetrics.shutdown();
    }
  }

  /** Wait for the server to be stopped.
   * Does not wait for all subthreads to finish.
   *  See {@link #stop()}.
   * @throws InterruptedException e
   */
  @Override
  public synchronized void join() throws InterruptedException {
    while (running) {
      wait();
    }
  }

  /**
   * Return the socket (ip+port) on which the RPC server is listening to.
   * @return the socket (ip+port) on which the RPC server is listening to.
   */
  @Override
  public synchronized InetSocketAddress getListenerAddress() {
    return listener.getAddress();
  }

  /**
   * The number of open RPC conections
   * @return the number of open rpc connections
   */
  @Override
  public int getNumOpenConnections() {
    return numConnections;
  }

  /**
   * The number of rpc calls in the queue.
   * @return The number of rpc calls in the queue.
   */
  @Override
  public int getCallQueueLen() {
    return callQueue.size();
  }

  /**
   * Set the handler for calling out of RPC for error conditions.
   * @param handler the handler implementation
   */
  @Override
  public void setErrorHandler(HBaseRPCErrorHandler handler) {
    this.errorHandler = handler;
  }

  /**
   * Returns the metrics instance for reporting RPC call statistics
   */
  public HBaseRpcMetrics getRpcMetrics() {
    return rpcMetrics;
  }

  /**
   * When the read or write buffer size is larger than this limit, i/o will be
   * done in chunks of this size. Most RPC requests and responses would be
   * be smaller.
   */
  private static int NIO_BUFFER_LIMIT = 8*1024; //should not be more than 64KB.

  /**
   * This is a wrapper around {@link java.nio.channels.WritableByteChannel#write(java.nio.ByteBuffer)}.
   * If the amount of data is large, it writes to channel in smaller chunks.
   * This is to avoid jdk from creating many direct buffers as the size of
   * buffer increases. This also minimizes extra copies in NIO layer
   * as a result of multiple write operations required to write a large
   * buffer.
   *
   * @param channel writable byte channel to write to
   * @param buffer buffer to write
   * @return number of bytes written
   * @throws java.io.IOException e
   * @see java.nio.channels.WritableByteChannel#write(java.nio.ByteBuffer)
   */
  protected int channelWrite(WritableByteChannel channel,
                                    ByteBuffer buffer) throws IOException {

    int count =  (buffer.remaining() <= NIO_BUFFER_LIMIT) ?
           channel.write(buffer) : channelIO(null, channel, buffer);
    if (count > 0) {
      rpcMetrics.sentBytes.inc(count);
  }
    return count;
  }

  /**
   * This is a wrapper around {@link java.nio.channels.ReadableByteChannel#read(java.nio.ByteBuffer)}.
   * If the amount of data is large, it writes to channel in smaller chunks.
   * This is to avoid jdk from creating many direct buffers as the size of
   * ByteBuffer increases. There should not be any performance degredation.
   *
   * @param channel writable byte channel to write on
   * @param buffer buffer to write
   * @return number of bytes written
   * @throws java.io.IOException e
   * @see java.nio.channels.ReadableByteChannel#read(java.nio.ByteBuffer)
   */
  protected int channelRead(ReadableByteChannel channel,
                                   ByteBuffer buffer) throws IOException {

    int count = (buffer.remaining() <= NIO_BUFFER_LIMIT) ?
           channel.read(buffer) : channelIO(channel, null, buffer);
    if (count > 0) {
      rpcMetrics.receivedBytes.inc(count);
  }
    return count;
  }

  /**
   * Helper for {@link #channelRead(java.nio.channels.ReadableByteChannel, java.nio.ByteBuffer)}
   * and {@link #channelWrite(java.nio.channels.WritableByteChannel, java.nio.ByteBuffer)}. Only
   * one of readCh or writeCh should be non-null.
   *
   * @param readCh read channel
   * @param writeCh write channel
   * @param buf buffer to read or write into/out of
   * @return bytes written
   * @throws java.io.IOException e
   * @see #channelRead(java.nio.channels.ReadableByteChannel, java.nio.ByteBuffer)
   * @see #channelWrite(java.nio.channels.WritableByteChannel, java.nio.ByteBuffer)
   */
  private static int channelIO(ReadableByteChannel readCh,
                               WritableByteChannel writeCh,
                               ByteBuffer buf) throws IOException {

    int originalLimit = buf.limit();
    int initialRemaining = buf.remaining();
    int ret = 0;

    while (buf.remaining() > 0) {
      try {
        int ioSize = Math.min(buf.remaining(), NIO_BUFFER_LIMIT);
        buf.limit(buf.position() + ioSize);

        ret = (readCh == null) ? writeCh.write(buf) : readCh.read(buf);

        if (ret < ioSize) {
          break;
        }

      } finally {
        buf.limit(originalLimit);
      }
    }

    int nBytes = initialRemaining - buf.remaining();
    return (nBytes > 0) ? nBytes : ret;
  }
}<|MERGE_RESOLUTION|>--- conflicted
+++ resolved
@@ -1069,8 +1069,7 @@
           CurCall.set(call);
           try {
             if (!started)
-<<<<<<< HEAD
-              throw new ServerNotRunningException("Server is not running yet");
+              throw new ServerNotRunningYetException("Server is not running yet");
 
             if (LOG.isDebugEnabled()) {
               if (call.connection.ticket == null) {
@@ -1084,11 +1083,7 @@
 
             RequestContext.set(call.connection.ticket, getRemoteIp(),
                 call.connection.protocol);
-            value = call(call.connection.protocol, call.param, call.timestamp);
-=======
-              throw new ServerNotRunningYetException("Server is not running yet");
             value = call(call.connection.protocol, call.param, call.timestamp);             // make the call
->>>>>>> 3a26927d
           } catch (Throwable e) {
             LOG.debug(getName()+", call "+call+": error: " + e, e);
             errorClass = e.getClass().getName();
