/**
 * Copyright 2010 The Apache Software Foundation
 *
 * Licensed to the Apache Software Foundation (ASF) under one
 * or more contributor license agreements.  See the NOTICE file
 * distributed with this work for additional information
 * regarding copyright ownership.  The ASF licenses this file
 * to you under the Apache License, Version 2.0 (the
 * "License"); you may not use this file except in compliance
 * with the License.  You may obtain a copy of the License at
 *
 *     http://www.apache.org/licenses/LICENSE-2.0
 *
 * Unless required by applicable law or agreed to in writing, software
 * distributed under the License is distributed on an "AS IS" BASIS,
 * WITHOUT WARRANTIES OR CONDITIONS OF ANY KIND, either express or implied.
 * See the License for the specific language governing permissions and
 * limitations under the License.
 */
package org.apache.hadoop.hbase;

import java.io.DataInput;
import java.io.DataOutput;
import java.io.IOException;
import java.net.InetSocketAddress;

import org.apache.hadoop.hbase.regionserver.HRegionServer;
import org.apache.hadoop.io.VersionedWritable;
import org.apache.hadoop.io.WritableComparable;


/**
 * HServerInfo is meta info about an {@link HRegionServer}.  It hosts the
 * {@link HServerAddress}, its webui port, and its server startcode.  It was
 * used to pass meta info about a server across an RPC but we've since made
 * it so regionserver info is up in ZooKeeper and so this class is on its
 * way out. It used to carry {@link HServerLoad} but as off HBase 0.92.0, the
 * HServerLoad is passed independent of this class. Also, we now no longer pass
 * the webui from regionserver to master (TODO: Fix).
 * @deprecated Use {@link InetSocketAddress} and or {@link ServerName} and or
 * {@link HServerLoad}
 */
public class HServerInfo extends VersionedWritable
implements WritableComparable<HServerInfo> {
  private static final byte VERSION = 1;
  private HServerAddress serverAddress = new HServerAddress();
  private long startCode;
  private int webuiport;

  public HServerInfo() {
    super();
  }

  /**
   * Constructor that creates a HServerInfo with a generated startcode
   * @param serverAddress
   * @param webuiport Port the webui runs on.
   */
  public HServerInfo(final HServerAddress serverAddress, final int webuiport) {
    this(serverAddress, System.currentTimeMillis(), webuiport);
  }

  public HServerInfo(HServerAddress serverAddress, long startCode,
      final int webuiport) {
    this.serverAddress = serverAddress;
    this.startCode = startCode;
<<<<<<< HEAD
    this.load = new HServerLoad();
    this.infoPort = infoPort;
    this.hostname = hostname != null ? hostname.toLowerCase() : null;
=======
    this.webuiport = webuiport;
>>>>>>> 1f23c078
  }

  /**
   * Copy-constructor
   * @param other
   */
  public HServerInfo(HServerInfo other) {
    this.serverAddress = new HServerAddress(other.getServerAddress());
    this.startCode = other.getStartCode();
<<<<<<< HEAD
    this.load = other.getLoad();
    this.infoPort = other.getInfoPort();
    this.hostname = other.hostname != null ?
        other.hostname.toLowerCase() : null;
  }

  public HServerLoad getLoad() {
    return load;
=======
    this.webuiport = other.getInfoPort();
>>>>>>> 1f23c078
  }

  /** @return the object version number */
  public byte getVersion() {
    return VERSION;
  }

  public synchronized HServerAddress getServerAddress() {
    return new HServerAddress(serverAddress);
  }

  public synchronized long getStartCode() {
    return startCode;
  }

  public int getInfoPort() {
    return getWebuiPort();
  }

  public int getWebuiPort() {
    return this.webuiport;
  }

  public String getHostname() {
    return this.serverAddress.getHostname();
  }

  /**
   * @return ServerName and load concatenated.
   * @see #getServerName()
   * @see #getLoad()
   */
  @Override
  public synchronized String toString() {
    return ServerName.getServerName(this.serverAddress.getHostnameAndPort(),
      this.startCode);
  }

  @Override
  public boolean equals(Object obj) {
    if (this == obj) return true;
    if (obj == null) return false;
    if (getClass() != obj.getClass()) return false;
    return compareTo((HServerInfo)obj) == 0;
  }

  @Override
  public int hashCode() {
    int code = this.serverAddress.hashCode();
    code ^= this.webuiport;
    code ^= this.startCode;
    return code;
  }

  public void readFields(DataInput in) throws IOException {
    super.readFields(in);
    this.serverAddress.readFields(in);
    this.startCode = in.readLong();
    this.webuiport = in.readInt();
  }

  public void write(DataOutput out) throws IOException {
    super.write(out);
    this.serverAddress.write(out);
    out.writeLong(this.startCode);
    out.writeInt(this.webuiport);
  }

  public int compareTo(HServerInfo o) {
    int compare = this.serverAddress.compareTo(o.getServerAddress());
    if (compare != 0) return compare;
    if (this.webuiport != o.getInfoPort()) return this.webuiport - o.getInfoPort();
    if (this.startCode != o.getStartCode()) return (int)(this.startCode - o.getStartCode());
    return 0;
  }
}<|MERGE_RESOLUTION|>--- conflicted
+++ resolved
@@ -64,13 +64,7 @@
       final int webuiport) {
     this.serverAddress = serverAddress;
     this.startCode = startCode;
-<<<<<<< HEAD
-    this.load = new HServerLoad();
-    this.infoPort = infoPort;
-    this.hostname = hostname != null ? hostname.toLowerCase() : null;
-=======
     this.webuiport = webuiport;
->>>>>>> 1f23c078
   }
 
   /**
@@ -80,18 +74,7 @@
   public HServerInfo(HServerInfo other) {
     this.serverAddress = new HServerAddress(other.getServerAddress());
     this.startCode = other.getStartCode();
-<<<<<<< HEAD
-    this.load = other.getLoad();
-    this.infoPort = other.getInfoPort();
-    this.hostname = other.hostname != null ?
-        other.hostname.toLowerCase() : null;
-  }
-
-  public HServerLoad getLoad() {
-    return load;
-=======
     this.webuiport = other.getInfoPort();
->>>>>>> 1f23c078
   }
 
   /** @return the object version number */
