/**
 * Copyright 2007 The Apache Software Foundation
 *
 * Licensed to the Apache Software Foundation (ASF) under one
 * or more contributor license agreements.  See the NOTICE file
 * distributed with this work for additional information
 * regarding copyright ownership.  The ASF licenses this file
 * to you under the Apache License, Version 2.0 (the
 * "License"); you may not use this file except in compliance
 * with the License.  You may obtain a copy of the License at
 *
 *     http://www.apache.org/licenses/LICENSE-2.0
 *
 * Unless required by applicable law or agreed to in writing, software
 * distributed under the License is distributed on an "AS IS" BASIS,
 * WITHOUT WARRANTIES OR CONDITIONS OF ANY KIND, either express or implied.
 * See the License for the specific language governing permissions and
 * limitations under the License.
 */
package org.apache.hadoop.hbase;

import java.io.IOException;
import java.security.PrivilegedExceptionAction;
import java.util.ArrayList;
import java.util.Collections;
import java.util.List;

import org.apache.commons.logging.Log;
import org.apache.commons.logging.LogFactory;
import org.apache.hadoop.conf.Configuration;
import org.apache.hadoop.hbase.client.HBaseAdmin;
import org.apache.hadoop.hbase.regionserver.HRegionServer;
import org.apache.hadoop.hbase.security.User;
import org.apache.hadoop.hbase.util.Bytes;
import org.apache.hadoop.hbase.util.JVMClusterUtil.RegionServerThread;

import java.util.concurrent.CopyOnWriteArrayList;
import org.apache.hadoop.hbase.master.HMaster;
import org.apache.hadoop.hbase.util.JVMClusterUtil;
import org.apache.hadoop.security.UserGroupInformation;

/**
 * This class creates a single process HBase cluster. One thread is created for
 * a master and one per region server.
 *
 * Call {@link #startup()} to start the cluster running and {@link #shutdown()}
 * to close it all down. {@link #join} the cluster is you want to wait on
 * shutdown completion.
 *
 * <p>Runs master on port 60000 by default.  Because we can't just kill the
 * process -- not till HADOOP-1700 gets fixed and even then.... -- we need to
 * be able to find the master with a remote client to run shutdown.  To use a
 * port other than 60000, set the hbase.master to a value of 'local:PORT':
 * that is 'local', not 'localhost', and the port number the master should use
 * instead of 60000.
 *
 */
public class LocalHBaseCluster {
  static final Log LOG = LogFactory.getLog(LocalHBaseCluster.class);
  private final List<JVMClusterUtil.MasterThread> masterThreads =
    new CopyOnWriteArrayList<JVMClusterUtil.MasterThread>();
  private final List<JVMClusterUtil.RegionServerThread> regionThreads =
    new CopyOnWriteArrayList<JVMClusterUtil.RegionServerThread>();
  private final static int DEFAULT_NO = 1;
  /** local mode */
  public static final String LOCAL = "local";
  /** 'local:' */
  public static final String LOCAL_COLON = LOCAL + ":";
  private final Configuration conf;
  private final Class<? extends HMaster> masterClass;
  private final Class<? extends HRegionServer> regionServerClass;

  /**
   * Constructor.
   * @param conf
   * @throws IOException
   */
  public LocalHBaseCluster(final Configuration conf)
  throws IOException {
    this(conf, DEFAULT_NO);
  }

  /**
   * Constructor.
   * @param conf Configuration to use.  Post construction has the master's
   * address.
   * @param noRegionServers Count of regionservers to start.
   * @throws IOException
   */
  public LocalHBaseCluster(final Configuration conf, final int noRegionServers)
  throws IOException {
    this(conf, 1, noRegionServers, getMasterImplementation(conf),
        getRegionServerImplementation(conf));
  }

  /**
   * Constructor.
   * @param conf Configuration to use.  Post construction has the active master
   * address.
   * @param noMasters Count of masters to start.
   * @param noRegionServers Count of regionservers to start.
   * @throws IOException
   */
  public LocalHBaseCluster(final Configuration conf, final int noMasters,
      final int noRegionServers)
  throws IOException {
    this(conf, noMasters, noRegionServers, getMasterImplementation(conf),
        getRegionServerImplementation(conf));
  }

  @SuppressWarnings("unchecked")
  private static Class<? extends HRegionServer> getRegionServerImplementation(final Configuration conf) {
    return (Class<? extends HRegionServer>)conf.getClass(HConstants.REGION_SERVER_IMPL,
       HRegionServer.class);
  }

  @SuppressWarnings("unchecked")
  private static Class<? extends HMaster> getMasterImplementation(final Configuration conf) {
    return (Class<? extends HMaster>)conf.getClass(HConstants.MASTER_IMPL,
       HMaster.class);
  }

  /**
   * Constructor.
   * @param conf Configuration to use.  Post construction has the master's
   * address.
   * @param noMasters Count of masters to start.
   * @param noRegionServers Count of regionservers to start.
   * @param masterClass
   * @param regionServerClass
   * @throws IOException
   */
  @SuppressWarnings("unchecked")
  public LocalHBaseCluster(final Configuration conf, final int noMasters,
    final int noRegionServers, final Class<? extends HMaster> masterClass,
    final Class<? extends HRegionServer> regionServerClass)
  throws IOException {
    this.conf = conf;
    // Always have masters and regionservers come up on port '0' so we don't
    // clash over default ports.
    conf.set(HConstants.MASTER_PORT, "0");
    conf.set(HConstants.REGIONSERVER_PORT, "0");
    // Start the HMasters.
    this.masterClass =
      (Class<? extends HMaster>)conf.getClass(HConstants.MASTER_IMPL,
          masterClass);
    for (int i = 0; i < noMasters; i++) {
      addMaster(new Configuration(conf), i);
    }
    // Start the HRegionServers.
    this.regionServerClass =
      (Class<? extends HRegionServer>)conf.getClass(HConstants.REGION_SERVER_IMPL,
       regionServerClass);

    for (int i = 0; i < noRegionServers; i++) {
      addRegionServer(new Configuration(conf), i);
    }
  }

  public JVMClusterUtil.RegionServerThread addRegionServer()
      throws IOException {
    return addRegionServer(new Configuration(conf), this.regionThreads.size());
  }

  public JVMClusterUtil.RegionServerThread addRegionServer(
      Configuration config, final int index)
  throws IOException {
    // Create each regionserver with its own Configuration instance so each has
    // its HConnection instance rather than share (see HBASE_INSTANCES down in
    // the guts of HConnectionManager.
    JVMClusterUtil.RegionServerThread rst =
      JVMClusterUtil.createRegionServerThread(config,
          this.regionServerClass, index);
    this.regionThreads.add(rst);
    return rst;
  }

  public JVMClusterUtil.RegionServerThread addRegionServer(
<<<<<<< HEAD
      final int index, UserGroupInformation user)
  throws IOException, InterruptedException {
    return user.doAs(
        new PrivilegedExceptionAction<JVMClusterUtil.RegionServerThread>() {
          public JVMClusterUtil.RegionServerThread run() throws Exception {
            return addRegionServer(index);
=======
      final Configuration config, final int index, User user)
  throws IOException, InterruptedException {
    return user.runAs(
        new PrivilegedExceptionAction<JVMClusterUtil.RegionServerThread>() {
          public JVMClusterUtil.RegionServerThread run() throws Exception {
            return addRegionServer(config, index);
>>>>>>> 0447b8f9
          }
        });
  }

  public JVMClusterUtil.MasterThread addMaster() throws IOException {
    return addMaster(new Configuration(conf), this.masterThreads.size());
  }

  public JVMClusterUtil.MasterThread addMaster(Configuration c, final int index)
  throws IOException {
    // Create each master with its own Configuration instance so each has
    // its HConnection instance rather than share (see HBASE_INSTANCES down in
    // the guts of HConnectionManager.
    JVMClusterUtil.MasterThread mt =
      JVMClusterUtil.createMasterThread(c,
        this.masterClass, index);
    this.masterThreads.add(mt);
    return mt;
  }

  public JVMClusterUtil.MasterThread addMaster(
<<<<<<< HEAD
      final int index, UserGroupInformation user)
  throws IOException, InterruptedException {
    return user.doAs(
        new PrivilegedExceptionAction<JVMClusterUtil.MasterThread>() {
          public JVMClusterUtil.MasterThread run() throws Exception {
            return addMaster(index);
=======
      final Configuration c, final int index, User user)
  throws IOException, InterruptedException {
    return user.runAs(
        new PrivilegedExceptionAction<JVMClusterUtil.MasterThread>() {
          public JVMClusterUtil.MasterThread run() throws Exception {
            return addMaster(c, index);
>>>>>>> 0447b8f9
          }
        });
  }

  /**
   * @param serverNumber
   * @return region server
   */
  public HRegionServer getRegionServer(int serverNumber) {
    return regionThreads.get(serverNumber).getRegionServer();
  }

  /**
   * @return Read-only list of region server threads.
   */
  public List<JVMClusterUtil.RegionServerThread> getRegionServers() {
    return Collections.unmodifiableList(this.regionThreads);
  }

  /**
   * @return List of running servers (Some servers may have been killed or
   * aborted during lifetime of cluster; these servers are not included in this
   * list).
   */
  public List<JVMClusterUtil.RegionServerThread> getLiveRegionServers() {
    List<JVMClusterUtil.RegionServerThread> liveServers =
      new ArrayList<JVMClusterUtil.RegionServerThread>();
    List<RegionServerThread> list = getRegionServers();
    for (JVMClusterUtil.RegionServerThread rst: list) {
      if (rst.isAlive()) liveServers.add(rst);
    }
    return liveServers;
  }

  /**
   * Wait for the specified region server to stop
   * Removes this thread from list of running threads.
   * @param serverNumber
   * @return Name of region server that just went down.
   */
  public String waitOnRegionServer(int serverNumber) {
    JVMClusterUtil.RegionServerThread regionServerThread =
      this.regionThreads.remove(serverNumber);
    while (regionServerThread.isAlive()) {
      try {
        LOG.info("Waiting on " +
          regionServerThread.getRegionServer().getHServerInfo().toString());
        regionServerThread.join();
      } catch (InterruptedException e) {
        e.printStackTrace();
      } catch (IOException e) {
        e.printStackTrace();
      }
    }
    return regionServerThread.getName();
  }

  /**
   * Wait for the specified region server to stop
   * Removes this thread from list of running threads.
   * @param rst
   * @return Name of region server that just went down.
   */
  public String waitOnRegionServer(JVMClusterUtil.RegionServerThread rst) {
    while (rst.isAlive()) {
      try {
        LOG.info("Waiting on " +
          rst.getRegionServer().getHServerInfo().toString());
        rst.join();
      } catch (InterruptedException e) {
        e.printStackTrace();
      } catch (IOException e) {
        e.printStackTrace();
      }
    }
    for (int i=0;i<regionThreads.size();i++) {
      if (regionThreads.get(i) == rst) {
        regionThreads.remove(i);
        break;
      }
    }
    return rst.getName();
  }

  /**
   * @param serverNumber
   * @return the HMaster thread
   */
  public HMaster getMaster(int serverNumber) {
    return masterThreads.get(serverNumber).getMaster();
  }

  /**
   * Gets the current active master, if available.  If no active master, returns
   * null.
   * @return the HMaster for the active master
   */
  public HMaster getActiveMaster() {
    for (JVMClusterUtil.MasterThread mt : masterThreads) {
      if (mt.getMaster().isActiveMaster()) {
        return mt.getMaster();
      }
    }
    return null;
  }

  /**
   * @return Read-only list of master threads.
   */
  public List<JVMClusterUtil.MasterThread> getMasters() {
    return Collections.unmodifiableList(this.masterThreads);
  }

  /**
   * @return List of running master servers (Some servers may have been killed
   * or aborted during lifetime of cluster; these servers are not included in
   * this list).
   */
  public List<JVMClusterUtil.MasterThread> getLiveMasters() {
    List<JVMClusterUtil.MasterThread> liveServers =
      new ArrayList<JVMClusterUtil.MasterThread>();
    List<JVMClusterUtil.MasterThread> list = getMasters();
    for (JVMClusterUtil.MasterThread mt: list) {
      if (mt.isAlive()) {
        liveServers.add(mt);
      }
    }
    return liveServers;
  }

  /**
   * Wait for the specified master to stop
   * Removes this thread from list of running threads.
   * @param serverNumber
   * @return Name of master that just went down.
   */
  public String waitOnMaster(int serverNumber) {
    JVMClusterUtil.MasterThread masterThread =
      this.masterThreads.remove(serverNumber);
    while (masterThread.isAlive()) {
      try {
        LOG.info("Waiting on " +
          masterThread.getMaster().getServerName().toString());
        masterThread.join();
      } catch (InterruptedException e) {
        e.printStackTrace();
      }
    }
    return masterThread.getName();
  }

  /**
   * Wait for the specified master to stop
   * Removes this thread from list of running threads.
   * @param masterThread
   * @return Name of master that just went down.
   */
  public String waitOnMaster(JVMClusterUtil.MasterThread masterThread) {
    while (masterThread.isAlive()) {
      try {
        LOG.info("Waiting on " +
          masterThread.getMaster().getServerName().toString());
        masterThread.join();
      } catch (InterruptedException e) {
        e.printStackTrace();
      }
    }
    for (int i=0;i<masterThreads.size();i++) {
      if (masterThreads.get(i) == masterThread) {
        masterThreads.remove(i);
        break;
      }
    }
    return masterThread.getName();
  }

  /**
   * Wait for Mini HBase Cluster to shut down.
   * Presumes you've already called {@link #shutdown()}.
   */
  public void join() {
    if (this.regionThreads != null) {
        for(Thread t: this.regionThreads) {
          if (t.isAlive()) {
            try {
              t.join();
          } catch (InterruptedException e) {
            // continue
          }
        }
      }
    }
    if (this.masterThreads != null) {
      for (Thread t : this.masterThreads) {
        if (t.isAlive()) {
          try {
            t.join();
          } catch (InterruptedException e) {
            // continue
          }
        }
      }
    }
  }

  /**
   * Start the cluster.
   */
  public void startup() {
    JVMClusterUtil.startup(this.masterThreads, this.regionThreads);
  }

  /**
   * Shut down the mini HBase cluster
   */
  public void shutdown() {
    JVMClusterUtil.shutdown(this.masterThreads, this.regionThreads);
  }

  /**
   * @param c Configuration to check.
   * @return True if a 'local' address in hbase.master value.
   */
  public static boolean isLocal(final Configuration c) {
    final String mode = c.get(HConstants.CLUSTER_DISTRIBUTED);
    return mode == null || mode.equals(HConstants.CLUSTER_IS_LOCAL);
  }

  /**
   * Test things basically work.
   * @param args
   * @throws IOException
   */
  public static void main(String[] args) throws IOException {
    Configuration conf = HBaseConfiguration.create();
    LocalHBaseCluster cluster = new LocalHBaseCluster(conf);
    cluster.startup();
    HBaseAdmin admin = new HBaseAdmin(conf);
    HTableDescriptor htd =
      new HTableDescriptor(Bytes.toBytes(cluster.getClass().getName()));
    admin.createTable(htd);
    cluster.shutdown();
  }
}<|MERGE_RESOLUTION|>--- conflicted
+++ resolved
@@ -176,21 +176,12 @@
   }
 
   public JVMClusterUtil.RegionServerThread addRegionServer(
-<<<<<<< HEAD
-      final int index, UserGroupInformation user)
-  throws IOException, InterruptedException {
-    return user.doAs(
-        new PrivilegedExceptionAction<JVMClusterUtil.RegionServerThread>() {
-          public JVMClusterUtil.RegionServerThread run() throws Exception {
-            return addRegionServer(index);
-=======
       final Configuration config, final int index, User user)
   throws IOException, InterruptedException {
     return user.runAs(
         new PrivilegedExceptionAction<JVMClusterUtil.RegionServerThread>() {
           public JVMClusterUtil.RegionServerThread run() throws Exception {
             return addRegionServer(config, index);
->>>>>>> 0447b8f9
           }
         });
   }
@@ -212,21 +203,12 @@
   }
 
   public JVMClusterUtil.MasterThread addMaster(
-<<<<<<< HEAD
-      final int index, UserGroupInformation user)
-  throws IOException, InterruptedException {
-    return user.doAs(
-        new PrivilegedExceptionAction<JVMClusterUtil.MasterThread>() {
-          public JVMClusterUtil.MasterThread run() throws Exception {
-            return addMaster(index);
-=======
       final Configuration c, final int index, User user)
   throws IOException, InterruptedException {
     return user.runAs(
         new PrivilegedExceptionAction<JVMClusterUtil.MasterThread>() {
           public JVMClusterUtil.MasterThread run() throws Exception {
             return addMaster(c, index);
->>>>>>> 0447b8f9
           }
         });
   }
