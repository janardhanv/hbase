/**
 * Copyright 2010 The Apache Software Foundation
 *
 * Licensed to the Apache Software Foundation (ASF) under one
 * or more contributor license agreements.  See the NOTICE file
 * distributed with this work for additional information
 * regarding copyright ownership.  The ASF licenses this file
 * to you under the Apache License, Version 2.0 (the
 * "License"); you may not use this file except in compliance
 * with the License.  You may obtain a copy of the License at
 *
 *     http://www.apache.org/licenses/LICENSE-2.0
 *
 * Unless required by applicable law or agreed to in writing, software
 * distributed under the License is distributed on an "AS IS" BASIS,
 * WITHOUT WARRANTIES OR CONDITIONS OF ANY KIND, either express or implied.
 * See the License for the specific language governing permissions and
 * limitations under the License.
 */
package org.apache.hadoop.hbase.client;

import java.io.IOException;
import java.lang.reflect.Proxy;
import java.lang.reflect.UndeclaredThrowableException;
import java.util.*;
import java.util.Map.Entry;
import java.util.concurrent.Callable;
import java.util.concurrent.ConcurrentHashMap;
import java.util.concurrent.CopyOnWriteArraySet;
import java.util.concurrent.ExecutionException;
import java.util.concurrent.ExecutorService;
import java.util.concurrent.Future;
import java.util.concurrent.atomic.AtomicBoolean;

import org.apache.commons.logging.Log;
import org.apache.commons.logging.LogFactory;
import org.apache.hadoop.conf.Configuration;
import org.apache.hadoop.hbase.Abortable;
import org.apache.hadoop.hbase.DoNotRetryIOException;
import org.apache.hadoop.hbase.HConstants;
import org.apache.hadoop.hbase.HRegionInfo;
import org.apache.hadoop.hbase.HRegionLocation;
import org.apache.hadoop.hbase.HServerAddress;
import org.apache.hadoop.hbase.HTableDescriptor;
import org.apache.hadoop.hbase.KeyValue;
import org.apache.hadoop.hbase.MasterAddressTracker;
import org.apache.hadoop.hbase.MasterNotRunningException;
import org.apache.hadoop.hbase.RemoteExceptionHandler;
import org.apache.hadoop.hbase.TableNotFoundException;
import org.apache.hadoop.hbase.ZooKeeperConnectionException;
import org.apache.hadoop.hbase.client.MetaScanner.MetaScannerVisitor;
<<<<<<< HEAD
=======
import org.apache.hadoop.hbase.client.coprocessor.Batch;
>>>>>>> 54c63e39
import org.apache.hadoop.hbase.ipc.*;
import org.apache.hadoop.hbase.util.Bytes;
import org.apache.hadoop.hbase.util.Pair;
import org.apache.hadoop.hbase.util.SoftValueSortedMap;
import org.apache.hadoop.hbase.util.Writables;
import org.apache.hadoop.hbase.zookeeper.RootRegionTracker;
import org.apache.hadoop.hbase.zookeeper.ZKTableDisable;
import org.apache.hadoop.hbase.zookeeper.ZooKeeperWatcher;
import org.apache.hadoop.ipc.RemoteException;
import org.apache.zookeeper.KeeperException;

/**
 * A non-instantiable class that manages connections to tables.
 * Used by {@link HTable} and {@link HBaseAdmin}
 */
@SuppressWarnings("serial")
public class HConnectionManager {
  // Register a shutdown hook, one that cleans up RPC and closes zk sessions.
  static {
    Runtime.getRuntime().addShutdownHook(new Thread("HCM.shutdownHook") {
      @Override
      public void run() {
        HConnectionManager.deleteAllConnections(true);
      }
    });
  }

  static final int MAX_CACHED_HBASE_INSTANCES = 31;

  // A LRU Map of Configuration hashcode -> TableServers. We set instances to 31.
  // The zk default max connections to the ensemble from the one client is 30 so
  // should run into zk issues before hit this value of 31.
  private static final Map<Configuration, HConnectionImplementation> HBASE_INSTANCES =
    new LinkedHashMap<Configuration, HConnectionImplementation>
      ((int) (MAX_CACHED_HBASE_INSTANCES/0.75F)+1, 0.75F, true) {
      @Override
      protected boolean removeEldestEntry(Map.Entry<Configuration, HConnectionImplementation> eldest) {
        return size() > MAX_CACHED_HBASE_INSTANCES;
      }
  };

  /*
   * Non-instantiable.
   */
  protected HConnectionManager() {
    super();
  }

  /**
   * Get the connection that goes with the passed <code>conf</code> configuration.
   * If no current connection exists, method creates a new connection for the
   * passed <code>conf</code> instance.
   * @param conf configuration
   * @return HConnection object for <code>conf</code>
   * @throws ZooKeeperConnectionException
   */
  public static HConnection getConnection(Configuration conf)
  throws ZooKeeperConnectionException {
    HConnectionImplementation connection;
    synchronized (HBASE_INSTANCES) {
      connection = HBASE_INSTANCES.get(conf);
      if (connection == null) {
        connection = new HConnectionImplementation(conf);
        HBASE_INSTANCES.put(conf, connection);
      }
    }
    return connection;
  }

  /**
   * Delete connection information for the instance specified by configuration
   * @param conf configuration
   * @param stopProxy stop the proxy as well
   */
  public static void deleteConnection(Configuration conf, boolean stopProxy) {
    synchronized (HBASE_INSTANCES) {
      HConnectionImplementation t = HBASE_INSTANCES.remove(conf);
      if (t != null) {
        t.close(stopProxy);
      }
    }
  }

  /**
   * Delete information for all connections.
   * @param stopProxy stop the proxy as well
   * @throws IOException
   */
  public static void deleteAllConnections(boolean stopProxy) {
    synchronized (HBASE_INSTANCES) {
      for (HConnectionImplementation t : HBASE_INSTANCES.values()) {
        if (t != null) {
          t.close(stopProxy);
        }
      }
    }
  }

  /**
   * It is provided for unit test cases which verify the behavior of region
   * location cache prefetch.
   * @return Number of cached regions for the table.
   * @throws ZooKeeperConnectionException
   */
  static int getCachedRegionCount(Configuration conf,
      byte[] tableName)
  throws ZooKeeperConnectionException {
    HConnectionImplementation connection = (HConnectionImplementation)getConnection(conf);
    return connection.getNumberOfCachedRegionLocations(tableName);
  }

  /**
   * It's provided for unit test cases which verify the behavior of region
   * location cache prefetch.
   * @return true if the region where the table and row reside is cached.
   * @throws ZooKeeperConnectionException
   */
  static boolean isRegionCached(Configuration conf,
      byte[] tableName, byte[] row) throws ZooKeeperConnectionException {
    HConnectionImplementation connection = (HConnectionImplementation)getConnection(conf);
    return connection.isRegionCached(tableName, row);
  }

  /* Encapsulates connection to zookeeper and regionservers.*/
  static class HConnectionImplementation implements HConnection, Abortable {
    static final Log LOG = LogFactory.getLog(HConnectionImplementation.class);
    private final Class<? extends HRegionInterface> serverInterfaceClass;
    private final long pause;
    private final int numRetries;
    private final int maxRPCAttempts;
    private final long rpcTimeout;
    private final int prefetchRegionLimit;

    private final Object masterLock = new Object();
    private volatile boolean closed;
    private volatile HMasterInterface master;
    private volatile boolean masterChecked;
    // ZooKeeper reference
    private ZooKeeperWatcher zooKeeper;
    // ZooKeeper-based master address tracker
    private MasterAddressTracker masterAddressTracker;

    private final Object metaRegionLock = new Object();
    private final Object userRegionLock = new Object();

    private final Configuration conf;

    // Known region HServerAddress.toString() -> HRegionInterface
    private final Map<String, HRegionInterface> servers =
      new ConcurrentHashMap<String, HRegionInterface>();

    private final RootRegionTracker rootRegionTracker;

    /**
     * Map of table to table {@link HRegionLocation}s.  The table key is made
     * by doing a {@link Bytes#mapKey(byte[])} of the table's name.
     */
    private final Map<Integer, SoftValueSortedMap<byte [], HRegionLocation>>
      cachedRegionLocations =
        new HashMap<Integer, SoftValueSortedMap<byte [], HRegionLocation>>();

    // region cache prefetch is enabled by default. this set contains all
    // tables whose region cache prefetch are disabled.
    private final Set<Integer> regionCachePrefetchDisabledTables =
      new CopyOnWriteArraySet<Integer>();

    /**
     * constructor
     * @param conf Configuration object
     */
    @SuppressWarnings("unchecked")
    public HConnectionImplementation(Configuration conf)
    throws ZooKeeperConnectionException {
      this.conf = conf;

      String serverClassName =
        conf.get(HConstants.REGION_SERVER_CLASS,
            HConstants.DEFAULT_REGION_SERVER_CLASS);

      this.closed = false;

      try {
        this.serverInterfaceClass =
          (Class<? extends HRegionInterface>) Class.forName(serverClassName);

      } catch (ClassNotFoundException e) {
        throw new UnsupportedOperationException(
            "Unable to find region server interface " + serverClassName, e);
      }

      this.pause = conf.getLong("hbase.client.pause", 1000);
      this.numRetries = conf.getInt("hbase.client.retries.number", 10);
      this.maxRPCAttempts = conf.getInt("hbase.client.rpc.maxattempts", 1);
      this.rpcTimeout = conf.getLong(
          HConstants.HBASE_REGIONSERVER_LEASE_PERIOD_KEY,
          HConstants.DEFAULT_HBASE_REGIONSERVER_LEASE_PERIOD);

      this.prefetchRegionLimit = conf.getInt("hbase.client.prefetch.limit",
          10);

      // initialize zookeeper and master address manager
      this.zooKeeper = getZooKeeperWatcher();
      masterAddressTracker = new MasterAddressTracker(this.zooKeeper, this);
      zooKeeper.registerListener(masterAddressTracker);
      masterAddressTracker.start();

      this.rootRegionTracker = new RootRegionTracker(this.zooKeeper, this);
      this.rootRegionTracker.start();

      this.master = null;
      this.masterChecked = false;
    }

    @Override
    public String toString() {
      // Return our zk identifier ... it 'hconnection + zk sessionid'.
      return this.zooKeeper.toString();
    }

    private long getPauseTime(int tries) {
      int ntries = tries;
      if (ntries >= HConstants.RETRY_BACKOFF.length) {
        ntries = HConstants.RETRY_BACKOFF.length - 1;
      }
      return this.pause * HConstants.RETRY_BACKOFF[ntries];
    }

    public HMasterInterface getMaster()
    throws MasterNotRunningException, ZooKeeperConnectionException {

      // Check if we already have a good master connection
      if (master != null) {
        if(master.isMasterRunning()) {
          return master;
        }
      }

      HServerAddress masterLocation = null;
      synchronized (this.masterLock) {
        for (int tries = 0;
          !this.closed &&
          !this.masterChecked && this.master == null &&
          tries < numRetries;
        tries++) {

          try {
            masterLocation = masterAddressTracker.getMasterAddress();
            if(masterLocation == null) {
              LOG.info("ZooKeeper available but no active master location found");
              throw new MasterNotRunningException();
            }

            HMasterInterface tryMaster = (HMasterInterface)HBaseRPC.getProxy(
                HMasterInterface.class, HBaseRPCProtocolVersion.versionID,
                masterLocation.getInetSocketAddress(), this.conf);

            if (tryMaster.isMasterRunning()) {
              this.master = tryMaster;
              this.masterLock.notifyAll();
              break;
            }

          } catch (IOException e) {
            if (tries == numRetries - 1) {
              // This was our last chance - don't bother sleeping
              LOG.info("getMaster attempt " + tries + " of " + this.numRetries +
                " failed; no more retrying.", e);
              break;
            }
            LOG.info("getMaster attempt " + tries + " of " + this.numRetries +
              " failed; retrying after sleep of " +
              getPauseTime(tries), e);
          }

          // Cannot connect to master or it is not running. Sleep & retry
          try {
            this.masterLock.wait(getPauseTime(tries));
          } catch (InterruptedException e) {
            Thread.currentThread().interrupt();
            throw new RuntimeException("Thread was interrupted while trying to connect to master.");
          }
        }
        this.masterChecked = true;
      }
      if (this.master == null) {
        if (masterLocation == null) {
          throw new MasterNotRunningException();
        }
        throw new MasterNotRunningException(masterLocation.toString());
      }
      return this.master;
    }

    public boolean isMasterRunning()
    throws MasterNotRunningException, ZooKeeperConnectionException {
      if (this.master == null) {
        getMaster();
      }
      boolean isRunning = master.isMasterRunning();
      if(isRunning) {
        return true;
      }
      throw new MasterNotRunningException();
    }

    public HRegionLocation getRegionLocation(final byte [] name,
        final byte [] row, boolean reload)
    throws IOException {
      return reload? relocateRegion(name, row): locateRegion(name, row);
    }

    public HTableDescriptor[] listTables() throws IOException {
      final TreeSet<HTableDescriptor> uniqueTables =
        new TreeSet<HTableDescriptor>();
      MetaScannerVisitor visitor = new MetaScannerVisitor() {
        public boolean processRow(Result result) throws IOException {
          try {
            byte[] value = result.getValue(HConstants.CATALOG_FAMILY,
                HConstants.REGIONINFO_QUALIFIER);
            HRegionInfo info = null;
            if (value != null) {
              info = Writables.getHRegionInfo(value);
            }
            // Only examine the rows where the startKey is zero length
            if (info != null && info.getStartKey().length == 0) {
              uniqueTables.add(info.getTableDesc());
            }
            return true;
          } catch (RuntimeException e) {
            LOG.error("Result=" + result);
            throw e;
          }
        }
      };
      MetaScanner.metaScan(conf, visitor);
      return uniqueTables.toArray(new HTableDescriptor[uniqueTables.size()]);
    }

    public boolean isTableEnabled(byte[] tableName) throws IOException {
      return testTableOnlineState(tableName, true);
    }

    public boolean isTableDisabled(byte[] tableName) throws IOException {
      return testTableOnlineState(tableName, false);
    }

    public boolean isTableAvailable(final byte[] tableName) throws IOException {
      final AtomicBoolean available = new AtomicBoolean(true);
      MetaScannerVisitor visitor = new MetaScannerVisitor() {
        @Override
        public boolean processRow(Result row) throws IOException {
          byte[] value = row.getValue(HConstants.CATALOG_FAMILY,
              HConstants.REGIONINFO_QUALIFIER);
          HRegionInfo info = Writables.getHRegionInfoOrNull(value);
          if (info != null) {
            if (Bytes.equals(tableName, info.getTableDesc().getName())) {
              value = row.getValue(HConstants.CATALOG_FAMILY,
                  HConstants.SERVER_QUALIFIER);
              if (value == null) {
                available.set(false);
                return false;
              }
            }
          }
          return true;
        }
      };
      MetaScanner.metaScan(conf, visitor);
      return available.get();
    }

    /*
     * @param True if table is online
     */
    private boolean testTableOnlineState(byte[] tableName, boolean online)
    throws IOException {
      if (Bytes.equals(tableName, HConstants.ROOT_TABLE_NAME)) {
        // The root region is always enabled
        return true;
      }
      try {
        List<String> tables = ZKTableDisable.getDisabledTables(this.zooKeeper);
        String searchStr = Bytes.toString(tableName);
        boolean disabled = tables.contains(searchStr);
        return online? !disabled: disabled;
      } catch (KeeperException e) {
        throw new IOException("Failed listing disabled tables", e);
      }
    }

    private static class HTableDescriptorFinder
    implements MetaScanner.MetaScannerVisitor {
        byte[] tableName;
        HTableDescriptor result;
        protected HTableDescriptorFinder(byte[] tableName) {
          this.tableName = tableName;
        }
        public boolean processRow(Result rowResult) throws IOException {
          HRegionInfo info = Writables.getHRegionInfo(
              rowResult.getValue(HConstants.CATALOG_FAMILY,
                  HConstants.REGIONINFO_QUALIFIER));
          HTableDescriptor desc = info.getTableDesc();
          if (Bytes.compareTo(desc.getName(), tableName) == 0) {
            result = desc;
            return false;
          }
          return true;
        }
        HTableDescriptor getResult() {
          return result;
        }
    }

    public HTableDescriptor getHTableDescriptor(final byte[] tableName)
    throws IOException {
      if (Bytes.equals(tableName, HConstants.ROOT_TABLE_NAME)) {
        return new UnmodifyableHTableDescriptor(HTableDescriptor.ROOT_TABLEDESC);
      }
      if (Bytes.equals(tableName, HConstants.META_TABLE_NAME)) {
        return HTableDescriptor.META_TABLEDESC;
      }
      HTableDescriptorFinder finder = new HTableDescriptorFinder(tableName);
      MetaScanner.metaScan(conf, finder, tableName);
      HTableDescriptor result = finder.getResult();
      if (result == null) {
        throw new TableNotFoundException(Bytes.toString(tableName));
      }
      return result;
    }

    @Override
    public HRegionLocation locateRegion(final byte [] regionName)
    throws IOException {
      // TODO implement.  use old stuff or new stuff?
      return null;
    }

    @Override
    public List<HRegionLocation> locateRegions(final byte [] tableName)
    throws IOException {
      // TODO implement.  use old stuff or new stuff?
      return null;
    }

    public HRegionLocation locateRegion(final byte [] tableName,
        final byte [] row)
    throws IOException{
      return locateRegion(tableName, row, true);
    }

    public HRegionLocation relocateRegion(final byte [] tableName,
        final byte [] row)
    throws IOException{
      return locateRegion(tableName, row, false);
    }

    private HRegionLocation locateRegion(final byte [] tableName,
      final byte [] row, boolean useCache)
    throws IOException{
      if (tableName == null || tableName.length == 0) {
        throw new IllegalArgumentException(
            "table name cannot be null or zero length");
      }

      if (Bytes.equals(tableName, HConstants.ROOT_TABLE_NAME)) {
        try {
          HServerAddress hsa =
            this.rootRegionTracker.waitRootRegionLocation(this.rpcTimeout);
          LOG.debug("Lookedup root region location with hcm=" + this + "; " + hsa);
          if (hsa == null) return null;
          return new HRegionLocation(HRegionInfo.ROOT_REGIONINFO, hsa);
        } catch (InterruptedException e) {
          Thread.currentThread().interrupt();
          return null;
        }
      } else if (Bytes.equals(tableName, HConstants.META_TABLE_NAME)) {
        return locateRegionInMeta(HConstants.ROOT_TABLE_NAME, tableName, row,
            useCache, metaRegionLock);
      } else {
        // Region not in the cache - have to go to the meta RS
        return locateRegionInMeta(HConstants.META_TABLE_NAME, tableName, row,
            useCache, userRegionLock);
      }
    }

    /*
     * Search .META. for the HRegionLocation info that contains the table and
     * row we're seeking. It will prefetch certain number of regions info and
     * save them to the global region cache.
     */
    private void prefetchRegionCache(final byte[] tableName,
        final byte[] row) {
      // Implement a new visitor for MetaScanner, and use it to walk through
      // the .META.
      MetaScannerVisitor visitor = new MetaScannerVisitor() {
        public boolean processRow(Result result) throws IOException {
          try {
            byte[] value = result.getValue(HConstants.CATALOG_FAMILY,
                HConstants.REGIONINFO_QUALIFIER);
            HRegionInfo regionInfo = null;

            if (value != null) {
              // convert the row result into the HRegionLocation we need!
              regionInfo = Writables.getHRegionInfo(value);

              // possible we got a region of a different table...
              if (!Bytes.equals(regionInfo.getTableDesc().getName(),
                  tableName)) {
                return false; // stop scanning
              }
              if (regionInfo.isOffline()) {
                // don't cache offline regions
                return true;
              }
              value = result.getValue(HConstants.CATALOG_FAMILY,
                  HConstants.SERVER_QUALIFIER);
              if (value == null) {
                return true;  // don't cache it
              }
              final String serverAddress = Bytes.toString(value);

              // instantiate the location
              HRegionLocation loc = new HRegionLocation(regionInfo,
                new HServerAddress(serverAddress));
              // cache this meta entry
              cacheLocation(tableName, loc);
            }
            return true;
          } catch (RuntimeException e) {
            throw new IOException(e);
          }
        }
      };
      try {
        // pre-fetch certain number of regions info at region cache.
        MetaScanner.metaScan(conf, visitor, tableName, row,
            this.prefetchRegionLimit);
      } catch (IOException e) {
        LOG.warn("Encountered problems when prefetch META table: ", e);
      }
    }

    /*
      * Search one of the meta tables (-ROOT- or .META.) for the HRegionLocation
      * info that contains the table and row we're seeking.
      */
    private HRegionLocation locateRegionInMeta(final byte [] parentTable,
      final byte [] tableName, final byte [] row, boolean useCache,
      Object regionLockObject)
    throws IOException {
      HRegionLocation location;
      // If we are supposed to be using the cache, look in the cache to see if
      // we already have the region.
      if (useCache) {
        location = getCachedLocation(tableName, row);
        if (location != null) {
          return location;
        }
      }

      // build the key of the meta region we should be looking for.
      // the extra 9's on the end are necessary to allow "exact" matches
      // without knowing the precise region names.
      byte [] metaKey = HRegionInfo.createRegionName(tableName, row,
        HConstants.NINES, false);
      for (int tries = 0; true; tries++) {
        if (tries >= numRetries) {
          throw new NoServerForRegionException("Unable to find region for "
            + Bytes.toStringBinary(row) + " after " + numRetries + " tries.");
        }

        HRegionLocation metaLocation = null;
        try {
          // locate the root or meta region
          metaLocation = locateRegion(parentTable, metaKey);
          HRegionInterface server =
            getHRegionConnection(metaLocation.getServerAddress());

          Result regionInfoRow = null;
          // This block guards against two threads trying to load the meta
          // region at the same time. The first will load the meta region and
          // the second will use the value that the first one found.
          synchronized (regionLockObject) {
            // If the parent table is META, we may want to pre-fetch some
            // region info into the global region cache for this table.
            if (Bytes.equals(parentTable, HConstants.META_TABLE_NAME) &&
                (getRegionCachePrefetch(tableName)) )  {
              prefetchRegionCache(tableName, row);
            }

            // Check the cache again for a hit in case some other thread made the
            // same query while we were waiting on the lock. If not supposed to
            // be using the cache, delete any existing cached location so it won't
            // interfere.
            if (useCache) {
              location = getCachedLocation(tableName, row);
              if (location != null) {
                return location;
              }
            } else {
              deleteCachedLocation(tableName, row);
            }

          // Query the root or meta region for the location of the meta region
            regionInfoRow = server.getClosestRowBefore(
            metaLocation.getRegionInfo().getRegionName(), metaKey,
            HConstants.CATALOG_FAMILY);
          }
          if (regionInfoRow == null) {
            throw new TableNotFoundException(Bytes.toString(tableName));
          }
          byte[] value = regionInfoRow.getValue(HConstants.CATALOG_FAMILY,
              HConstants.REGIONINFO_QUALIFIER);
          if (value == null || value.length == 0) {
            throw new IOException("HRegionInfo was null or empty in " +
              Bytes.toString(parentTable) + ", row=" + regionInfoRow);
          }
          // convert the row result into the HRegionLocation we need!
          HRegionInfo regionInfo = (HRegionInfo) Writables.getWritable(
              value, new HRegionInfo());
          // possible we got a region of a different table...
          if (!Bytes.equals(regionInfo.getTableDesc().getName(), tableName)) {
            throw new TableNotFoundException(
              "Table '" + Bytes.toString(tableName) + "' was not found.");
          }
          if (regionInfo.isOffline()) {
            throw new RegionOfflineException("region offline: " +
              regionInfo.getRegionNameAsString());
          }

          value = regionInfoRow.getValue(HConstants.CATALOG_FAMILY,
              HConstants.SERVER_QUALIFIER);
          String serverAddress = "";
          if(value != null) {
            serverAddress = Bytes.toString(value);
          }
          if (serverAddress.equals("")) {
            throw new NoServerForRegionException("No server address listed " +
              "in " + Bytes.toString(parentTable) + " for region " +
              regionInfo.getRegionNameAsString());
          }

          // instantiate the location
          location = new HRegionLocation(regionInfo,
            new HServerAddress(serverAddress));
          cacheLocation(tableName, location);
          return location;
        } catch (TableNotFoundException e) {
          // if we got this error, probably means the table just plain doesn't
          // exist. rethrow the error immediately. this should always be coming
          // from the HTable constructor.
          throw e;
        } catch (IOException e) {
          if (e instanceof RemoteException) {
            e = RemoteExceptionHandler.decodeRemoteException(
                (RemoteException) e);
          }
          if (tries < numRetries - 1) {
            if (LOG.isDebugEnabled()) {
              LOG.debug("locateRegionInMeta parentTable=" +
                Bytes.toString(parentTable) + ", metaLocation=" +
                ((metaLocation == null)? "null": metaLocation) + ", attempt=" +
                tries + " of " +
                this.numRetries + " failed; retrying after sleep of " +
                getPauseTime(tries) + " because: " + e.getMessage());
            }
          } else {
            throw e;
          }
          // Only relocate the parent region if necessary
          if(!(e instanceof RegionOfflineException ||
              e instanceof NoServerForRegionException)) {
            relocateRegion(parentTable, metaKey);
          }
        }
        try{
          Thread.sleep(getPauseTime(tries));
        } catch (InterruptedException e) {
          Thread.currentThread().interrupt();
          throw new IOException("Giving up trying to location region in " +
            "meta: thread is interrupted.");
        }
      }
    }

    /*
     * Search the cache for a location that fits our table and row key.
     * Return null if no suitable region is located. TODO: synchronization note
     *
     * <p>TODO: This method during writing consumes 15% of CPU doing lookup
     * into the Soft Reference SortedMap.  Improve.
     *
     * @param tableName
     * @param row
     * @return Null or region location found in cache.
     */
    HRegionLocation getCachedLocation(final byte [] tableName,
        final byte [] row) {
      SoftValueSortedMap<byte [], HRegionLocation> tableLocations =
        getTableLocations(tableName);

      // start to examine the cache. we can only do cache actions
      // if there's something in the cache for this table.
      if (tableLocations.isEmpty()) {
        return null;
      }

      HRegionLocation rl = tableLocations.get(row);
      if (rl != null) {
        if (LOG.isDebugEnabled()) {
          LOG.debug("Cache hit for row <" +
            Bytes.toStringBinary(row) +
            "> in tableName " + Bytes.toString(tableName) +
            ": location server " + rl.getServerAddress() +
            ", location region name " +
            rl.getRegionInfo().getRegionNameAsString());
        }
        return rl;
      }

      // Cut the cache so that we only get the part that could contain
      // regions that match our key
      SoftValueSortedMap<byte[], HRegionLocation> matchingRegions =
        tableLocations.headMap(row);

      // if that portion of the map is empty, then we're done. otherwise,
      // we need to examine the cached location to verify that it is
      // a match by end key as well.
      if (!matchingRegions.isEmpty()) {
        HRegionLocation possibleRegion =
          matchingRegions.get(matchingRegions.lastKey());

        // there is a possibility that the reference was garbage collected
        // in the instant since we checked isEmpty().
        if (possibleRegion != null) {
          byte[] endKey = possibleRegion.getRegionInfo().getEndKey();

          // make sure that the end key is greater than the row we're looking
          // for, otherwise the row actually belongs in the next region, not
          // this one. the exception case is when the endkey is
          // HConstants.EMPTY_START_ROW, signifying that the region we're
          // checking is actually the last region in the table.
          if (Bytes.equals(endKey, HConstants.EMPTY_END_ROW) ||
              KeyValue.getRowComparator(tableName).compareRows(endKey, 0, endKey.length,
                  row, 0, row.length) > 0) {
            return possibleRegion;
          }
        }
      }

      // Passed all the way through, so we got nothin - complete cache miss
      return null;
    }

    /**
     * Delete a cached location
     * @param tableName tableName
     * @param row
     */
    void deleteCachedLocation(final byte [] tableName, final byte [] row) {
      synchronized (this.cachedRegionLocations) {
        SoftValueSortedMap<byte [], HRegionLocation> tableLocations =
            getTableLocations(tableName);
        // start to examine the cache. we can only do cache actions
        // if there's something in the cache for this table.
        if (!tableLocations.isEmpty()) {
          HRegionLocation rl = getCachedLocation(tableName, row);
          if (rl != null) {
            tableLocations.remove(rl.getRegionInfo().getStartKey());
            if (LOG.isDebugEnabled()) {
              LOG.debug("Removed " +
                rl.getRegionInfo().getRegionNameAsString() +
                " for tableName=" + Bytes.toString(tableName) +
                " from cache " + "because of " + Bytes.toStringBinary(row));
            }
          }
        }
      }
    }

    /*
     * @param tableName
     * @return Map of cached locations for passed <code>tableName</code>
     */
    private SoftValueSortedMap<byte [], HRegionLocation> getTableLocations(
        final byte [] tableName) {
      // find the map of cached locations for this table
      Integer key = Bytes.mapKey(tableName);
      SoftValueSortedMap<byte [], HRegionLocation> result;
      synchronized (this.cachedRegionLocations) {
        result = this.cachedRegionLocations.get(key);
        // if tableLocations for this table isn't built yet, make one
        if (result == null) {
          result = new SoftValueSortedMap<byte [], HRegionLocation>(
              Bytes.BYTES_COMPARATOR);
          this.cachedRegionLocations.put(key, result);
        }
      }
      return result;
    }

    @Override
    public void clearRegionCache() {
      synchronized(this.cachedRegionLocations) {
        this.cachedRegionLocations.clear();
      }
    }

    @Override
    public void clearRegionCache(final byte [] tableName) {
      synchronized (this.cachedRegionLocations) {
        this.cachedRegionLocations.remove(Bytes.mapKey(tableName));
      }
    }

    /*
     * Put a newly discovered HRegionLocation into the cache.
     */
    private void cacheLocation(final byte [] tableName,
        final HRegionLocation location) {
      byte [] startKey = location.getRegionInfo().getStartKey();
      SoftValueSortedMap<byte [], HRegionLocation> tableLocations =
        getTableLocations(tableName);
      if (tableLocations.put(startKey, location) == null) {
        LOG.debug("Cached location for " +
            location.getRegionInfo().getRegionNameAsString() +
            " is " + location.getServerAddress());
      }
    }

    public HRegionInterface getHRegionConnection(
        HServerAddress regionServer, boolean getMaster)
    throws IOException {
      if (getMaster) {
        getMaster();
      }
      HRegionInterface server;
      synchronized (this.servers) {
        // See if we already have a connection
        server = this.servers.get(regionServer.toString());
        if (server == null) { // Get a connection
          try {
            server = (HRegionInterface)HBaseRPC.waitForProxy(
                serverInterfaceClass, HBaseRPCProtocolVersion.versionID,
                regionServer.getInetSocketAddress(), this.conf,
                this.maxRPCAttempts, this.rpcTimeout);
          } catch (RemoteException e) {
            LOG.warn("Remove exception connecting to RS", e);
            throw RemoteExceptionHandler.decodeRemoteException(e);
          }
          this.servers.put(regionServer.toString(), server);
        }
      }
      return server;
    }

    public HRegionInterface getHRegionConnection(
        HServerAddress regionServer)
    throws IOException {
      return getHRegionConnection(regionServer, false);
    }

    /**
     * Get the ZooKeeper instance for this TableServers instance.
     *
     * If ZK has not been initialized yet, this will connect to ZK.
     * @returns zookeeper reference
     * @throws ZooKeeperConnectionException if there's a problem connecting to zk
     */
    public synchronized ZooKeeperWatcher getZooKeeperWatcher()
        throws ZooKeeperConnectionException {
      if(zooKeeper == null) {
        try {
          this.zooKeeper = new ZooKeeperWatcher(conf, "hconnection", this);
        } catch (IOException e) {
          throw new ZooKeeperConnectionException(e);
        }
      }
      return zooKeeper;
    }

    public <T> T getRegionServerWithRetries(ServerCallable<T> callable)
    throws IOException, RuntimeException {
      List<Throwable> exceptions = new ArrayList<Throwable>();
      for(int tries = 0; tries < numRetries; tries++) {
        try {
          callable.instantiateServer(tries != 0);
          return callable.call();
        } catch (Throwable t) {
          t = translateException(t);
          exceptions.add(t);
          if (tries == numRetries - 1) {
            throw new RetriesExhaustedException(callable.getServerName(),
                callable.getRegionName(), callable.getRow(), tries, exceptions);
          }
        }
        try {
          Thread.sleep(getPauseTime(tries));
        } catch (InterruptedException e) {
          Thread.currentThread().interrupt();
          throw new IOException("Giving up trying to get region server: thread is interrupted.");
        }
      }
      return null;
    }

    public <T> T getRegionServerWithoutRetries(ServerCallable<T> callable)
        throws IOException, RuntimeException {
      try {
        callable.instantiateServer(false);
        return callable.call();
      } catch (Throwable t) {
        Throwable t2 = translateException(t);
        if (t2 instanceof IOException) {
          throw (IOException)t2;
        } else {
          throw new RuntimeException(t2);
        }
      }
    }

    /**
     * @deprecated Use HConnectionManager::processBatch instead.
     */
    public int processBatchOfRows(final ArrayList<Put> list, final byte[] tableName, ExecutorService pool)
    throws IOException {
      Result[] results = new Result[list.size()];
      processBatch((List) list, tableName, pool, results);
      int count = 0;
      for (Result r : results) {
        if (r != null) {
          count++;
        }
      }
      return (count == list.size() ? -1 : count);
    }

    /**
     * @deprecated Use HConnectionManager::processBatch instead.
     */
    public int processBatchOfDeletes(final List<Delete> list,
      final byte[] tableName, ExecutorService pool)
    throws IOException {
      Result[] results = new Result[list.size()];
      processBatch((List) list, tableName, pool, results);
      int count = 0;
      for (Result r : results) {
        if (r != null) {
          count++;
        }
      }
      return (count == list.size() ? -1 : count);
    }

    void close(boolean stopProxy) {
      if (master != null) {
        if (stopProxy) {
          HBaseRPC.stopProxy(master);
        }
        master = null;
        masterChecked = false;
      }
      if (stopProxy) {
        for (HRegionInterface i: servers.values()) {
          HBaseRPC.stopProxy(i);
        }
      }
      if (this.zooKeeper != null) {
        LOG.debug("Closed zookeeper sessionid=0x" +
          Long.toHexString(this.zooKeeper.getZooKeeper().getSessionId()));
        this.zooKeeper.close();
        this.zooKeeper = null;
      }
    }

    private <R> Callable<MultiResponse<R>> createCallable(
        final HServerAddress address,
        final MultiAction<R> multi,
        final byte [] tableName) {
      final HConnection connection = this;
      return new Callable<MultiResponse<R>>() {
  	    public MultiResponse call() throws IOException {
  	      return getRegionServerWithoutRetries(
  	          new ServerCallable<MultiResponse>(connection, tableName, null) {
  	            public MultiResponse call() throws IOException {
  	              return server.multi(multi);
  	            }
  	            @Override
  	            public void instantiateServer(boolean reload) throws IOException {
  	              server = connection.getHRegionConnection(address);
  	            }
  	          }
  	      );
  	    }
  	  };
  	}

    public void processBatch(List<Row> list,
        final byte[] tableName,
        ExecutorService pool,
        Result[] results) throws IOException {

      // results must be the same size as list
      if (results.length != list.size()) {
        throw new IllegalArgumentException("argument results must be the same size as argument list");
      }

<<<<<<< HEAD
      Object[] tmpResults = processBatchCallback(list, tableName, pool, null);
      System.arraycopy(tmpResults, 0, results, 0, results.length);
    }

    /**
     * Executes the given {@link org.apache.hadoop.hbase.client.Batch.Call} callable for each row in the
     * given list and invokes {@link org.apache.hadoop.hbase.client.Batch.Callback#update(byte[], byte[], Object)}
=======
      processBatchCallback(list, tableName, pool, results, null);
    }

    /**
     * Executes the given {@link org.apache.hadoop.hbase.client.coprocessor.Batch.Call} callable for each row in the
     * given list and invokes {@link org.apache.hadoop.hbase.client.coprocessor.Batch.Callback#update(byte[], byte[], Object)}
>>>>>>> 54c63e39
     * for each result returned.
     *
     * @param protocol the protocol interface being called
     * @param rows a list of row keys for which the callable should be invoked
     * @param tableName table name for the coprocessor invoked
     * @param pool ExecutorService used to submit the calls per row
<<<<<<< HEAD
     * @param callable instance on which to invoke {@link org.apache.hadoop.hbase.client.Batch.Call#call(Object)} for each row
     * @param callback instance on which to invoke {@link org.apache.hadoop.hbase.client.Batch.Callback#update(byte[], byte[], Object)} for each result
=======
     * @param callable instance on which to invoke {@link org.apache.hadoop.hbase.client.coprocessor.Batch.Call#call(Object)} for each row
     * @param callback instance on which to invoke {@link org.apache.hadoop.hbase.client.coprocessor.Batch.Callback#update(byte[], byte[], Object)} for each result
>>>>>>> 54c63e39
     * @param <T> the protocol interface type
     * @param <R> the callable's return type
     * @throws IOException
     */
    public <T extends CoprocessorProtocol,R> void processExecs(
        final Class<T> protocol,
        List<byte[]> rows,
        final byte[] tableName,
        ExecutorService pool,
        final Batch.Call<T,R> callable,
        final Batch.Callback<R> callback)
      throws IOException, Throwable {

      Map<byte[],Future<R>> futures =
          new TreeMap<byte[],Future<R>>(Bytes.BYTES_COMPARATOR);
      for (final byte[] r : rows) {
        final ExecRPCInvoker invoker =
            new ExecRPCInvoker(conf, this, protocol, tableName, r);
        Future<R> future = pool.submit(
            new Callable<R>() {
              public R call() throws Exception {
                T instance = (T)Proxy.newProxyInstance(conf.getClassLoader(),
                    new Class[]{protocol},
                    invoker);
                R result = callable.call(instance);
                byte[] region = invoker.getRegionName();
                if (callback != null) {
                  callback.update(region, r, result);
                }
                return result;
              }
            });
        futures.put(r, future);
      }
      for (Map.Entry<byte[],Future<R>> e : futures.entrySet()) {
        try {
          e.getValue().get();
        } catch (ExecutionException ee) {
          LOG.warn("Error executing for row "+Bytes.toStringBinary(e.getKey()), ee);
          throw ee.getCause();
        } catch (InterruptedException ie) {
          Thread.currentThread().interrupt();
          throw new IOException("Interrupted executing for row "+Bytes.toStringBinary(e.getKey()), ie);
        }
      }
    }

    /**
     * Parameterized batch processing, allowing varying return types for different
     * {@link Row} implementations.
     */
<<<<<<< HEAD
    public <R> R[] processBatchCallback(
        List<? extends Row> list,
        byte[] tableName,
        ExecutorService pool,
        Batch.Callback<R> callback) throws IOException {

=======
    public <R> void processBatchCallback(
        List<? extends Row> list,
        byte[] tableName,
        ExecutorService pool,
        R[] results,
        Batch.Callback<R> callback) throws IOException {

      // results must be the same size as list
      if (results.length != list.size()) {
        throw new IllegalArgumentException("argument results must be the same size as argument list");
      }
>>>>>>> 54c63e39
      if (list.size() == 0) {
        return null;
      }
      List<R> results = new ArrayList<R>(list.size());
      // prefill to set size
      for (int i=0; i<list.size(); i++) {
        results.add(null);
      }
      if (LOG.isDebugEnabled()) {
<<<<<<< HEAD
        LOG.debug("expecting "+results.size()+" results");
=======
        LOG.debug("expecting "+results.length+" results");
>>>>>>> 54c63e39
      }

      List<Row> workingList = new ArrayList<Row>(list);
      final boolean singletonList = (list.size() == 1);
      boolean retry = true;
      Throwable singleRowCause = null;

      for (int tries = 0; tries < numRetries && retry; ++tries) {

        // sleep first, if this is a retry
        if (tries >= 1) {
          long sleepTime = getPauseTime(tries);
          LOG.debug("Retry " +tries+ ", sleep for " +sleepTime+ "ms!");
          try {
            Thread.sleep(sleepTime);
          } catch (InterruptedException ignore) {
            LOG.debug("Interupted");
            Thread.currentThread().interrupt();
            break;
          }
        }
        // step 1: break up into regionserver-sized chunks and build the data structs
        Map<HServerAddress, MultiAction<R>> actionsByServer = new HashMap<HServerAddress, MultiAction<R>>();
        for (int i=0; i<workingList.size(); i++) {
          Row row = workingList.get(i);
          if (row != null) {
            HRegionLocation loc = locateRegion(tableName, row.getRow(), true);
            HServerAddress address = loc.getServerAddress();
            byte[] regionName = loc.getRegionInfo().getRegionName();

            MultiAction<R> actions = actionsByServer.get(address);
            if (actions == null) {
              actions = new MultiAction<R>();
              actionsByServer.put(address, actions);
            }

            Action<R> action = new Action<R>(regionName, row, i);
            actions.add(regionName, action);
          }
        }

        // step 2: make the requests

        Map<HServerAddress,Future<MultiResponse<R>>> futures =
            new HashMap<HServerAddress, Future<MultiResponse<R>>>(actionsByServer.size());

        for (Entry<HServerAddress, MultiAction<R>> e : actionsByServer.entrySet()) {
          futures.put(e.getKey(), pool.submit(createCallable(e.getKey(), e.getValue(), tableName)));
        }

        // step 3: collect the failures and successes and prepare for retry

        for (Entry<HServerAddress, Future<MultiResponse<R>>> responsePerServer : futures.entrySet()) {
          HServerAddress address = responsePerServer.getKey();

          try {
            // Gather the results for one server
            Future<MultiResponse<R>> future = responsePerServer.getValue();

            // Not really sure what a reasonable timeout value is. Here's a first try.

            MultiResponse<R> resp = future.get();

            if (resp == null) {
              // Entire server failed
              LOG.debug("Failed all for server: " + address + ", removing from cache");
            } else {
              // For each region
              for (Entry<byte[], List<Pair<Integer,R>>> e : resp.getResults().entrySet()) {
                byte[] regionName = e.getKey();
                List<Pair<Integer, R>> regionResults = e.getValue();
                for (Pair<Integer, R> regionResult : regionResults) {
                  if (regionResult == null) {
                    // failed
                    LOG.debug("Failures for region: " + Bytes.toStringBinary(regionName) + ", removing from cache");
                  } else {
                    // success
<<<<<<< HEAD
                    results.set(regionResult.getFirst(), regionResult.getSecond());
=======
                    results[regionResult.getFirst()] = regionResult.getSecond();
>>>>>>> 54c63e39
                    if (callback != null) {
                      callback.update(e.getKey(),
                          list.get(regionResult.getFirst()).getRow(),
                          regionResult.getSecond());
                    }
                  }
                }
              }
            }
          } catch (InterruptedException e) {
            LOG.debug("Failed all from " + address, e);
            Thread.currentThread().interrupt();
            break;
          } catch (ExecutionException e) {
            LOG.debug("Failed all from " + address, e);

            // Just give up, leaving the batch incomplete
            if (e.getCause() instanceof DoNotRetryIOException) {
              throw (DoNotRetryIOException) e.getCause();
            }

            if (singletonList) {
              // be richer for reporting in a 1 row case.
              singleRowCause = e.getCause();
            }
          }
<<<<<<< HEAD
          // Find failures (i.e. null Result), and add them to the workingList (in
          // order), so they can be retried.
          retry = false;
          workingList.clear();
          for (int i = 0; i < results.size(); i++) {
            if (results.get(i) == null) {
              retry = true;
              Row row = list.get(i);
              workingList.add(row);
              deleteCachedLocation(tableName, row.getRow());
            } else {
              // add null to workingList, so the order remains consistent with the original list argument.
              workingList.add(null);
            }
          }
=======
>>>>>>> 54c63e39
        }

        if (Thread.currentThread().isInterrupted()) {
          throw new IOException("Aborting attempt because of a thread interruption");
        }

        if (retry) {
          // ran out of retries and didn't successfully finish everything!
          if (singleRowCause != null) {
            throw new IOException(singleRowCause);
          } else {
            throw new RetriesExhaustedException("Still had " + workingList.size()
                + " actions left after retrying " + numRetries + " times.");
          }
        }
      }
<<<<<<< HEAD

      return (R[])results.toArray();
=======
      if (Thread.currentThread().isInterrupted()) {
        throw new IOException("Aborting attempt because of a thread interruption");
      }

      if (retry) {
        // ran out of retries and didn't successfully finish everything!
        if (singleRowCause != null) {
          throw new IOException(singleRowCause);
        } else {
          throw new RetriesExhaustedException("Still had " + workingList.size()
              + " actions left after retrying " + numRetries + " times.");
        }
      }
>>>>>>> 54c63e39
    }

    /**
     * @deprecated Use HConnectionManager::processBatch instead.
     */
    public void processBatchOfPuts(List<Put> list,
        final byte[] tableName,
        ExecutorService pool) throws IOException {
      Result[] results = new Result[list.size()];
      processBatch((List) list, tableName, pool, results);

      // mutate list so that it is empty for complete success, or contains only failed records
      // results are returned in the same order as the requests in list
      // walk the list backwards, so we can remove from list without impacting the indexes of earlier members
      for (int i = results.length - 1; i>=0; i--) {
        // if result is not null, it succeeded
        if (results[i] != null) {
          list.remove(i);
        }
      }
    }

    private Throwable translateException(Throwable t) throws IOException {
      if (t instanceof UndeclaredThrowableException) {
        t = t.getCause();
      }
      if (t instanceof RemoteException) {
        t = RemoteExceptionHandler.decodeRemoteException((RemoteException)t);
      }
      if (t instanceof DoNotRetryIOException) {
        throw (DoNotRetryIOException)t;
      }
      return t;
    }

    /*
     * Return the number of cached region for a table. It will only be called
     * from a unit test.
     */
    int getNumberOfCachedRegionLocations(final byte[] tableName) {
      Integer key = Bytes.mapKey(tableName);
      synchronized (this.cachedRegionLocations) {
        SoftValueSortedMap<byte[], HRegionLocation> tableLocs =
          this.cachedRegionLocations.get(key);

        if (tableLocs == null) {
          return 0;
        }
        return tableLocs.values().size();
      }
    }

    /**
     * Check the region cache to see whether a region is cached yet or not.
     * Called by unit tests.
     * @param tableName tableName
     * @param row row
     * @return Region cached or not.
     */
    boolean isRegionCached(final byte[] tableName, final byte[] row) {
      HRegionLocation location = getCachedLocation(tableName, row);
      return location != null;
    }

    public void setRegionCachePrefetch(final byte[] tableName,
        final boolean enable) {
      if (!enable) {
        regionCachePrefetchDisabledTables.add(Bytes.mapKey(tableName));
      }
      else {
        regionCachePrefetchDisabledTables.remove(Bytes.mapKey(tableName));
      }
    }

    public boolean getRegionCachePrefetch(final byte[] tableName) {
      return !regionCachePrefetchDisabledTables.contains(Bytes.mapKey(tableName));
    }

    public void prewarmRegionCache(final byte[] tableName,
        final Map<HRegionInfo, HServerAddress> regions) {
      for (Map.Entry<HRegionInfo, HServerAddress> e : regions.entrySet()) {
        cacheLocation(tableName,
            new HRegionLocation(e.getKey(), e.getValue()));
      }
    }

    @Override
    public void abort(final String msg, Throwable t) {
      if (t != null) LOG.fatal(msg, t);
      else LOG.fatal(msg);
    }
  }
}<|MERGE_RESOLUTION|>--- conflicted
+++ resolved
@@ -49,10 +49,7 @@
 import org.apache.hadoop.hbase.TableNotFoundException;
 import org.apache.hadoop.hbase.ZooKeeperConnectionException;
 import org.apache.hadoop.hbase.client.MetaScanner.MetaScannerVisitor;
-<<<<<<< HEAD
-=======
 import org.apache.hadoop.hbase.client.coprocessor.Batch;
->>>>>>> 54c63e39
 import org.apache.hadoop.hbase.ipc.*;
 import org.apache.hadoop.hbase.util.Bytes;
 import org.apache.hadoop.hbase.util.Pair;
@@ -1060,35 +1057,20 @@
         throw new IllegalArgumentException("argument results must be the same size as argument list");
       }
 
-<<<<<<< HEAD
-      Object[] tmpResults = processBatchCallback(list, tableName, pool, null);
-      System.arraycopy(tmpResults, 0, results, 0, results.length);
-    }
-
-    /**
-     * Executes the given {@link org.apache.hadoop.hbase.client.Batch.Call} callable for each row in the
-     * given list and invokes {@link org.apache.hadoop.hbase.client.Batch.Callback#update(byte[], byte[], Object)}
-=======
       processBatchCallback(list, tableName, pool, results, null);
     }
 
     /**
      * Executes the given {@link org.apache.hadoop.hbase.client.coprocessor.Batch.Call} callable for each row in the
      * given list and invokes {@link org.apache.hadoop.hbase.client.coprocessor.Batch.Callback#update(byte[], byte[], Object)}
->>>>>>> 54c63e39
      * for each result returned.
      *
      * @param protocol the protocol interface being called
      * @param rows a list of row keys for which the callable should be invoked
      * @param tableName table name for the coprocessor invoked
      * @param pool ExecutorService used to submit the calls per row
-<<<<<<< HEAD
-     * @param callable instance on which to invoke {@link org.apache.hadoop.hbase.client.Batch.Call#call(Object)} for each row
-     * @param callback instance on which to invoke {@link org.apache.hadoop.hbase.client.Batch.Callback#update(byte[], byte[], Object)} for each result
-=======
      * @param callable instance on which to invoke {@link org.apache.hadoop.hbase.client.coprocessor.Batch.Call#call(Object)} for each row
      * @param callback instance on which to invoke {@link org.apache.hadoop.hbase.client.coprocessor.Batch.Callback#update(byte[], byte[], Object)} for each result
->>>>>>> 54c63e39
      * @param <T> the protocol interface type
      * @param <R> the callable's return type
      * @throws IOException
@@ -1140,14 +1122,6 @@
      * Parameterized batch processing, allowing varying return types for different
      * {@link Row} implementations.
      */
-<<<<<<< HEAD
-    public <R> R[] processBatchCallback(
-        List<? extends Row> list,
-        byte[] tableName,
-        ExecutorService pool,
-        Batch.Callback<R> callback) throws IOException {
-
-=======
     public <R> void processBatchCallback(
         List<? extends Row> list,
         byte[] tableName,
@@ -1159,21 +1133,11 @@
       if (results.length != list.size()) {
         throw new IllegalArgumentException("argument results must be the same size as argument list");
       }
->>>>>>> 54c63e39
       if (list.size() == 0) {
-        return null;
-      }
-      List<R> results = new ArrayList<R>(list.size());
-      // prefill to set size
-      for (int i=0; i<list.size(); i++) {
-        results.add(null);
+        return;
       }
       if (LOG.isDebugEnabled()) {
-<<<<<<< HEAD
-        LOG.debug("expecting "+results.size()+" results");
-=======
         LOG.debug("expecting "+results.length+" results");
->>>>>>> 54c63e39
       }
 
       List<Row> workingList = new ArrayList<Row>(list);
@@ -1251,11 +1215,7 @@
                     LOG.debug("Failures for region: " + Bytes.toStringBinary(regionName) + ", removing from cache");
                   } else {
                     // success
-<<<<<<< HEAD
-                    results.set(regionResult.getFirst(), regionResult.getSecond());
-=======
                     results[regionResult.getFirst()] = regionResult.getSecond();
->>>>>>> 54c63e39
                     if (callback != null) {
                       callback.update(e.getKey(),
                           list.get(regionResult.getFirst()).getRow(),
@@ -1282,44 +1242,24 @@
               singleRowCause = e.getCause();
             }
           }
-<<<<<<< HEAD
-          // Find failures (i.e. null Result), and add them to the workingList (in
-          // order), so they can be retried.
-          retry = false;
-          workingList.clear();
-          for (int i = 0; i < results.size(); i++) {
-            if (results.get(i) == null) {
-              retry = true;
-              Row row = list.get(i);
-              workingList.add(row);
-              deleteCachedLocation(tableName, row.getRow());
-            } else {
-              // add null to workingList, so the order remains consistent with the original list argument.
-              workingList.add(null);
-            }
-          }
-=======
->>>>>>> 54c63e39
-        }
-
-        if (Thread.currentThread().isInterrupted()) {
-          throw new IOException("Aborting attempt because of a thread interruption");
-        }
-
-        if (retry) {
-          // ran out of retries and didn't successfully finish everything!
-          if (singleRowCause != null) {
-            throw new IOException(singleRowCause);
+        }
+
+        // Find failures (i.e. null Result), and add them to the workingList (in
+        // order), so they can be retried.
+        retry = false;
+        workingList.clear();
+        for (int i = 0; i < results.length; i++) {
+          if (results[i] == null) {
+            retry = true;
+            Row row = list.get(i);
+            workingList.add(row);
+            deleteCachedLocation(tableName, row.getRow());
           } else {
-            throw new RetriesExhaustedException("Still had " + workingList.size()
-                + " actions left after retrying " + numRetries + " times.");
-          }
-        }
-      }
-<<<<<<< HEAD
-
-      return (R[])results.toArray();
-=======
+            // add null to workingList, so the order remains consistent with the original list argument.
+            workingList.add(null);
+          }
+        }
+      }
       if (Thread.currentThread().isInterrupted()) {
         throw new IOException("Aborting attempt because of a thread interruption");
       }
@@ -1333,7 +1273,6 @@
               + " actions left after retrying " + numRetries + " times.");
         }
       }
->>>>>>> 54c63e39
     }
 
     /**
