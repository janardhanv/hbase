/*
 * Copyright 2010 The Apache Software Foundation
 *
 * Licensed to the Apache Software Foundation (ASF) under one
 * or more contributor license agreements.  See the NOTICE file
 * distributed with this work for additional information
 * regarding copyright ownership.  The ASF licenses this file
 * to you under the Apache License, Version 2.0 (the
 * "License"); you may not use this file except in compliance
 * with the License.  You may obtain a copy of the License at
 *
 *     http://www.apache.org/licenses/LICENSE-2.0
 *
 * Unless required by applicable law or agreed to in writing, software
 * distributed under the License is distributed on an "AS IS" BASIS,
 * WITHOUT WARRANTIES OR CONDITIONS OF ANY KIND, either express or implied.
 * See the License for the specific language governing permissions and
 * limitations under the License.
 */

package org.apache.hadoop.hbase.rest.client;

import java.io.IOException;
import java.util.ArrayList;
import java.util.Collection;
import java.util.Iterator;
import java.util.List;
import java.util.Map;
import java.util.Set;
import java.util.TreeMap;

import org.apache.commons.logging.Log;
import org.apache.commons.logging.LogFactory;

import org.apache.hadoop.hbase.client.*;
import org.apache.hadoop.hbase.client.coprocessor.Batch;
import org.apache.hadoop.hbase.ipc.CoprocessorProtocol;
import org.apache.hadoop.util.StringUtils;

import org.apache.hadoop.conf.Configuration;
import org.apache.hadoop.hbase.HBaseConfiguration;
import org.apache.hadoop.hbase.HConstants;
import org.apache.hadoop.hbase.HTableDescriptor;
import org.apache.hadoop.hbase.KeyValue;
import org.apache.hadoop.hbase.client.Delete;
import org.apache.hadoop.hbase.client.Get;
import org.apache.hadoop.hbase.client.HTableInterface;
import org.apache.hadoop.hbase.client.Increment;
import org.apache.hadoop.hbase.client.Put;
import org.apache.hadoop.hbase.client.Row;
import org.apache.hadoop.hbase.client.Result;
import org.apache.hadoop.hbase.client.ResultScanner;
import org.apache.hadoop.hbase.client.RowLock;
import org.apache.hadoop.hbase.client.Scan;
import org.apache.hadoop.hbase.io.TimeRange;
import org.apache.hadoop.hbase.rest.Constants;
import org.apache.hadoop.hbase.rest.model.CellModel;
import org.apache.hadoop.hbase.rest.model.CellSetModel;
import org.apache.hadoop.hbase.rest.model.RowModel;
import org.apache.hadoop.hbase.rest.model.ScannerModel;
import org.apache.hadoop.hbase.rest.model.TableSchemaModel;
import org.apache.hadoop.hbase.util.Bytes;

/**
 * HTable interface to remote tables accessed via REST gateway
 */
public class RemoteHTable implements HTableInterface {

  private static final Log LOG = LogFactory.getLog(RemoteHTable.class);

  final Client client;
  final Configuration conf;
  final byte[] name;
  final String accessToken;
  final int maxRetries;
  final long sleepTime;

  @SuppressWarnings("unchecked")
  protected String buildRowSpec(final byte[] row, final Map familyMap, 
      final long startTime, final long endTime, final int maxVersions) {
    StringBuffer sb = new StringBuffer();
    sb.append('/');
    if (accessToken != null) {
      sb.append(accessToken);
      sb.append('/');
    }
    sb.append(Bytes.toStringBinary(name));
    sb.append('/');
    sb.append(Bytes.toStringBinary(row));
    Set families = familyMap.entrySet();
    if (families != null) {
      Iterator i = familyMap.entrySet().iterator();
      if (i.hasNext()) {
        sb.append('/');
      }
      while (i.hasNext()) {
        Map.Entry e = (Map.Entry)i.next();
        Collection quals = (Collection)e.getValue();
        if (quals != null && !quals.isEmpty()) {
          Iterator ii = quals.iterator();
          while (ii.hasNext()) {
            sb.append(Bytes.toStringBinary((byte[])e.getKey()));
            sb.append(':');
            Object o = ii.next();
            // Puts use byte[] but Deletes use KeyValue
            if (o instanceof byte[]) {
              sb.append(Bytes.toStringBinary((byte[])o));
            } else if (o instanceof KeyValue) {
              sb.append(Bytes.toStringBinary(((KeyValue)o).getQualifier()));
            } else {
              throw new RuntimeException("object type not handled");
            }
            if (ii.hasNext()) {
              sb.append(',');
            }
          }
        } else {
          sb.append(Bytes.toStringBinary((byte[])e.getKey()));
          sb.append(':');
        }
        if (i.hasNext()) {
          sb.append(',');
        }
      }
    }
    if (startTime != 0 && endTime != Long.MAX_VALUE) {
      sb.append('/');
      sb.append(startTime);
      if (startTime != endTime) {
        sb.append(',');
        sb.append(endTime);
      }
    } else if (endTime != Long.MAX_VALUE) {
      sb.append('/');
      sb.append(endTime);
    }
    if (maxVersions > 1) {
      sb.append("?v=");
      sb.append(maxVersions);
    }
    return sb.toString();
  }

  protected Result[] buildResultFromModel(final CellSetModel model) {
    List<Result> results = new ArrayList<Result>();
    for (RowModel row: model.getRows()) {
      List<KeyValue> kvs = new ArrayList<KeyValue>();
      for (CellModel cell: row.getCells()) {
        byte[][] split = KeyValue.parseColumn(cell.getColumn());
        byte[] column = split[0];
        byte[] qualifier = split.length > 1 ? split[1] : null;
        kvs.add(new KeyValue(row.getKey(), column, qualifier, 
          cell.getTimestamp(), cell.getValue()));
      }
      results.add(new Result(kvs));
    }
    return results.toArray(new Result[results.size()]);
  }

  protected CellSetModel buildModelFromPut(Put put) {
    RowModel row = new RowModel(put.getRow());
    long ts = put.getTimeStamp();
    for (List<KeyValue> kvs: put.getFamilyMap().values()) {
      for (KeyValue kv: kvs) {
        row.addCell(new CellModel(kv.getFamily(), kv.getQualifier(),
          ts != HConstants.LATEST_TIMESTAMP ? ts : kv.getTimestamp(),
          kv.getValue()));
      }
    }
    CellSetModel model = new CellSetModel();
    model.addRow(row);
    return model;
  }

  /**
   * Constructor
   * @param client
   * @param name
   */
  public RemoteHTable(Client client, String name) {
    this(client, HBaseConfiguration.create(), Bytes.toBytes(name), null);
  }

  /**
   * Constructor
   * @param client
   * @param name
   * @param accessToken
   */
  public RemoteHTable(Client client, String name, String accessToken) {
    this(client, HBaseConfiguration.create(), Bytes.toBytes(name), accessToken);
  }

  /**
   * Constructor
   * @param client
   * @param conf
   * @param name
   * @param accessToken
   */
  public RemoteHTable(Client client, Configuration conf, String name,
      String accessToken) {
    this(client, conf, Bytes.toBytes(name), accessToken);
  }

  /**
   * Constructor
   * @param conf
   */
  public RemoteHTable(Client client, Configuration conf, byte[] name,
      String accessToken) {
    this.client = client;
    this.conf = conf;
    this.name = name;
    this.accessToken = accessToken;
    this.maxRetries = conf.getInt("hbase.rest.client.max.retries", 10);
    this.sleepTime = conf.getLong("hbase.rest.client.sleep", 1000);
  }

  public byte[] getTableName() {
    return name.clone();
  }

  public Configuration getConfiguration() {
    return conf;
  }

  public HTableDescriptor getTableDescriptor() throws IOException {
    StringBuilder sb = new StringBuilder();
    sb.append('/');
    if (accessToken != null) {
      sb.append(accessToken);
      sb.append('/');
    }
    sb.append(Bytes.toStringBinary(name));
    sb.append('/');
    sb.append("schema");
    for (int i = 0; i < maxRetries; i++) {
      Response response = client.get(sb.toString(), Constants.MIMETYPE_PROTOBUF);
      int code = response.getCode();
      switch (code) {
      case 200:
        TableSchemaModel schema = new TableSchemaModel();
        schema.getObjectFromMessage(response.getBody());
        return schema.getTableDescriptor();
      case 509: 
        try {
          Thread.sleep(sleepTime);
        } catch (InterruptedException e) { }
        break;
      default:
        throw new IOException("schema request returned " + code);
      }
    }
    throw new IOException("schema request timed out");
  }

  public void close() throws IOException {
    client.shutdown();
  }

  public Result get(Get get) throws IOException {
    TimeRange range = get.getTimeRange();
    String spec = buildRowSpec(get.getRow(), get.getFamilyMap(),
      range.getMin(), range.getMax(), get.getMaxVersions());
    if (get.getFilter() != null) {
      LOG.warn("filters not supported on gets");
    }
    for (int i = 0; i < maxRetries; i++) {
      Response response = client.get(spec, Constants.MIMETYPE_PROTOBUF);
      int code = response.getCode();
      switch (code) {
      case 200:
        CellSetModel model = new CellSetModel();
        model.getObjectFromMessage(response.getBody());
        Result[] results = buildResultFromModel(model);
        if (results.length > 0) {
          if (results.length > 1) {
            LOG.warn("too many results for get (" + results.length + ")");
          }
          return results[0];
        }
        // fall through
      case 404:
        return new Result();
      case 509:
        try {
          Thread.sleep(sleepTime);
        } catch (InterruptedException e) { }
        break;
      default:
        throw new IOException("get request returned " + code);
      }
    }
    throw new IOException("get request timed out");
  }

  public boolean exists(Get get) throws IOException {
    LOG.warn("exists() is really get(), just use get()");
    Result result = get(get);
    return (result != null && !(result.isEmpty()));
  }

  public void put(Put put) throws IOException {
    CellSetModel model = buildModelFromPut(put);
    StringBuilder sb = new StringBuilder();
    sb.append('/');
    if (accessToken != null) {
      sb.append(accessToken);
      sb.append('/');      
    }
    sb.append(Bytes.toStringBinary(name));
    sb.append('/');
    sb.append(Bytes.toStringBinary(put.getRow()));
    for (int i = 0; i < maxRetries; i++) {
      Response response = client.put(sb.toString(), Constants.MIMETYPE_PROTOBUF,
        model.createProtobufOutput());
      int code = response.getCode();
      switch (code) {
      case 200:
        return;
      case 509:
        try {
          Thread.sleep(sleepTime);
        } catch (InterruptedException e) { }
        break;
      default:
        throw new IOException("put request failed with " + code);
      }
    }
    throw new IOException("put request timed out");
  }

  public void put(List<Put> puts) throws IOException {
    // this is a trick: The gateway accepts multiple rows in a cell set and
    // ignores the row specification in the URI

    // separate puts by row
    TreeMap<byte[],List<KeyValue>> map =
      new TreeMap<byte[],List<KeyValue>>(Bytes.BYTES_COMPARATOR);
    for (Put put: puts) {
      byte[] row = put.getRow();
      List<KeyValue> kvs = map.get(row);
      if (kvs == null) {
        kvs = new ArrayList<KeyValue>();
        map.put(row, kvs);
      }
      for (List<KeyValue> l: put.getFamilyMap().values()) {
        kvs.addAll(l);
      }
    }

    // build the cell set
    CellSetModel model = new CellSetModel();
    for (Map.Entry<byte[], List<KeyValue>> e: map.entrySet()) {
      RowModel row = new RowModel(e.getKey());
      for (KeyValue kv: e.getValue()) {
        row.addCell(new CellModel(kv));
      }
      model.addRow(row);
    }

    // build path for multiput
    StringBuilder sb = new StringBuilder();
    sb.append('/');
    if (accessToken != null) {
      sb.append(accessToken);
      sb.append('/');      
    }
    sb.append(Bytes.toStringBinary(name));
    sb.append("/$multiput"); // can be any nonexistent row
    for (int i = 0; i < maxRetries; i++) {
      Response response = client.put(sb.toString(), Constants.MIMETYPE_PROTOBUF,
        model.createProtobufOutput());
      int code = response.getCode();
      switch (code) {
      case 200:
        return;
      case 509:
        try {
          Thread.sleep(sleepTime);
        } catch (InterruptedException e) { }
        break;
      default:
        throw new IOException("multiput request failed with " + code);
      }
    }
    throw new IOException("multiput request timed out");
  }

  public void delete(Delete delete) throws IOException {
    String spec = buildRowSpec(delete.getRow(), delete.getFamilyMap(),
      delete.getTimeStamp(), delete.getTimeStamp(), 1);
    for (int i = 0; i < maxRetries; i++) {
      Response response = client.delete(spec);
      int code = response.getCode();
      switch (code) {
      case 200:
        return;
      case 509:
        try {
          Thread.sleep(sleepTime);
        } catch (InterruptedException e) { }
        break;
      default:
        throw new IOException("delete request failed with " + code);
      }
    }
    throw new IOException("delete request timed out");
  }

  public void delete(List<Delete> deletes) throws IOException {
    for (Delete delete: deletes) {
      delete(delete);
    }
  }

  public void flushCommits() throws IOException {
    // no-op
  }

  class Scanner implements ResultScanner {

    String uri;

    public Scanner(Scan scan) throws IOException {
      ScannerModel model;
      try {
        model = ScannerModel.fromScan(scan);
      } catch (Exception e) {
        throw new IOException(e);
      }
      StringBuffer sb = new StringBuffer();
      sb.append('/');
      if (accessToken != null) {
        sb.append(accessToken);
        sb.append('/');
      }
      sb.append(Bytes.toStringBinary(name));
      sb.append('/');
      sb.append("scanner");
      for (int i = 0; i < maxRetries; i++) {
        Response response = client.post(sb.toString(),
          Constants.MIMETYPE_PROTOBUF, model.createProtobufOutput());
        int code = response.getCode();
        switch (code) {
        case 201:
          uri = response.getLocation();
          return;
        case 509:
          try {
            Thread.sleep(sleepTime);
          } catch (InterruptedException e) { }
          break;
        default:
          throw new IOException("scan request failed with " + code);
        }
      }
      throw new IOException("scan request timed out");
    }

    @Override
    public Result[] next(int nbRows) throws IOException {
      StringBuilder sb = new StringBuilder(uri);
      sb.append("?n=");
      sb.append(nbRows);
      for (int i = 0; i < maxRetries; i++) {
        Response response = client.get(sb.toString(),
          Constants.MIMETYPE_PROTOBUF);
        int code = response.getCode();
        switch (code) {
        case 200:
          CellSetModel model = new CellSetModel();
          model.getObjectFromMessage(response.getBody());
          return buildResultFromModel(model);
        case 204:
        case 206:
          return null;
        case 509:
          try {
            Thread.sleep(sleepTime);
          } catch (InterruptedException e) { }
          break;
        default:
          throw new IOException("scanner.next request failed with " + code);
        }
      }
      throw new IOException("scanner.next request timed out");
    }

    @Override
    public Result next() throws IOException {
      Result[] results = next(1);
      if (results == null || results.length < 1) {
        return null;
      }
      return results[0];
    }
    
    class Iter implements Iterator<Result> {

      Result cache;

      public Iter() {
        try {
          cache = Scanner.this.next();
        } catch (IOException e) {
          LOG.warn(StringUtils.stringifyException(e));
        }
      }

      @Override
      public boolean hasNext() {
        return cache != null;
      }

      @Override
      public Result next() {
        Result result = cache;
        try {
          cache = Scanner.this.next();
        } catch (IOException e) {
          LOG.warn(StringUtils.stringifyException(e));
          cache = null;
        }
        return result;
      }

      @Override
      public void remove() {
        throw new RuntimeException("remove() not supported");
      }
      
    }

    @Override
    public Iterator<Result> iterator() {
      return new Iter();
    }

    @Override
    public void close() {
      try {
        client.delete(uri);
      } catch (IOException e) {
        LOG.warn(StringUtils.stringifyException(e));
      }
    }

  }

  public ResultScanner getScanner(Scan scan) throws IOException {
    return new Scanner(scan);
  }

  public ResultScanner getScanner(byte[] family) throws IOException {
    Scan scan = new Scan();
    scan.addFamily(family);
    return new Scanner(scan);
  }

  public ResultScanner getScanner(byte[] family, byte[] qualifier)
      throws IOException {
    Scan scan = new Scan();
    scan.addColumn(family, qualifier);
    return new Scanner(scan);
  }

  public boolean isAutoFlush() {
    return true;
  }

  public Result getRowOrBefore(byte[] row, byte[] family) throws IOException {
    throw new IOException("getRowOrBefore not supported");
  }

  public RowLock lockRow(byte[] row) throws IOException {
    throw new IOException("lockRow not implemented");
  }

  public void unlockRow(RowLock rl) throws IOException {
    throw new IOException("unlockRow not implemented");
  }

  public boolean checkAndPut(byte[] row, byte[] family, byte[] qualifier,
      byte[] value, Put put) throws IOException {
    throw new IOException("checkAndPut not supported");
  }

  public boolean checkAndDelete(byte[] row, byte[] family, byte[] qualifier,
      byte[] value, Delete delete) throws IOException {
    throw new IOException("checkAndDelete not supported");
  }

  public Result increment(Increment increment) throws IOException {
    throw new IOException("Increment not supported");
  }

  public long incrementColumnValue(byte[] row, byte[] family, byte[] qualifier,
      long amount) throws IOException {
    throw new IOException("incrementColumnValue not supported");
  }

  public long incrementColumnValue(byte[] row, byte[] family, byte[] qualifier,
      long amount, boolean writeToWAL) throws IOException {
    throw new IOException("incrementColumnValue not supported");
  }

  @Override
  public void batch(List<Row> actions, Object[] results) throws IOException {
    throw new IOException("batch not supported");
  }

  @Override
  public Object[] batch(List<Row> actions) throws IOException {
    throw new IOException("batch not supported");
  }

  @Override
  public Result[] get(List<Get> gets) throws IOException {
    throw new IOException("get(List<Get>) not supported");
  }

  @Override
  public <T extends CoprocessorProtocol> T coprocessorProxy(Class<T> protocol,
      byte[] row) {
<<<<<<< HEAD
    throw new 
=======
    throw new
>>>>>>> d85d315f
    UnsupportedOperationException("coprocessorProxy not implemented");
  }

  @Override
  public <T extends CoprocessorProtocol, R> Map<byte[], R> coprocessorExec(
      Class<T> protocol, byte[] startKey, byte[] endKey,
      Batch.Call<T, R> callable)
      throws IOException, Throwable {
    throw new UnsupportedOperationException("coprocessorExec not implemented");
  }

  @Override
  public <T extends CoprocessorProtocol, R> void coprocessorExec(
      Class<T> protocol, byte[] startKey, byte[] endKey,
      Batch.Call<T, R> callable, Batch.Callback<R> callback)
      throws IOException, Throwable {
    throw new UnsupportedOperationException("coprocessorExec not implemented");
  }
}<|MERGE_RESOLUTION|>--- conflicted
+++ resolved
@@ -624,11 +624,7 @@
   @Override
   public <T extends CoprocessorProtocol> T coprocessorProxy(Class<T> protocol,
       byte[] row) {
-<<<<<<< HEAD
-    throw new 
-=======
     throw new
->>>>>>> d85d315f
     UnsupportedOperationException("coprocessorProxy not implemented");
   }
 
