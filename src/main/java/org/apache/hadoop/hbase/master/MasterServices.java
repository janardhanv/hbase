/**
 * Copyright 2010 The Apache Software Foundation
 *
 * Licensed to the Apache Software Foundation (ASF) under one
 * or more contributor license agreements.  See the NOTICE file
 * distributed with this work for additional information
 * regarding copyright ownership.  The ASF licenses this file
 * to you under the Apache License, Version 2.0 (the
 * "License"); you may not use this file except in compliance
 * with the License.  You may obtain a copy of the License at
 *
 *     http://www.apache.org/licenses/LICENSE-2.0
 *
 * Unless required by applicable law or agreed to in writing, software
 * distributed under the License is distributed on an "AS IS" BASIS,
 * WITHOUT WARRANTIES OR CONDITIONS OF ANY KIND, either express or implied.
 * See the License for the specific language governing permissions and
 * limitations under the License.
 */
package org.apache.hadoop.hbase.master;

import java.io.IOException;

import org.apache.hadoop.hbase.HTableDescriptor;
import org.apache.hadoop.hbase.Server;
import org.apache.hadoop.hbase.TableDescriptors;
import org.apache.hadoop.hbase.TableNotDisabledException;
import org.apache.hadoop.hbase.TableNotFoundException;
import org.apache.hadoop.hbase.executor.ExecutorService;

/**
 * Services Master supplies
 */
public interface MasterServices extends Server {
  /**
   * @return Master's instance of the {@link AssignmentManager}
   */
  public AssignmentManager getAssignmentManager();

  /**
   * @return Master's filesystem {@link MasterFileSystem} utility class.
   */
  public MasterFileSystem getMasterFileSystem();

  /**
   * @return Master's {@link ServerManager} instance.
   */
  public ServerManager getServerManager();

  /**
   * @return Master's instance of {@link ExecutorService}
   */
  public ExecutorService getExecutorService();

  /**
   * Check table is modifiable; i.e. exists and is offline.
   * @param tableName Name of table to check.
   * @throws TableNotDisabledException
   * @throws TableNotFoundException 
   */
  public void checkTableModifiable(final byte [] tableName) throws IOException;

  /**
   * Create a table using the given table definition.
   * @param desc The table definition
   * @param splitKeys Starting row keys for the initial table regions.  If null
   *     a single region is created.
<<<<<<< HEAD
   * @param sync If true, waits for all initial regions to be assigned before
   *     returning
=======
>>>>>>> 9a42fcee
   */
  public void createTable(HTableDescriptor desc, byte [][] splitKeys)
      throws IOException;

  /**
   * @return Return table descriptors implementation.
   */
  public TableDescriptors getTableDescriptors();
}<|MERGE_RESOLUTION|>--- conflicted
+++ resolved
@@ -65,11 +65,6 @@
    * @param desc The table definition
    * @param splitKeys Starting row keys for the initial table regions.  If null
    *     a single region is created.
-<<<<<<< HEAD
-   * @param sync If true, waits for all initial regions to be assigned before
-   *     returning
-=======
->>>>>>> 9a42fcee
    */
   public void createTable(HTableDescriptor desc, byte [][] splitKeys)
       throws IOException;
