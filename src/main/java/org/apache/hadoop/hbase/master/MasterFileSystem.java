/**
 * Copyright 2010 The Apache Software Foundation
 *
 * Licensed to the Apache Software Foundation (ASF) under one
 * or more contributor license agreements.  See the NOTICE file
 * distributed with this work for additional information
 * regarding copyright ownership.  The ASF licenses this file
 * to you under the Apache License, Version 2.0 (the
 * "License"); you may not use this file except in compliance
 * with the License.  You may obtain a copy of the License at
 *
 *     http://www.apache.org/licenses/LICENSE-2.0
 *
 * Unless required by applicable law or agreed to in writing, software
 * distributed under the License is distributed on an "AS IS" BASIS,
 * WITHOUT WARRANTIES OR CONDITIONS OF ANY KIND, either express or implied.
 * See the License for the specific language governing permissions and
 * limitations under the License.
 */
package org.apache.hadoop.hbase.master;

import java.io.IOException;
import java.util.ArrayList;
import java.util.List;
import java.util.Set;
import java.util.UUID;
import java.util.concurrent.locks.Lock;
import java.util.concurrent.locks.ReentrantLock;

import org.apache.commons.logging.Log;
import org.apache.commons.logging.LogFactory;
import org.apache.hadoop.conf.Configuration;
import org.apache.hadoop.fs.FileStatus;
import org.apache.hadoop.fs.FileSystem;
import org.apache.hadoop.fs.Path;
import org.apache.hadoop.fs.FSDataInputStream;
import org.apache.hadoop.fs.FSDataOutputStream;
import org.apache.hadoop.hbase.HTableDescriptor;
import org.apache.hadoop.hbase.HColumnDescriptor;
import org.apache.hadoop.hbase.HRegionInfo;
import org.apache.hadoop.hbase.InvalidFamilyOperationException;
import org.apache.hadoop.hbase.RemoteExceptionHandler;
import org.apache.hadoop.hbase.Server;
import org.apache.hadoop.hbase.ServerName;
import org.apache.hadoop.hbase.HConstants;
import org.apache.hadoop.hbase.master.metrics.MasterMetrics;
import org.apache.hadoop.hbase.regionserver.HRegion;
import org.apache.hadoop.hbase.regionserver.Store;
import org.apache.hadoop.hbase.regionserver.wal.HLog;
import org.apache.hadoop.hbase.regionserver.wal.HLogSplitter;
import org.apache.hadoop.hbase.regionserver.wal.OrphanHLogAfterSplitException;
import org.apache.hadoop.hbase.util.Bytes;
import org.apache.hadoop.hbase.util.EnvironmentEdgeManager;
import org.apache.hadoop.hbase.util.FSUtils;

/**
 * This class abstracts a bunch of operations the HMaster needs to interact with
 * the underlying file system, including splitting log files, checking file
 * system status, etc.
 */
public class MasterFileSystem {
  private static final Log LOG = LogFactory.getLog(MasterFileSystem.class.getName());
  // HBase configuration
  Configuration conf;
  // master status
  Server master;
  // metrics for master
  MasterMetrics metrics;
  // Persisted unique cluster ID
  private String clusterId;
  // Keep around for convenience.
  private final FileSystem fs;
  // Is the fileystem ok?
  private volatile boolean fsOk = true;
  // The Path to the old logs dir
  private final Path oldLogDir;
  // root hbase directory on the FS
  private final Path rootdir;
  // create the split log lock
  final Lock splitLogLock = new ReentrantLock();
  final boolean distributedLogSplitting;
  final SplitLogManager splitLogManager;

  public MasterFileSystem(Server master, MasterMetrics metrics)
  throws IOException {
    this.conf = master.getConfiguration();
    this.master = master;
    this.metrics = metrics;
    // Set filesystem to be that of this.rootdir else we get complaints about
    // mismatched filesystems if hbase.rootdir is hdfs and fs.defaultFS is
    // default localfs.  Presumption is that rootdir is fully-qualified before
    // we get to here with appropriate fs scheme.
    this.rootdir = FSUtils.getRootDir(conf);
    // Cover both bases, the old way of setting default fs and the new.
    // We're supposed to run on 0.20 and 0.21 anyways.
    this.fs = this.rootdir.getFileSystem(conf);
    String fsUri = this.fs.getUri().toString();
    conf.set("fs.default.name", fsUri);
    conf.set("fs.defaultFS", fsUri);
    this.distributedLogSplitting =
      conf.getBoolean("hbase.master.distributed.log.splitting", true);
    if (this.distributedLogSplitting) {
      this.splitLogManager = new SplitLogManager(master.getZooKeeper(),
          master.getConfiguration(), master, master.getServerName().toString());
      this.splitLogManager.finishInitialization();
    } else {
      this.splitLogManager = null;
    }
    // setup the filesystem variable
    // set up the archived logs path
    this.oldLogDir = new Path(this.rootdir, HConstants.HREGION_OLDLOGDIR_NAME);
    createInitialFileSystemLayout();
  }

  /**
   * Create initial layout in filesystem.
   * <ol>
   * <li>Check if the root region exists and is readable, if not create it.
   * Create hbase.version and the -ROOT- directory if not one.
   * </li>
   * <li>Create a log archive directory for RS to put archived logs</li>
   * </ol>
   * Idempotent.
   */
  private void createInitialFileSystemLayout() throws IOException {
    // check if the root directory exists
    checkRootDir(this.rootdir, conf, this.fs);

    // Make sure the region servers can archive their old logs
    if(!this.fs.exists(this.oldLogDir)) {
      this.fs.mkdirs(this.oldLogDir);
    }
  }

  public FileSystem getFileSystem() {
    return this.fs;
  }

  /**
   * Get the directory where old logs go
   * @return the dir
   */
  public Path getOldLogDir() {
    return this.oldLogDir;
  }

  /**
   * Checks to see if the file system is still accessible.
   * If not, sets closed
   * @return false if file system is not available
   */
  public boolean checkFileSystem() {
    if (this.fsOk) {
      try {
        FSUtils.checkFileSystemAvailable(this.fs);
        FSUtils.checkDfsSafeMode(this.conf);
      } catch (IOException e) {
        master.abort("Shutting down HBase cluster: file system not available", e);
        this.fsOk = false;
      }
    }
    return this.fsOk;
  }

  /**
   * @return HBase root dir.
   * @throws IOException
   */
  public Path getRootDir() {
    return this.rootdir;
  }

  /**
   * Returns the unique identifier generated for this cluster
   * @return
   */
  public String getClusterId() {
    return clusterId;
  }

  /**
   * Inspect the log directory to recover any log file without
   * an active region server.
   * @param onlineServers Set of online servers keyed by
   * {@link ServerName}
   */
  void splitLogAfterStartup(final Set<ServerName> onlineServers) {
    Path logsDirPath = new Path(this.rootdir, HConstants.HREGION_LOGDIR_NAME);
    try {
      if (!this.fs.exists(logsDirPath)) {
        return;
      }
    } catch (IOException e) {
      throw new RuntimeException("Failed exists test on " + logsDirPath, e);
    }
    FileStatus[] logFolders;
    try {
      logFolders = this.fs.listStatus(logsDirPath);
    } catch (IOException e) {
      throw new RuntimeException("Failed listing " + logsDirPath.toString(), e);
    }
    if (logFolders == null || logFolders.length == 0) {
      LOG.debug("No log files to split, proceeding...");
      return;
    }
    List<ServerName> serverNames = new ArrayList<ServerName>();
    for (FileStatus status : logFolders) {
      ServerName serverName = new ServerName(status.getPath().getName());
      if (!onlineServers.contains(serverName)) {
        LOG.info("Log folder " + status.getPath() + " doesn't belong " +
          "to a known region server, splitting");
        serverNames.add(serverName);
      } else {
        LOG.info("Log folder " + status.getPath() +
          " belongs to an existing region server");
      }
    }  
    splitLog(serverNames);
  }
  
  public void splitLog(final ServerName serverName){
    List<ServerName> serverNames = new ArrayList<ServerName>();
    serverNames.add(serverName);
    splitLog(serverNames);
  }
  
  public void splitLog(final List<ServerName> serverNames) {
    long splitTime = 0, splitLogSize = 0;
    List<Path> logDirs = new ArrayList<Path>();
    for(ServerName serverName: serverNames){
      Path logDir = new Path(this.rootdir, HLog.getHLogDirectoryName(serverName.toString()));
      logDirs.add(logDir);
    }
      
    if (distributedLogSplitting) {
      splitTime = EnvironmentEdgeManager.currentTimeMillis();
      try {
        try {
          splitLogSize = splitLogManager.splitLogDistributed(logDirs);
        } catch (OrphanHLogAfterSplitException e) {
          LOG.warn("Retrying distributed splitting for " +
            serverNames + "because of:", e);
            splitLogManager.splitLogDistributed(logDirs);
        }
      } catch (IOException e) {
        LOG.error("Failed distributed splitting " + serverNames, e);
      }
      splitTime = EnvironmentEdgeManager.currentTimeMillis() - splitTime;
    } else {
      for(Path logDir: logDirs){
        // splitLogLock ensures that dead region servers' logs are processed
        // one at a time
        this.splitLogLock.lock();
        try {              
          HLogSplitter splitter = HLogSplitter.createLogSplitter(
            conf, rootdir, logDir, oldLogDir, this.fs);
          try {
            // If FS is in safe mode, just wait till out of it.
            FSUtils.waitOnSafeMode(conf, conf.getInt(HConstants.THREAD_WAKE_FREQUENCY, 1000));
            splitter.splitLog();
          } catch (OrphanHLogAfterSplitException e) {
            LOG.warn("Retrying splitting because of:", e);
            //An HLogSplitter instance can only be used once.  Get new instance.
            splitter = HLogSplitter.createLogSplitter(conf, rootdir, logDir,
              oldLogDir, this.fs);
            splitter.splitLog();
          }
          splitTime = splitter.getTime();
          splitLogSize = splitter.getSize();
        } catch (IOException e) {
          LOG.error("Failed splitting " + logDir.toString(), e);
        } finally {
          this.splitLogLock.unlock();
        }
      }
    }

    if (this.metrics != null) {
      this.metrics.addSplit(splitTime, splitLogSize);
    }
  }

  /**
   * Get the rootdir.  Make sure its wholesome and exists before returning.
   * @param rd
   * @param conf
   * @param fs
   * @return hbase.rootdir (after checks for existence and bootstrapping if
   * needed populating the directory with necessary bootup files).
   * @throws IOException
   */
  private Path checkRootDir(final Path rd, final Configuration c,
    final FileSystem fs)
  throws IOException {
    // If FS is in safe mode wait till out of it.
    FSUtils.waitOnSafeMode(c, c.getInt(HConstants.THREAD_WAKE_FREQUENCY,
        10 * 1000));
    // Filesystem is good. Go ahead and check for hbase.rootdir.
    if (!fs.exists(rd)) {
      fs.mkdirs(rd);
      // DFS leaves safe mode with 0 DNs when there are 0 blocks.
      // We used to handle this by checking the current DN count and waiting until
      // it is nonzero. With security, the check for datanode count doesn't work --
      // it is a privileged op. So instead we adopt the strategy of the jobtracker
      // and simply retry file creation during bootstrap indefinitely. As soon as
      // there is one datanode it will succeed. Permission problems should have
      // already been caught by mkdirs above.
      FSUtils.setVersion(fs, rd, c.getInt(HConstants.THREAD_WAKE_FREQUENCY,
        10 * 1000));
    } else {
      // as above
      FSUtils.checkVersion(fs, rd, true, c.getInt(HConstants.THREAD_WAKE_FREQUENCY,
        10 * 1000));
    }
    // Make sure cluster ID exists
    if (!FSUtils.checkClusterIdExists(fs, rd, c.getInt(
        HConstants.THREAD_WAKE_FREQUENCY, 10 * 1000))) {
      FSUtils.setClusterId(fs, rd, UUID.randomUUID().toString(), c.getInt(
          HConstants.THREAD_WAKE_FREQUENCY, 10 * 1000));
    }
    clusterId = FSUtils.getClusterId(fs, rd);

    // Make sure the root region directory exists!
    if (!FSUtils.rootRegionExists(fs, rd)) {
      bootstrap(rd, c);
    }
    return rd;
  }

  private static void bootstrap(final Path rd, final Configuration c)
  throws IOException {
    LOG.info("BOOTSTRAP: creating ROOT and first META regions");
    try {
      // Bootstrapping, make sure blockcache is off.  Else, one will be
      // created here in bootstap and it'll need to be cleaned up.  Better to
      // not make it in first place.  Turn off block caching for bootstrap.
      // Enable after.
      HRegionInfo rootHRI = new HRegionInfo(HRegionInfo.ROOT_REGIONINFO);
<<<<<<< HEAD
      setInfoFamilyCaching(rootHRI, false);
      HRegionInfo.setOwnerAsCurrentUser(rootHRI);
      HRegionInfo metaHRI = new HRegionInfo(HRegionInfo.FIRST_META_REGIONINFO);
      setInfoFamilyCaching(metaHRI, false);
      HRegionInfo.setOwnerAsCurrentUser(metaHRI);
 
     // UserGroupInformation.getCurrentUser() vs. System.getProperty("user.name") ..?
      HRegion root = HRegion.createHRegion(rootHRI, rd, c);
      HRegion meta = HRegion.createHRegion(metaHRI, rd, c);
      setInfoFamilyCaching(rootHRI, true);
      setInfoFamilyCaching(metaHRI, true);
=======
      setInfoFamilyCachingForRoot(false);
      HRegionInfo metaHRI = new HRegionInfo(HRegionInfo.FIRST_META_REGIONINFO);
      setInfoFamilyCachingForMeta(false);
      HRegion root = HRegion.createHRegion(rootHRI, rd, c,
          HTableDescriptor.ROOT_TABLEDESC);
      HRegion meta = HRegion.createHRegion(metaHRI, rd, c,
          HTableDescriptor.META_TABLEDESC);
      setInfoFamilyCachingForRoot(true);
      setInfoFamilyCachingForMeta(true);
>>>>>>> a9e870b3
      // Add first region from the META table to the ROOT region.
      HRegion.addRegionToMETA(root, meta);
      root.close();
      root.getLog().closeAndDelete();
      meta.close();
      meta.getLog().closeAndDelete();
    } catch (IOException e) {
      e = RemoteExceptionHandler.checkIOException(e);
      LOG.error("bootstrap", e);
      throw e;
    }
  }

  private static void setInfoFamilyCachingForRoot(final boolean b) {
    for (HColumnDescriptor hcd:
        HTableDescriptor.ROOT_TABLEDESC.families.values()) {
       if (Bytes.equals(hcd.getName(), HConstants.CATALOG_FAMILY)) {
         hcd.setBlockCacheEnabled(b);
         hcd.setInMemory(b);
     }
    }
  }

  private static void setInfoFamilyCachingForMeta(final boolean b) {
    for (HColumnDescriptor hcd:
        HTableDescriptor.META_TABLEDESC.families.values()) {
      if (Bytes.equals(hcd.getName(), HConstants.CATALOG_FAMILY)) {
        hcd.setBlockCacheEnabled(b);
        hcd.setInMemory(b);
      }
    }
  }


  public void deleteRegion(HRegionInfo region) throws IOException {
    fs.delete(HRegion.getRegionDir(rootdir, region), true);
  }

  public void deleteTable(byte[] tableName) throws IOException {
    fs.delete(new Path(rootdir, Bytes.toString(tableName)), true);
  }

  public void updateRegionInfo(HRegionInfo region) {
    // TODO implement this.  i think this is currently broken in trunk i don't
    //      see this getting updated.
    //      @see HRegion.checkRegioninfoOnFilesystem()
  }

  public void stop() {
    if (splitLogManager != null) {
      this.splitLogManager.stop();
    }
  }

  /**
   * Get table info path for a table.
   * @param tableName
   * @return Table info path
   */
  private Path getTableInfoPath(byte[] tableName) {
    Path tablePath = new Path(this.rootdir, Bytes.toString(tableName));
    Path tableInfoPath = new Path(tablePath, HConstants.TABLEINFO_NAME);
    return tableInfoPath;
  }

    /**
   * Get table info path for a table.
   * @param tableName
   * @return Table info path
   */
  private Path getTablePath(byte[] tableName) {
    return new Path(this.rootdir, Bytes.toString(tableName));
  }
  /**
   * Get a HTableDescriptor of a table.
   * @param tableName
   * @return HTableDescriptor
   */
  public HTableDescriptor getTableDescriptor(byte[] tableName) {
    try {
      return FSUtils.getTableDescriptor(fs, this.rootdir, tableName);
    } catch (IOException ioe) {
      LOG.info("Exception during readTableDecriptor ", ioe);
    }
    return null;
  }

    /**
   * Create new HTableDescriptor in HDFS.
   * @param htableDescriptor
   */
  public void createTableDescriptor(HTableDescriptor htableDescriptor) {
    FSUtils.createTableDescriptor(htableDescriptor, conf);
  }

  /**
   * Update a table descriptor.
   * @param htableDescriptor
   * @return updated HTableDescriptor
   * @throws IOException
   */
  public HTableDescriptor updateTableDescriptor(HTableDescriptor htableDescriptor)
      throws IOException {
    LOG.info("Update Table Descriptor.  Current HTD = " + htableDescriptor);
    FSUtils.updateHTableDescriptor(fs, conf, htableDescriptor);
    return htableDescriptor;
  }

  /**
   * Delete column of a table
   * @param tableName
   * @param familyName
   * @return Modified HTableDescriptor with requested column deleted.
   * @throws IOException
   */
  public HTableDescriptor deleteColumn(byte[] tableName, byte[] familyName)
      throws IOException {
    LOG.info("DeleteColumn. Table = " + Bytes.toString(tableName)
        + " family = " + Bytes.toString(familyName));
    HTableDescriptor htd = getTableDescriptor(tableName);
    htd.removeFamily(familyName);
    updateTableDescriptor(htd);
    return htd;
  }

  /**
   * Modify Column of a table
   * @param tableName
   * @param hcd HColumnDesciptor
   * @return Modified HTableDescriptor with the column modified.
   * @throws IOException
   */
  public HTableDescriptor modifyColumn(byte[] tableName, HColumnDescriptor hcd)
      throws IOException {
    LOG.info("AddModifyColumn. Table = " + Bytes.toString(tableName)
        + " HCD = " + hcd.toString());

    HTableDescriptor htd = getTableDescriptor(tableName);
    byte [] familyName = hcd.getName();
    if(!htd.hasFamily(familyName)) {
      throw new InvalidFamilyOperationException("Family '" +
        Bytes.toString(familyName) + "' doesn't exists so cannot be modified");
    }
    htd.addFamily(hcd);
    updateTableDescriptor(htd);
    return htd;
  }

  /**
   * Add column to a table
   * @param tableName
   * @param hcd
   * @return Modified HTableDescriptor with new column added.
   * @throws IOException
   */
  public HTableDescriptor addColumn(byte[] tableName, HColumnDescriptor hcd)
      throws IOException {
    LOG.info("AddColumn. Table = " + Bytes.toString(tableName)
        + " HCD = " + hcd.toString());

    HTableDescriptor htd = getTableDescriptor(tableName);
    if(htd == null) {
      throw new InvalidFamilyOperationException("Family '" +
        hcd.getNameAsString() + "' cannot be modified as HTD is null");
    }
    htd.addFamily(hcd);
    updateTableDescriptor(htd);
    return htd;
  }

}<|MERGE_RESOLUTION|>--- conflicted
+++ resolved
@@ -52,6 +52,7 @@
 import org.apache.hadoop.hbase.util.Bytes;
 import org.apache.hadoop.hbase.util.EnvironmentEdgeManager;
 import org.apache.hadoop.hbase.util.FSUtils;
+import org.apache.hadoop.security.UserGroupInformation;
 
 /**
  * This class abstracts a bunch of operations the HMaster needs to interact with
@@ -331,34 +332,25 @@
   throws IOException {
     LOG.info("BOOTSTRAP: creating ROOT and first META regions");
     try {
+      setCurrentAsOwnerForRoot();
+      setCurrentAsOwnerForMeta();
+
       // Bootstrapping, make sure blockcache is off.  Else, one will be
       // created here in bootstap and it'll need to be cleaned up.  Better to
       // not make it in first place.  Turn off block caching for bootstrap.
       // Enable after.
+      setInfoFamilyCachingForRoot(false);
+      setInfoFamilyCachingForMeta(false);
       HRegionInfo rootHRI = new HRegionInfo(HRegionInfo.ROOT_REGIONINFO);
-<<<<<<< HEAD
-      setInfoFamilyCaching(rootHRI, false);
-      HRegionInfo.setOwnerAsCurrentUser(rootHRI);
-      HRegionInfo metaHRI = new HRegionInfo(HRegionInfo.FIRST_META_REGIONINFO);
-      setInfoFamilyCaching(metaHRI, false);
-      HRegionInfo.setOwnerAsCurrentUser(metaHRI);
- 
-     // UserGroupInformation.getCurrentUser() vs. System.getProperty("user.name") ..?
-      HRegion root = HRegion.createHRegion(rootHRI, rd, c);
-      HRegion meta = HRegion.createHRegion(metaHRI, rd, c);
-      setInfoFamilyCaching(rootHRI, true);
-      setInfoFamilyCaching(metaHRI, true);
-=======
-      setInfoFamilyCachingForRoot(false);
-      HRegionInfo metaHRI = new HRegionInfo(HRegionInfo.FIRST_META_REGIONINFO);
-      setInfoFamilyCachingForMeta(false);
       HRegion root = HRegion.createHRegion(rootHRI, rd, c,
           HTableDescriptor.ROOT_TABLEDESC);
+      HRegionInfo metaHRI = new HRegionInfo(HRegionInfo.FIRST_META_REGIONINFO);
       HRegion meta = HRegion.createHRegion(metaHRI, rd, c,
           HTableDescriptor.META_TABLEDESC);
+
       setInfoFamilyCachingForRoot(true);
       setInfoFamilyCachingForMeta(true);
->>>>>>> a9e870b3
+
       // Add first region from the META table to the ROOT region.
       HRegion.addRegionToMETA(root, meta);
       root.close();
@@ -372,6 +364,11 @@
     }
   }
 
+  private static void setCurrentAsOwnerForRoot() throws IOException {
+    HTableDescriptor.ROOT_TABLEDESC.setOwner(
+        UserGroupInformation.getCurrentUser());
+  }
+
   private static void setInfoFamilyCachingForRoot(final boolean b) {
     for (HColumnDescriptor hcd:
         HTableDescriptor.ROOT_TABLEDESC.families.values()) {
@@ -380,6 +377,11 @@
          hcd.setInMemory(b);
      }
     }
+  }
+
+  private static void setCurrentAsOwnerForMeta() throws IOException {
+    HTableDescriptor.META_TABLEDESC.setOwner(
+        UserGroupInformation.getCurrentUser());
   }
 
   private static void setInfoFamilyCachingForMeta(final boolean b) {
