--- conflicted
+++ resolved
@@ -300,14 +300,9 @@
     }
   }
 
-<<<<<<< HEAD
-  void preMove(final HRegionInfo region, final ServerName srcServer, final ServerName destServer)
-      throws IOException {
-=======
   boolean preMove(final HRegionInfo region, final ServerName srcServer, final ServerName destServer)
-      throws UnknownRegionException {
-    boolean bypass = false;
->>>>>>> b65d83d5
+      throws IOException {
+    boolean bypass = false;
     ObserverContext<MasterCoprocessorEnvironment> ctx = null;
     for (MasterEnvironment env: coprocessors) {
       if (env.getInstance() instanceof MasterObserver) {
