/**
 * Copyright 2011 The Apache Software Foundation
 *
 * Licensed to the Apache Software Foundation (ASF) under one
 * or more contributor license agreements.  See the NOTICE file
 * distributed with this work for additional information
 * regarding copyright ownership.  The ASF licenses this file
 * to you under the Apache License, Version 2.0 (the
 * "License"); you may not use this file except in compliance
 * with the License.  You may obtain a copy of the License at
 *
 *     http://www.apache.org/licenses/LICENSE-2.0
 *
 * Unless required by applicable law or agreed to in writing, software
 * distributed under the License is distributed on an "AS IS" BASIS,
 * WITHOUT WARRANTIES OR CONDITIONS OF ANY KIND, either express or implied.
 * See the License for the specific language governing permissions and
 * limitations under the License.
 */
package org.apache.hadoop.hbase.master;

import java.io.IOException;
import java.lang.reflect.Constructor;
import java.lang.reflect.InvocationTargetException;
import java.net.InetAddress;
import java.net.InetSocketAddress;
import java.util.ArrayList;
import java.util.Arrays;
import java.util.List;
import java.util.Map;
import java.util.concurrent.atomic.AtomicReference;

import org.apache.commons.logging.Log;
import org.apache.commons.logging.LogFactory;
import org.apache.hadoop.conf.Configuration;
import org.apache.hadoop.hbase.Chore;
import org.apache.hadoop.hbase.ClusterStatus;
import org.apache.hadoop.hbase.HColumnDescriptor;
import org.apache.hadoop.hbase.HConstants;
import org.apache.hadoop.hbase.HRegionInfo;
import org.apache.hadoop.hbase.HServerLoad;
import org.apache.hadoop.hbase.HTableDescriptor;
import org.apache.hadoop.hbase.MasterNotRunningException;
import org.apache.hadoop.hbase.NotAllMetaRegionsOnlineException;
import org.apache.hadoop.hbase.Server;
import org.apache.hadoop.hbase.ServerName;
import org.apache.hadoop.hbase.TableDescriptors;
import org.apache.hadoop.hbase.TableExistsException;
import org.apache.hadoop.hbase.TableNotDisabledException;
import org.apache.hadoop.hbase.TableNotFoundException;
import org.apache.hadoop.hbase.UnknownRegionException;
import org.apache.hadoop.hbase.catalog.CatalogTracker;
import org.apache.hadoop.hbase.catalog.MetaEditor;
import org.apache.hadoop.hbase.catalog.MetaReader;
import org.apache.hadoop.hbase.client.Get;
import org.apache.hadoop.hbase.client.MetaScanner;
import org.apache.hadoop.hbase.client.Result;
import org.apache.hadoop.hbase.client.MetaScanner.MetaScannerVisitor;
import org.apache.hadoop.hbase.executor.ExecutorService;
import org.apache.hadoop.hbase.executor.ExecutorService.ExecutorType;
import org.apache.hadoop.hbase.ipc.HBaseRPC;
import org.apache.hadoop.hbase.ipc.HBaseServer;
import org.apache.hadoop.hbase.ipc.HMasterInterface;
import org.apache.hadoop.hbase.ipc.HMasterRegionInterface;
import org.apache.hadoop.hbase.ipc.RequestContext;
import org.apache.hadoop.hbase.ipc.RpcServer;
import org.apache.hadoop.hbase.master.LoadBalancer.RegionPlan;
import org.apache.hadoop.hbase.master.handler.DeleteTableHandler;
import org.apache.hadoop.hbase.master.handler.DisableTableHandler;
import org.apache.hadoop.hbase.master.handler.EnableTableHandler;
import org.apache.hadoop.hbase.master.handler.ModifyTableHandler;
import org.apache.hadoop.hbase.master.handler.TableAddFamilyHandler;
import org.apache.hadoop.hbase.master.handler.TableDeleteFamilyHandler;
import org.apache.hadoop.hbase.master.handler.TableModifyFamilyHandler;
import org.apache.hadoop.hbase.master.metrics.MasterMetrics;
import org.apache.hadoop.hbase.monitoring.MonitoredTask;
import org.apache.hadoop.hbase.monitoring.TaskMonitor;
import org.apache.hadoop.hbase.regionserver.HRegion;
import org.apache.hadoop.hbase.regionserver.wal.HLog;
import org.apache.hadoop.hbase.replication.regionserver.Replication;
import org.apache.hadoop.hbase.security.User;
import org.apache.hadoop.hbase.util.Bytes;
import org.apache.hadoop.hbase.util.FSTableDescriptors;
import org.apache.hadoop.hbase.util.FSUtils;
import org.apache.hadoop.hbase.util.InfoServer;
import org.apache.hadoop.hbase.util.Pair;
import org.apache.hadoop.hbase.util.Sleeper;
import org.apache.hadoop.hbase.util.Threads;
import org.apache.hadoop.hbase.util.VersionInfo;
import org.apache.hadoop.hbase.zookeeper.ClusterId;
import org.apache.hadoop.hbase.zookeeper.ClusterStatusTracker;
import org.apache.hadoop.hbase.zookeeper.RegionServerTracker;
import org.apache.hadoop.hbase.zookeeper.ZooKeeperWatcher;
import org.apache.hadoop.io.MapWritable;
import org.apache.hadoop.io.Text;
import org.apache.hadoop.net.DNS;
import org.apache.hadoop.security.UserGroupInformation;
import org.apache.zookeeper.KeeperException;
import org.apache.zookeeper.Watcher;

/**
 * HMaster is the "master server" for HBase. An HBase cluster has one active
 * master.  If many masters are started, all compete.  Whichever wins goes on to
 * run the cluster.  All others park themselves in their constructor until
 * master or cluster shutdown or until the active master loses its lease in
 * zookeeper.  Thereafter, all running master jostle to take over master role.
 *
 * <p>The Master can be asked shutdown the cluster. See {@link #shutdown()}.  In
 * this case it will tell all regionservers to go down and then wait on them
 * all reporting in that they are down.  This master will then shut itself down.
 *
 * <p>You can also shutdown just this master.  Call {@link #stopMaster()}.
 *
 * @see HMasterInterface
 * @see HMasterRegionInterface
 * @see Watcher
 */
public class HMaster extends Thread
implements HMasterInterface, HMasterRegionInterface, MasterServices, Server {
  private static final Log LOG = LogFactory.getLog(HMaster.class.getName());

  // MASTER is name of the webapp and the attribute name used stuffing this
  //instance into web context.
  public static final String MASTER = "master";

  // The configuration for the Master
  private final Configuration conf;
  // server for the web ui
  private InfoServer infoServer;

  // Our zk client.
  private ZooKeeperWatcher zooKeeper;
  // Manager and zk listener for master election
  private ActiveMasterManager activeMasterManager;
  // Region server tracker
  private RegionServerTracker regionServerTracker;

  // RPC server for the HMaster
  private final RpcServer rpcServer;

  /**
   * This servers address.
   */
  private final InetSocketAddress isa;

  // Metrics for the HMaster
  private final MasterMetrics metrics;
  // file system manager for the master FS operations
  private MasterFileSystem fileSystemManager;

  // server manager to deal with region server info
  private ServerManager serverManager;

  // manager of assignment nodes in zookeeper
  AssignmentManager assignmentManager;
  // manager of catalog regions
  private CatalogTracker catalogTracker;
  // Cluster status zk tracker and local setter
  private ClusterStatusTracker clusterStatusTracker;

  // This flag is for stopping this Master instance.  Its set when we are
  // stopping or aborting
  private volatile boolean stopped = false;
  // Set on abort -- usually failure of our zk session.
  private volatile boolean abort = false;
  // flag set after we become the active master (used for testing)
  private volatile boolean isActiveMaster = false;
  // flag set after we complete initialization once active (used for testing)
  private volatile boolean initialized = false;

  // Instance of the hbase executor service.
  ExecutorService executorService;

  private LoadBalancer balancer;
  private Thread balancerChore;
  // If 'true', the balancer is 'on'.  If 'false', the balancer will not run.
  private volatile boolean balanceSwitch = true;

  private Thread catalogJanitorChore;
  private LogCleaner logCleaner;

  private MasterCoprocessorHost cpHost;
  private final ServerName serverName;

  private TableDescriptors tableDescriptors;

  /**
   * Initializes the HMaster. The steps are as follows:
   * <p>
   * <ol>
   * <li>Initialize HMaster RPC and address
   * <li>Connect to ZooKeeper.
   * </ol>
   * <p>
   * Remaining steps of initialization occur in {@link #run()} so that they
   * run in their own thread rather than within the context of the constructor.
   * @throws InterruptedException
   */
  public HMaster(final Configuration conf)
  throws IOException, KeeperException, InterruptedException {
    this.conf = conf;

    // Server to handle client requests.
    String hostname = DNS.getDefaultHost(
      conf.get("hbase.master.dns.interface", "default"),
      conf.get("hbase.master.dns.nameserver", "default"));
    int port = conf.getInt(HConstants.MASTER_PORT, HConstants.DEFAULT_MASTER_PORT);
    // Creation of a HSA will force a resolve.
    InetSocketAddress initialIsa = new InetSocketAddress(hostname, port);
    if (initialIsa.getAddress() == null) {
      throw new IllegalArgumentException("Failed resolve of " + this.isa);
    }
    int numHandlers = conf.getInt("hbase.master.handler.count",
      conf.getInt("hbase.regionserver.handler.count", 25));
    this.rpcServer = HBaseRPC.getServer(this,
      new Class<?>[]{HMasterInterface.class, HMasterRegionInterface.class},
        initialIsa.getHostName(), // BindAddress is IP we got for this server.
        initialIsa.getPort(),
        numHandlers,
        0, // we dont use high priority handlers in master
        conf.getBoolean("hbase.rpc.verbose", false), conf,
        0); // this is a DNC w/o high priority handlers
    // Set our address.
    this.isa = this.rpcServer.getListenerAddress();
    this.serverName = new ServerName(this.isa.getHostName(),
      this.isa.getPort(), System.currentTimeMillis());

    // initialize server principal (if using secure Hadoop)
    User.login(conf, "hbase.master.keytab.file",
      "hbase.master.kerberos.principal", this.isa.getHostName());

    // set the thread name now we have an address
    setName(MASTER + "-" + this.serverName.toString());

    Replication.decorateMasterConfiguration(this.conf);

    // Hack! Maps DFSClient => Master for logs.  HDFS made this
    // config param for task trackers, but we can piggyback off of it.
    if (this.conf.get("mapred.task.id") == null) {
      this.conf.set("mapred.task.id", "hb_m_" + this.serverName.toString());
    }
<<<<<<< HEAD

    this.zooKeeper = new ZooKeeperWatcher(conf, MASTER + ":" + isa.getPort(), this);

    this.rpcServer.startThreads();

=======
    this.zooKeeper = new ZooKeeperWatcher(conf, MASTER + ":" + isa.getPort(), this, true);
>>>>>>> d1cb273b
    this.metrics = new MasterMetrics(getServerName().toString());
  }

  /**
   * Stall startup if we are designated a backup master; i.e. we want someone
   * else to become the master before proceeding.
   * @param c
   * @param amm
   * @throws InterruptedException
   */
  private static void stallIfBackupMaster(final Configuration c,
      final ActiveMasterManager amm)
  throws InterruptedException {
    // If we're a backup master, stall until a primary to writes his address
    if (!c.getBoolean(HConstants.MASTER_TYPE_BACKUP,
      HConstants.DEFAULT_MASTER_TYPE_BACKUP)) {
      return;
    }
    LOG.debug("HMaster started in backup mode.  " +
      "Stalling until master znode is written.");
    // This will only be a minute or so while the cluster starts up,
    // so don't worry about setting watches on the parent znode
    while (!amm.isActiveMaster()) {
      LOG.debug("Waiting for master address ZNode to be written " +
        "(Also watching cluster state node)");
      Thread.sleep(c.getInt("zookeeper.session.timeout", 180 * 1000));
    }
  }

  /**
   * Main processing loop for the HMaster.
   * <ol>
   * <li>Block until becoming active master
   * <li>Finish initialization via {@link #finishInitialization()}
   * <li>Enter loop until we are stopped
   * <li>Stop services and perform cleanup once stopped
   * </ol>
   */
  @Override
  public void run() {
    MonitoredTask startupStatus =
      TaskMonitor.get().createStatus("Master startup");
    startupStatus.setDescription("Master startup");
    try {
      /*
       * Block on becoming the active master.
       *
       * We race with other masters to write our address into ZooKeeper.  If we
       * succeed, we are the primary/active master and finish initialization.
       *
       * If we do not succeed, there is another active master and we should
       * now wait until it dies to try and become the next active master.  If we
       * do not succeed on our first attempt, this is no longer a cluster startup.
       */
      becomeActiveMaster(startupStatus);

      // We are either the active master or we were asked to shutdown
      if (!this.stopped) {
        finishInitialization(startupStatus);
        loop();
      }
    } catch (Throwable t) {
      abort("Unhandled exception. Starting shutdown.", t);
    } finally {
      startupStatus.cleanup();
      
      stopChores();
      // Wait for all the remaining region servers to report in IFF we were
      // running a cluster shutdown AND we were NOT aborting.
      if (!this.abort && this.serverManager != null &&
          this.serverManager.isClusterShutdown()) {
        this.serverManager.letRegionServersShutdown();
      }
      stopServiceThreads();
      // Stop services started for both backup and active masters
      if (this.activeMasterManager != null) this.activeMasterManager.stop();
      if (this.catalogTracker != null) this.catalogTracker.stop();
      if (this.serverManager != null) this.serverManager.stop();
      if (this.assignmentManager != null) this.assignmentManager.stop();
      if (this.fileSystemManager != null) this.fileSystemManager.stop();
      this.zooKeeper.close();
    }
    LOG.info("HMaster main thread exiting");
  }

  /**
   * Try becoming active master.
   * @param startupStatus 
   * @return True if we could successfully become the active master.
   * @throws InterruptedException
   */
  private boolean becomeActiveMaster(MonitoredTask startupStatus)
  throws InterruptedException {
    // TODO: This is wrong!!!! Should have new servername if we restart ourselves,
    // if we come back to life.
    this.activeMasterManager = new ActiveMasterManager(zooKeeper, this.serverName,
        this);
    this.zooKeeper.registerListener(activeMasterManager);
    stallIfBackupMaster(this.conf, this.activeMasterManager);
    return this.activeMasterManager.blockUntilBecomingActiveMaster(startupStatus);
  }

  /**
   * Initilize all ZK based system trackers.
   * @throws IOException
   * @throws InterruptedException
   */
  private void initializeZKBasedSystemTrackers() throws IOException,
      InterruptedException, KeeperException {
    this.catalogTracker = new CatalogTracker(this.zooKeeper, this.conf,
        this, conf.getInt("hbase.master.catalog.timeout", Integer.MAX_VALUE));
    this.catalogTracker.start();

    this.assignmentManager = new AssignmentManager(this, serverManager,
        this.catalogTracker, this.executorService);
    this.balancer = new LoadBalancer(conf);
    zooKeeper.registerListenerFirst(assignmentManager);

    this.regionServerTracker = new RegionServerTracker(zooKeeper, this,
        this.serverManager);
    this.regionServerTracker.start();

    // Set the cluster as up.  If new RSs, they'll be waiting on this before
    // going ahead with their startup.
    this.clusterStatusTracker = new ClusterStatusTracker(getZooKeeper(), this);
    this.clusterStatusTracker.start();
    boolean wasUp = this.clusterStatusTracker.isClusterUp();
    if (!wasUp) this.clusterStatusTracker.setClusterUp();

    LOG.info("Server active/primary master; " + this.serverName +
        ", sessionid=0x" +
        Long.toHexString(this.zooKeeper.getRecoverableZooKeeper().getSessionId()) +
        ", cluster-up flag was=" + wasUp);
  }

  private void loop() {
    // Check if we should stop every second.
    Sleeper sleeper = new Sleeper(1000, this);
    while (!this.stopped) {
      sleeper.sleep();
    }
  }

  /**
   * Finish initialization of HMaster after becoming the primary master.
   *
   * <ol>
   * <li>Initialize master components - file system manager, server manager,
   *     assignment manager, region server tracker, catalog tracker, etc</li>
   * <li>Start necessary service threads - rpc server, info server,
   *     executor services, etc</li>
   * <li>Set cluster as UP in ZooKeeper</li>
   * <li>Wait for RegionServers to check-in</li>
   * <li>Split logs and perform data recovery, if necessary</li>
   * <li>Ensure assignment of root and meta regions<li>
   * <li>Handle either fresh cluster start or master failover</li>
   * </ol>
   *
   * @throws IOException
   * @throws InterruptedException
   * @throws KeeperException
   */
  private void finishInitialization(MonitoredTask status)
  throws IOException, InterruptedException, KeeperException {

    isActiveMaster = true;

    /*
     * We are active master now... go initialize components we need to run.
     * Note, there may be dross in zk from previous runs; it'll get addressed
     * below after we determine if cluster startup or failover.
     */

    status.setStatus("Initializing Master file system");
    // TODO: Do this using Dependency Injection, using PicoContainer, Guice or Spring.
    this.fileSystemManager = new MasterFileSystem(this, this, metrics);

    this.tableDescriptors =
      new FSTableDescriptors(this.fileSystemManager.getFileSystem(),
      this.fileSystemManager.getRootDir());

    // publish cluster ID
    status.setStatus("Publishing Cluster ID in ZooKeeper");
    ClusterId.setClusterId(this.zooKeeper, fileSystemManager.getClusterId());

    this.executorService = new ExecutorService(getServerName().toString());

    this.serverManager = new ServerManager(this, this);

    status.setStatus("Initializing ZK system trackers");
    initializeZKBasedSystemTrackers();

    // initialize master side coprocessors before we start handling requests
    status.setStatus("Initializing master coprocessors");
    this.cpHost = new MasterCoprocessorHost(this, this.conf);

    // start up all service threads.
    status.setStatus("Initializing master service threads");
    startServiceThreads();

    // Wait for region servers to report in.
    this.serverManager.waitForRegionServers(status);
    // Check zk for regionservers that are up but didn't register
    for (ServerName sn: this.regionServerTracker.getOnlineServers()) {
      if (!this.serverManager.isServerOnline(sn)) {
        // Not registered; add it.
        LOG.info("Registering server found up in zk: " + sn);
        this.serverManager.recordNewServer(sn, HServerLoad.EMPTY_HSERVERLOAD);
      }
    }

    // TODO: Should do this in background rather than block master startup
    status.setStatus("Splitting logs after master startup");
    this.fileSystemManager.
      splitLogAfterStartup(this.serverManager.getOnlineServers().keySet());

    // Make sure root and meta assigned before proceeding.
    assignRootAndMeta(status);
    // Update meta with new HRI if required. i.e migrate all HRI with HTD to
    // HRI with out HTD in meta and update the status in ROOT. This must happen
    // before we assign all user regions or else the assignment will fail.
    updateMetaWithNewHRI();

    // Fixup assignment manager status
    status.setStatus("Starting assignment manager");
    this.assignmentManager.joinCluster();

    // Start balancer and meta catalog janitor after meta and regions have
    // been assigned.
    status.setStatus("Starting balancer and catalog janitor");
    this.balancerChore = getAndStartBalancerChore(this);
    this.catalogJanitorChore =
      Threads.setDaemonThreadRunning(new CatalogJanitor(this, this));

    status.markComplete("Initialization successful");
    LOG.info("Master has completed initialization");
    initialized = true;

    if (this.cpHost != null) {
      // don't let cp initialization errors kill the master
      try {
        this.cpHost.postStartMaster();
      } catch (IOException ioe) {
        LOG.error("Coprocessor postStartMaster() hook failed", ioe);
      }
    }
  }

  public boolean isMetaHRIUpdated()
      throws IOException {
    boolean metaUpdated = false;
    Get get = new Get(HRegionInfo.FIRST_META_REGIONINFO.getRegionName());
    get.addColumn(HConstants.CATALOG_FAMILY,
        HConstants.META_MIGRATION_QUALIFIER);
    Result r =
        catalogTracker.waitForRootServerConnectionDefault().get(
        HRegionInfo.ROOT_REGIONINFO.getRegionName(), get);
    if (r != null && r.getBytes() != null)
    {
      byte[] metaMigrated = r.getValue(HConstants.CATALOG_FAMILY,
          HConstants.META_MIGRATION_QUALIFIER);
      String migrated = Bytes.toString(metaMigrated);
      metaUpdated = new Boolean(migrated).booleanValue();
    } else {
      LOG.info("metaUpdated = NULL.");
    }
    LOG.info("Meta updated status = " + metaUpdated);
    return metaUpdated;
  }


  boolean updateMetaWithNewHRI() throws IOException {
    if (!isMetaHRIUpdated()) {
      LOG.info("Meta has HRI with HTDs. Updating meta now.");
      try {
        MetaEditor.updateMetaWithNewRegionInfo(this);
        LOG.info("Meta updated with new HRI.");
        return true;
      } catch (IOException e) {
        throw new RuntimeException("Update Meta with nw HRI failed. Master startup aborted.");
      }
    }
    LOG.info("Meta already up-to date with new HRI.");
    return true;
  }

  /**
   * Check <code>-ROOT-</code> and <code>.META.</code> are assigned.  If not,
   * assign them.
   * @throws InterruptedException
   * @throws IOException
   * @throws KeeperException
   * @return Count of regions we assigned.
   */
  int assignRootAndMeta(MonitoredTask status)
  throws InterruptedException, IOException, KeeperException {
    int assigned = 0;
    long timeout = this.conf.getLong("hbase.catalog.verification.timeout", 1000);

    // Work on ROOT region.  Is it in zk in transition?
    status.setStatus("Assigning ROOT region");
    boolean rit = this.assignmentManager.
      processRegionInTransitionAndBlockUntilAssigned(HRegionInfo.ROOT_REGIONINFO);
    if (!catalogTracker.verifyRootRegionLocation(timeout)) {
      this.assignmentManager.assignRoot();
      this.catalogTracker.waitForRoot();
      assigned++;
    } else {
      // Region already assigned.  We didnt' assign it.  Add to in-memory state.
      this.assignmentManager.regionOnline(HRegionInfo.ROOT_REGIONINFO,
        this.catalogTracker.getRootLocation());
    }
    LOG.info("-ROOT- assigned=" + assigned + ", rit=" + rit +
      ", location=" + catalogTracker.getRootLocation());

    // Work on meta region
    status.setStatus("Assigning META region");
    rit = this.assignmentManager.
      processRegionInTransitionAndBlockUntilAssigned(HRegionInfo.FIRST_META_REGIONINFO);
    if (!this.catalogTracker.verifyMetaRegionLocation(timeout)) {
      this.assignmentManager.assignMeta();
      this.catalogTracker.waitForMeta();
      // Above check waits for general meta availability but this does not
      // guarantee that the transition has completed
      this.assignmentManager.waitForAssignment(HRegionInfo.FIRST_META_REGIONINFO);
      assigned++;
    } else {
      // Region already assigned.  We didnt' assign it.  Add to in-memory state.
      this.assignmentManager.regionOnline(HRegionInfo.FIRST_META_REGIONINFO,
        this.catalogTracker.getMetaLocation());
    }
    LOG.info(".META. assigned=" + assigned + ", rit=" + rit +
      ", location=" + catalogTracker.getMetaLocation());
    status.setStatus("META and ROOT assigned.");
    return assigned;
  }

  public long getProtocolVersion(String protocol, long clientVersion) {
    if (HMasterInterface.class.getName().equals(protocol)) {
      return HMasterInterface.VERSION;
    } else if (HMasterRegionInterface.class.getName().equals(protocol)) {
      return HMasterRegionInterface.VERSION;
    }
    // unknown protocol
    LOG.warn("Version requested for unimplemented protocol: "+protocol);
    return -1;
  }

  @Override
  public TableDescriptors getTableDescriptors() {
    return this.tableDescriptors;
  }

  /** @return InfoServer object. Maybe null.*/
  public InfoServer getInfoServer() {
    return this.infoServer;
  }

  @Override
  public Configuration getConfiguration() {
    return this.conf;
  }

  @Override
  public ServerManager getServerManager() {
    return this.serverManager;
  }

  @Override
  public ExecutorService getExecutorService() {
    return this.executorService;
  }

  @Override
  public MasterFileSystem getMasterFileSystem() {
    return this.fileSystemManager;
  }

  /**
   * Get the ZK wrapper object - needed by master_jsp.java
   * @return the zookeeper wrapper
   */
  public ZooKeeperWatcher getZooKeeperWatcher() {
    return this.zooKeeper;
  }

  /*
   * Start up all services. If any of these threads gets an unhandled exception
   * then they just die with a logged message.  This should be fine because
   * in general, we do not expect the master to get such unhandled exceptions
   *  as OOMEs; it should be lightly loaded. See what HRegionServer does if
   *  need to install an unexpected exception handler.
   */
  private void startServiceThreads() throws IOException{
 
   // Start the executor service pools
   this.executorService.startExecutorService(ExecutorType.MASTER_OPEN_REGION,
      conf.getInt("hbase.master.executor.openregion.threads", 5));
   this.executorService.startExecutorService(ExecutorType.MASTER_CLOSE_REGION,
      conf.getInt("hbase.master.executor.closeregion.threads", 5));
   this.executorService.startExecutorService(ExecutorType.MASTER_SERVER_OPERATIONS,
      conf.getInt("hbase.master.executor.serverops.threads", 3));
   this.executorService.startExecutorService(ExecutorType.MASTER_META_SERVER_OPERATIONS,
      conf.getInt("hbase.master.executor.serverops.threads", 5));
   
   // We depend on there being only one instance of this executor running
   // at a time.  To do concurrency, would need fencing of enable/disable of
   // tables.
   this.executorService.startExecutorService(ExecutorType.MASTER_TABLE_OPERATIONS, 1);

   // Start log cleaner thread
   String n = Thread.currentThread().getName();
   this.logCleaner =
      new LogCleaner(conf.getInt("hbase.master.cleaner.interval", 60 * 1000),
         this, conf, getMasterFileSystem().getFileSystem(),
         getMasterFileSystem().getOldLogDir());
         Threads.setDaemonThreadRunning(logCleaner, n + ".oldLogCleaner");

   // Put up info server.
   int port = this.conf.getInt("hbase.master.info.port", 60010);
   if (port >= 0) {
     String a = this.conf.get("hbase.master.info.bindAddress", "0.0.0.0");
     this.infoServer = new InfoServer(MASTER, a, port, false, this.conf);
     this.infoServer.addServlet("status", "/master-status", MasterStatusServlet.class);
     this.infoServer.setAttribute(MASTER, this);
     this.infoServer.start();
    }
   
    // Start allowing requests to happen.
    this.rpcServer.openServer();
    if (LOG.isDebugEnabled()) {
      LOG.debug("Started service threads");
    }

  }

  private void stopServiceThreads() {
    if (LOG.isDebugEnabled()) {
      LOG.debug("Stopping service threads");
    }
    if (this.rpcServer != null) this.rpcServer.stop();
    // Clean up and close up shop
    if (this.logCleaner!= null) this.logCleaner.interrupt();
    if (this.infoServer != null) {
      LOG.info("Stopping infoServer");
      try {
        this.infoServer.stop();
      } catch (Exception ex) {
        ex.printStackTrace();
      }
    }
    if (this.executorService != null) this.executorService.shutdown();
  }

  private static Thread getAndStartBalancerChore(final HMaster master) {
    String name = master.getServerName() + "-BalancerChore";
    int balancerPeriod =
      master.getConfiguration().getInt("hbase.balancer.period", 300000);
    // Start up the load balancer chore
    Chore chore = new Chore(name, balancerPeriod, master) {
      @Override
      protected void chore() {
        master.balance();
      }
    };
    return Threads.setDaemonThreadRunning(chore);
  }

  private void stopChores() {
    if (this.balancerChore != null) {
      this.balancerChore.interrupt();
    }
    if (this.catalogJanitorChore != null) {
      this.catalogJanitorChore.interrupt();
    }
  }

  @Override
  public MapWritable regionServerStartup(final int port,
    final long serverStartCode, final long serverCurrentTime)
  throws IOException {
    // Register with server manager
    InetAddress ia = HBaseServer.getRemoteIp();
    ServerName rs = this.serverManager.regionServerStartup(ia, port,
      serverStartCode, serverCurrentTime);
    // Send back some config info
    MapWritable mw = createConfigurationSubset();
    mw.put(new Text(HConstants.KEY_FOR_HOSTNAME_SEEN_BY_MASTER),
      new Text(rs.getHostname()));
    return mw;
  }

  /**
   * @return Subset of configuration to pass initializing regionservers: e.g.
   * the filesystem to use and root directory to use.
   */
  protected MapWritable createConfigurationSubset() {
    MapWritable mw = addConfig(new MapWritable(), HConstants.HBASE_DIR);
    return addConfig(mw, "fs.default.name");
  }

  private MapWritable addConfig(final MapWritable mw, final String key) {
    mw.put(new Text(key), new Text(this.conf.get(key)));
    return mw;
  }

  @Override
  public void regionServerReport(final byte [] sn, final HServerLoad hsl)
  throws IOException {
    this.serverManager.regionServerReport(new ServerName(sn), hsl);
    if (hsl != null && this.metrics != null) {
      // Up our metrics.
      this.metrics.incrementRequests(hsl.getNumberOfRequests());
    }
  }

  public boolean isMasterRunning() {
    return !isStopped();
  }

  /**
   * @return Maximum time we should run balancer for
   */
  private int getBalancerCutoffTime() {
    int balancerCutoffTime =
      getConfiguration().getInt("hbase.balancer.max.balancing", -1);
    if (balancerCutoffTime == -1) {
      // No time period set so create one -- do half of balancer period.
      int balancerPeriod =
        getConfiguration().getInt("hbase.balancer.period", 300000);
      balancerCutoffTime = balancerPeriod / 2;
      // If nonsense period, set it to balancerPeriod
      if (balancerCutoffTime <= 0) balancerCutoffTime = balancerPeriod;
    }
    return balancerCutoffTime;
  }

  @Override
  public boolean balance() {
    // If balance not true, don't run balancer.
    if (!this.balanceSwitch) return false;
    // Do this call outside of synchronized block.
    int maximumBalanceTime = getBalancerCutoffTime();
    long cutoffTime = System.currentTimeMillis() + maximumBalanceTime;
    boolean balancerRan;
    synchronized (this.balancer) {
      // Only allow one balance run at at time.
      if (this.assignmentManager.isRegionsInTransition()) {
        LOG.debug("Not running balancer because " +
          this.assignmentManager.getRegionsInTransition().size() +
          " region(s) in transition: " +
          org.apache.commons.lang.StringUtils.
            abbreviate(this.assignmentManager.getRegionsInTransition().toString(), 256));
        return false;
      }
      if (this.serverManager.areDeadServersInProgress()) {
        LOG.debug("Not running balancer because processing dead regionserver(s): " +
          this.serverManager.getDeadServers());
        return false;
      }

      if (this.cpHost != null) {
        try {
          if (this.cpHost.preBalance()) {
            LOG.debug("Coprocessor bypassing balancer request");
            return false;
          }
        } catch (IOException ioe) {
          LOG.error("Error invoking master coprocessor preBalance()", ioe);
          return false;
        }
      }

      Map<ServerName, List<HRegionInfo>> assignments =
        this.assignmentManager.getAssignments();
      // Returned Map from AM does not include mention of servers w/o assignments.
      for (Map.Entry<ServerName, HServerLoad> e:
          this.serverManager.getOnlineServers().entrySet()) {
        if (!assignments.containsKey(e.getKey())) {
          assignments.put(e.getKey(), new ArrayList<HRegionInfo>());
        }
      }
      List<RegionPlan> plans = this.balancer.balanceCluster(assignments);
      int rpCount = 0;	// number of RegionPlans balanced so far
      long totalRegPlanExecTime = 0;
      balancerRan = plans != null;
      if (plans != null && !plans.isEmpty()) {
        for (RegionPlan plan: plans) {
          LOG.info("balance " + plan);
          long balStartTime = System.currentTimeMillis();
          this.assignmentManager.balance(plan);
          totalRegPlanExecTime += System.currentTimeMillis()-balStartTime;
          rpCount++;
          if (rpCount < plans.size() &&
              // if performing next balance exceeds cutoff time, exit the loop
              (System.currentTimeMillis() + (totalRegPlanExecTime / rpCount)) > cutoffTime) {
            LOG.debug("No more balancing till next balance run; maximumBalanceTime=" +
              maximumBalanceTime);
            break;
          }
        }
      }
      if (this.cpHost != null) {
        try {
          this.cpHost.postBalance();
        } catch (IOException ioe) {
          // balancing already succeeded so don't change the result
          LOG.error("Error invoking master coprocessor postBalance()", ioe);
        }
      }
    }
    return balancerRan;
  }

  @Override
  public boolean balanceSwitch(final boolean b) {
    boolean oldValue = this.balanceSwitch;
    boolean newValue = b;
    try {
      if (this.cpHost != null) {
        newValue = this.cpHost.preBalanceSwitch(newValue);
      }
      this.balanceSwitch = newValue;
      LOG.info("Balance=" + newValue);
      if (this.cpHost != null) {
        this.cpHost.postBalanceSwitch(oldValue, newValue);
      }
    } catch (IOException ioe) {
      LOG.warn("Error flipping balance switch", ioe);
    }
    return oldValue;
  }

  /**
   * Switch for the background {@link CatalogJanitor} thread.
   * Used for testing.  The thread will continue to run.  It will just be a noop
   * if disabled.
   * @param b If false, the catalog janitor won't do anything.
   */
  public void setCatalogJanitorEnabled(final boolean b) {
    ((CatalogJanitor)this.catalogJanitorChore).setEnabled(b);
  }

  @Override
  public void move(final byte[] encodedRegionName, final byte[] destServerName)
  throws UnknownRegionException {
    Pair<HRegionInfo, ServerName> p =
      this.assignmentManager.getAssignment(encodedRegionName);
    if (p == null)
      throw new UnknownRegionException(Bytes.toStringBinary(encodedRegionName));
    HRegionInfo hri = p.getFirst();
    ServerName dest = null;
    if (destServerName == null || destServerName.length == 0) {
      LOG.info("Passed destination servername is null/empty so " +
        "choosing a server at random");
      this.assignmentManager.clearRegionPlan(hri);
      // Unassign will reassign it elsewhere choosing random server.
      this.assignmentManager.unassign(hri);
    } else {
      dest = new ServerName(Bytes.toString(destServerName));
      try {
        if (this.cpHost != null) {
          this.cpHost.preMove(p.getFirst(), p.getSecond(), dest);
        }
        RegionPlan rp = new RegionPlan(p.getFirst(), p.getSecond(), dest);
        LOG.info("Added move plan " + rp + ", running balancer");
        this.assignmentManager.balance(rp);
        if (this.cpHost != null) {
          this.cpHost.postMove(p.getFirst(), p.getSecond(), dest);
        }
      } catch (UnknownRegionException ure) {
        throw ure;
      } catch (IOException ioe) {
        LOG.error("move() aborted by IOException", ioe);
      }
    }
  }

  public void createTable(HTableDescriptor desc, byte [][] splitKeys)
  throws IOException {
    createTable(desc, splitKeys, false);
  }

  public void createTable(HTableDescriptor hTableDescriptor,
                          byte [][] splitKeys,
                          boolean sync)
  throws IOException {
    if (!isMasterRunning()) {
      throw new MasterNotRunningException();
    }
    UserGroupInformation owner = RequestContext.getRequestUser();
    if (owner == null) {
      owner = UserGroupInformation.getCurrentUser();
    }
    if (hTableDescriptor.getOwnerString() == null ||
        hTableDescriptor.getOwnerString().equals("")) {
      hTableDescriptor.setOwner(owner);
    }
    if (cpHost != null) {
      cpHost.preCreateTable(hTableDescriptor, splitKeys);
    }
    HRegionInfo [] newRegions = getHRegionInfos(hTableDescriptor, splitKeys);
    int timeout = conf.getInt("hbase.client.catalog.timeout", 10000);
    // Need META availability to create a table
    try {
      if(catalogTracker.waitForMeta(timeout) == null) {
        throw new NotAllMetaRegionsOnlineException();
      }
    } catch (InterruptedException e) {
      LOG.warn("Interrupted waiting for meta availability", e);
      throw new IOException(e);
    }
    createTable(hTableDescriptor ,newRegions, sync);
  }

  private HRegionInfo[] getHRegionInfos(HTableDescriptor hTableDescriptor,
                                        byte[][] splitKeys) {
  HRegionInfo[] hRegionInfos = null;
  if (splitKeys == null || splitKeys.length == 0) {
    hRegionInfos = new HRegionInfo[]{
        new HRegionInfo(hTableDescriptor.getName(), null, null)};
  } else {
    int numRegions = splitKeys.length + 1;
    hRegionInfos = new HRegionInfo[numRegions];
    byte[] startKey = null;
    byte[] endKey = null;
    for (int i = 0; i < numRegions; i++) {
      endKey = (i == splitKeys.length) ? null : splitKeys[i];
      hRegionInfos[i] =
          new HRegionInfo(hTableDescriptor.getName(), startKey, endKey);
      startKey = endKey;
    }
  }
  return hRegionInfos;
}

  private synchronized void createTable(final HTableDescriptor hTableDescriptor,
                                        final HRegionInfo [] newRegions,
      final boolean sync)
  throws IOException {
    String tableName = newRegions[0].getTableNameAsString();
    if (MetaReader.tableExists(catalogTracker, tableName)) {
      throw new TableExistsException(tableName);
    }
    // TODO: Currently we make the table descriptor and as side-effect the
    // tableDir is created.  Should we change below method to be createTable
    // where we create table in tmp dir with its table descriptor file and then
    // do rename to move it into place?
    FSUtils.createTableDescriptor(hTableDescriptor, conf);

    // 1. Set table enabling flag up in zk.
    try {
      assignmentManager.getZKTable().setEnabledTable(tableName);
    } catch (KeeperException e) {
      throw new IOException("Unable to ensure that the table will be" +
          " enabled because of a ZooKeeper issue", e);
    }

    List<HRegionInfo> regionInfos = new ArrayList<HRegionInfo>();
    final int batchSize = this.conf.getInt("hbase.master.createtable.batchsize", 100);
    HLog hlog = null;
    for (int regionIdx = 0; regionIdx < newRegions.length; regionIdx++) {
      HRegionInfo newRegion = newRegions[regionIdx];
      // 2. Create HRegion
      HRegion region = HRegion.createHRegion(newRegion,
          fileSystemManager.getRootDir(), conf, hTableDescriptor, hlog);
      if (hlog == null) {
        hlog = region.getLog();
      }

      regionInfos.add(region.getRegionInfo());
      if (regionIdx % batchSize == 0) {
        // 3. Insert into META
        MetaEditor.addRegionsToMeta(catalogTracker, regionInfos);
        regionInfos.clear();
      }

      // 4. Close the new region to flush to disk.  Close log file too.
      region.close();
    }
    hlog.closeAndDelete();
    if (regionInfos.size() > 0) {
      MetaEditor.addRegionsToMeta(catalogTracker, regionInfos);
    }

    // 5. Trigger immediate assignment of the regions in round-robin fashion
    List<ServerName> servers = serverManager.getOnlineServersList();
    try {
      this.assignmentManager.assignUserRegions(Arrays.asList(newRegions), servers);
    } catch (InterruptedException ie) {
      LOG.error("Caught " + ie + " during round-robin assignment");
      throw new IOException(ie);
    }

    // 6. If sync, wait for assignment of regions
    if (sync) {
      LOG.debug("Waiting for " + newRegions.length + " region(s) to be assigned");
      for (HRegionInfo regionInfo : newRegions) {
        try {
          this.assignmentManager.waitForAssignment(regionInfo);
        } catch (InterruptedException e) {
          LOG.info("Interrupted waiting for region to be assigned during " +
              "create table call", e);
          Thread.currentThread().interrupt();
          return;
        }
      }
    }

    if (cpHost != null) {
      cpHost.postCreateTable(newRegions, sync);
    }
  }

  private static boolean isCatalogTable(final byte [] tableName) {
    return Bytes.equals(tableName, HConstants.ROOT_TABLE_NAME) ||
           Bytes.equals(tableName, HConstants.META_TABLE_NAME);
  }

  public void deleteTable(final byte [] tableName) throws IOException {
    if (cpHost != null) {
      cpHost.preDeleteTable(tableName);
    }
    this.executorService.submit(new DeleteTableHandler(tableName, this, this));
    if (cpHost != null) {
      cpHost.postDeleteTable(tableName);
    }
  }

  public void addColumn(byte [] tableName, HColumnDescriptor column)
  throws IOException {
    if (cpHost != null) {
      cpHost.preAddColumn(tableName, column);
    }
    new TableAddFamilyHandler(tableName, column, this, this).process();
    if (cpHost != null) {
      cpHost.postAddColumn(tableName, column);
    }
  }

  public void modifyColumn(byte [] tableName, HColumnDescriptor descriptor)
  throws IOException {
    if (cpHost != null) {
      cpHost.preModifyColumn(tableName, descriptor);
    }
    new TableModifyFamilyHandler(tableName, descriptor, this, this).process();
    if (cpHost != null) {
      cpHost.postModifyColumn(tableName, descriptor);
    }
  }

  public void deleteColumn(final byte [] tableName, final byte [] c)
  throws IOException {
    if (cpHost != null) {
      cpHost.preDeleteColumn(tableName, c);
    }
    new TableDeleteFamilyHandler(tableName, c, this, this).process();
    if (cpHost != null) {
      cpHost.postDeleteColumn(tableName, c);
    }
  }

  public void enableTable(final byte [] tableName) throws IOException {
    if (cpHost != null) {
      cpHost.preEnableTable(tableName);
    }
    this.executorService.submit(new EnableTableHandler(this, tableName,
      catalogTracker, assignmentManager));
    if (cpHost != null) {
      cpHost.postEnableTable(tableName);
    }
  }

  public void disableTable(final byte [] tableName) throws IOException {
    if (cpHost != null) {
      cpHost.preDisableTable(tableName);
    }
    this.executorService.submit(new DisableTableHandler(this, tableName,
      catalogTracker, assignmentManager));
    if (cpHost != null) {
      cpHost.postDisableTable(tableName);
    }
  }

  /**
   * Return the region and current deployment for the region containing
   * the given row. If the region cannot be found, returns null. If it
   * is found, but not currently deployed, the second element of the pair
   * may be null.
   */
  Pair<HRegionInfo, ServerName> getTableRegionForRow(
      final byte [] tableName, final byte [] rowKey)
  throws IOException {
    final AtomicReference<Pair<HRegionInfo, ServerName>> result =
      new AtomicReference<Pair<HRegionInfo, ServerName>>(null);

    MetaScannerVisitor visitor =
      new MetaScannerVisitor() {
        @Override
        public boolean processRow(Result data) throws IOException {
          if (data == null || data.size() <= 0) {
            return true;
          }
          Pair<HRegionInfo, ServerName> pair = MetaReader.metaRowToRegionPair(data);
          if (pair == null) {
            return false;
          }
          if (!Bytes.equals(pair.getFirst().getTableName(), tableName)) {
            return false;
          }
          result.set(pair);
          return true;
        }
    };

    MetaScanner.metaScan(conf, visitor, tableName, rowKey, 1);
    return result.get();
  }

  @Override
  public void modifyTable(final byte[] tableName, HTableDescriptor htd)
  throws IOException {
    if (cpHost != null) {
      cpHost.preModifyTable(tableName, htd);
    }
    this.executorService.submit(new ModifyTableHandler(tableName, htd, this, this));
    if (cpHost != null) {
      cpHost.postModifyTable(tableName, htd);
    }
  }

  @Override
  public void checkTableModifiable(final byte [] tableName)
  throws IOException {
    String tableNameStr = Bytes.toString(tableName);
    if (isCatalogTable(tableName)) {
      throw new IOException("Can't modify catalog tables");
    }
    if (!MetaReader.tableExists(getCatalogTracker(), tableNameStr)) {
      throw new TableNotFoundException(tableNameStr);
    }
    if (!getAssignmentManager().getZKTable().
        isDisabledTable(Bytes.toString(tableName))) {
      throw new TableNotDisabledException(tableName);
    }
  }

  public void clearFromTransition(HRegionInfo hri) {
    if (this.assignmentManager.isRegionInTransition(hri) != null) {
      this.assignmentManager.clearRegionFromTransition(hri);
    }
  }
  /**
   * @return cluster status
   */
  public ClusterStatus getClusterStatus() {
    return new ClusterStatus(VersionInfo.getVersion(),
      this.fileSystemManager.getClusterId(),
      this.serverManager.getOnlineServers(),
      this.serverManager.getDeadServers(),
      this.assignmentManager.getRegionsInTransition());
  }

  public String getClusterId() {
    return fileSystemManager.getClusterId();
  }

  @Override
  public void abort(final String msg, final Throwable t) {
    if (abortNow(msg, t)) {
      if (t != null) LOG.fatal(msg, t);
      else LOG.fatal(msg);
      this.abort = true;
      stop("Aborting");
    }
  }

  /**
   * We do the following.
   * 1. Create a new ZK session. (since our current one is expired)
   * 2. Try to become a primary master again
   * 3. Initialize all ZK based system trackers.
   * 4. Assign root and meta. (they are already assigned, but we need to update our
   * internal memory state to reflect it)
   * 5. Process any RIT if any during the process of our recovery.
   *
   * @return True if we could successfully recover from ZK session expiry.
   * @throws InterruptedException
   * @throws IOException
   */
  private boolean tryRecoveringExpiredZKSession() throws InterruptedException,
      IOException, KeeperException {
    this.zooKeeper = new ZooKeeperWatcher(conf, MASTER + ":"
        + this.serverName.getPort(), this, true);

    MonitoredTask status = 
      TaskMonitor.get().createStatus("Recovering expired ZK session");
    try {
      if (!becomeActiveMaster(status)) {
        return false;
      }
      initializeZKBasedSystemTrackers();
      // Update in-memory structures to reflect our earlier Root/Meta assignment.
      assignRootAndMeta(status);
      // process RIT if any
      // TODO: Why does this not call AssignmentManager.joinCluster?  Otherwise
      // we are not processing dead servers if any.
      this.assignmentManager.processRegionsInTransition();
      return true;
    } finally {
      status.cleanup();
    }
  }

  /**
   * Check to see if the current trigger for abort is due to ZooKeeper session
   * expiry, and If yes, whether we can recover from ZK session expiry.
   *
   * @param msg Original abort message
   * @param t   The cause for current abort request
   * @return true if we should proceed with abort operation, false other wise.
   */
  private boolean abortNow(final String msg, final Throwable t) {
    if (!this.isActiveMaster) {
      return true;
    }
    if (t != null && t instanceof KeeperException.SessionExpiredException) {
      try {
        LOG.info("Primary Master trying to recover from ZooKeeper session " +
            "expiry.");
        return !tryRecoveringExpiredZKSession();
      } catch (Throwable newT) {
        LOG.error("Primary master encountered unexpected exception while " +
            "trying to recover from ZooKeeper session" +
            " expiry. Proceeding with server abort.", newT);
      }
    }
    return true;
  }

  @Override
  public ZooKeeperWatcher getZooKeeper() {
    return zooKeeper;
  }

  public MasterCoprocessorHost getCoprocessorHost() {
    return cpHost;
  }

  @Override
  public ServerName getServerName() {
    return this.serverName;
  }

  @Override
  public CatalogTracker getCatalogTracker() {
    return catalogTracker;
  }

  @Override
  public AssignmentManager getAssignmentManager() {
    return this.assignmentManager;
  }

  @Override
  public void shutdown() {
    if (cpHost != null) {
      try {
        cpHost.preShutdown();
      } catch (IOException ioe) {
        LOG.error("Error call master coprocessor preShutdown()", ioe);
      }
    }
    this.serverManager.shutdownCluster();
    try {
      this.clusterStatusTracker.setClusterDown();
    } catch (KeeperException e) {
      LOG.error("ZooKeeper exception trying to set cluster as down in ZK", e);
    }
  }

  @Override
  public void stopMaster() {
    if (cpHost != null) {
      try {
        cpHost.preStopMaster();
      } catch (IOException ioe) {
        LOG.error("Error call master coprocessor preStopMaster()", ioe);
      }
    }
    stop("Stopped by " + Thread.currentThread().getName());
  }

  @Override
  public void stop(final String why) {
    LOG.info(why);
    this.stopped = true;
    // If we are a backup master, we need to interrupt wait
    synchronized (this.activeMasterManager.clusterHasActiveMaster) {
      this.activeMasterManager.clusterHasActiveMaster.notifyAll();
    }
  }

  @Override
  public boolean isStopped() {
    return this.stopped;
  }

  /**
   * Report whether this master is currently the active master or not.
   * If not active master, we are parked on ZK waiting to become active.
   *
   * This method is used for testing.
   *
   * @return true if active master, false if not.
   */
  public boolean isActiveMaster() {
    return isActiveMaster;
  }

  /**
   * Report whether this master has completed with its initialization and is
   * ready.  If ready, the master is also the active master.  A standby master
   * is never ready.
   *
   * This method is used for testing.
   *
   * @return true if master is ready to go, false if not.
   */
  public boolean isInitialized() {
    return initialized;
  }

  @Override
  public void assign(final byte [] regionName, final boolean force)
  throws IOException {
    if (cpHost != null) {
      if (cpHost.preAssign(regionName, force)) {
        return;
      }
    }
    Pair<HRegionInfo, ServerName> pair =
      MetaReader.getRegion(this.catalogTracker, regionName);
    if (pair == null) throw new UnknownRegionException(Bytes.toString(regionName));
    assignRegion(pair.getFirst());
    if (cpHost != null) {
      cpHost.postAssign(pair.getFirst());
    }
  }

  public void assignRegion(HRegionInfo hri) {
    assignmentManager.assign(hri, true);
  }

  @Override
  public void unassign(final byte [] regionName, final boolean force)
  throws IOException {
    if (cpHost != null) {
      if (cpHost.preUnassign(regionName, force)) {
        return;
      }
    }
    Pair<HRegionInfo, ServerName> pair =
      MetaReader.getRegion(this.catalogTracker, regionName);
    if (pair == null) throw new UnknownRegionException(Bytes.toString(regionName));
    HRegionInfo hri = pair.getFirst();
    if (force) this.assignmentManager.clearRegionFromTransition(hri);
    this.assignmentManager.unassign(hri, force);
    if (cpHost != null) {
      cpHost.postUnassign(hri, force);
    }
  }

  /**
   * Get HTD array for given tables 
   * @param tableNames
   * @return HTableDescriptor[]
   */
  public HTableDescriptor[] getHTableDescriptors(List<String> tableNames) {
    List<HTableDescriptor> list =
      new ArrayList<HTableDescriptor>(tableNames.size());
    for (String s: tableNames) {
      HTableDescriptor htd = null;
      try {
        htd = this.tableDescriptors.get(s);
      } catch (IOException e) {
        LOG.warn("Failed getting descriptor for " + s, e);
      }
      if (htd == null) continue;
      list.add(htd);
    }
    return list.toArray(new HTableDescriptor [] {});
  }

  /**
   * Get all table descriptors
   * @return All descriptors or null if none.
   */
  public HTableDescriptor [] getHTableDescriptors() {
    Map<String, HTableDescriptor> descriptors = null;
    try {
      descriptors = this.tableDescriptors.getAll();
    } catch (IOException e) {
      LOG.warn("Failed getting all descriptors", e);
    }
    return descriptors == null?
      null: descriptors.values().toArray(new HTableDescriptor [] {});
  }

  /**
   * Compute the average load across all region servers.
   * Currently, this uses a very naive computation - just uses the number of
   * regions being served, ignoring stats about number of requests.
   * @return the average load
   */
  public double getAverageLoad() {
    return this.assignmentManager.getAverageLoad();
  }

  /**
   * Utility for constructing an instance of the passed HMaster class.
   * @param masterClass
   * @param conf
   * @return HMaster instance.
   */
  public static HMaster constructMaster(Class<? extends HMaster> masterClass,
      final Configuration conf)  {
    try {
      Constructor<? extends HMaster> c =
        masterClass.getConstructor(Configuration.class);
      return c.newInstance(conf);
    } catch (InvocationTargetException ite) {
      Throwable target = ite.getTargetException() != null?
        ite.getTargetException(): ite;
      if (target.getCause() != null) target = target.getCause();
      throw new RuntimeException("Failed construction of Master: " +
        masterClass.toString(), target);
    } catch (Exception e) {
      throw new RuntimeException("Failed construction of Master: " +
        masterClass.toString() + ((e.getCause() != null)?
          e.getCause().getMessage(): ""), e);
    }
  }

  /**
   * @see org.apache.hadoop.hbase.master.HMasterCommandLine
   */
  public static void main(String [] args) throws Exception {
	VersionInfo.logVersion();
    new HMasterCommandLine(HMaster.class).doMain(args);
  }
}<|MERGE_RESOLUTION|>--- conflicted
+++ resolved
@@ -239,15 +239,9 @@
     if (this.conf.get("mapred.task.id") == null) {
       this.conf.set("mapred.task.id", "hb_m_" + this.serverName.toString());
     }
-<<<<<<< HEAD
-
-    this.zooKeeper = new ZooKeeperWatcher(conf, MASTER + ":" + isa.getPort(), this);
-
+
+    this.zooKeeper = new ZooKeeperWatcher(conf, MASTER + ":" + isa.getPort(), this, true);
     this.rpcServer.startThreads();
-
-=======
-    this.zooKeeper = new ZooKeeperWatcher(conf, MASTER + ":" + isa.getPort(), this, true);
->>>>>>> d1cb273b
     this.metrics = new MasterMetrics(getServerName().toString());
   }
 
