/**
 * Copyright 2011 The Apache Software Foundation
 *
 * Licensed to the Apache Software Foundation (ASF) under one
 * or more contributor license agreements.  See the NOTICE file
 * distributed with this work for additional information
 * regarding copyright ownership.  The ASF licenses this file
 * to you under the Apache License, Version 2.0 (the
 * "License"); you may not use this file except in compliance
 * with the License.  You may obtain a copy of the License at
 *
 *     http://www.apache.org/licenses/LICENSE-2.0
 *
 * Unless required by applicable law or agreed to in writing, software
 * distributed under the License is distributed on an "AS IS" BASIS,
 * WITHOUT WARRANTIES OR CONDITIONS OF ANY KIND, either express or implied.
 * See the License for the specific language governing permissions and
 * limitations under the License.
 */
package org.apache.hadoop.hbase.master;

import java.io.IOException;
import java.lang.reflect.Constructor;
import java.lang.reflect.InvocationTargetException;
import java.net.InetAddress;
import java.net.InetSocketAddress;
import java.util.ArrayList;
import java.util.Arrays;
import java.util.List;
import java.util.Map;
import java.util.concurrent.atomic.AtomicReference;

import org.apache.commons.logging.Log;
import org.apache.commons.logging.LogFactory;
import org.apache.hadoop.conf.Configuration;
import org.apache.hadoop.hbase.Chore;
import org.apache.hadoop.hbase.ClusterStatus;
import org.apache.hadoop.hbase.HColumnDescriptor;
import org.apache.hadoop.hbase.HConstants;
import org.apache.hadoop.hbase.HRegionInfo;
import org.apache.hadoop.hbase.HServerLoad;
import org.apache.hadoop.hbase.HTableDescriptor;
import org.apache.hadoop.hbase.MasterNotRunningException;
import org.apache.hadoop.hbase.NotAllMetaRegionsOnlineException;
import org.apache.hadoop.hbase.Server;
import org.apache.hadoop.hbase.ServerName;
import org.apache.hadoop.hbase.TableDescriptors;
import org.apache.hadoop.hbase.TableExistsException;
import org.apache.hadoop.hbase.TableNotDisabledException;
import org.apache.hadoop.hbase.TableNotFoundException;
import org.apache.hadoop.hbase.UnknownRegionException;
import org.apache.hadoop.hbase.catalog.CatalogTracker;
import org.apache.hadoop.hbase.catalog.MetaEditor;
import org.apache.hadoop.hbase.catalog.MetaReader;
import org.apache.hadoop.hbase.client.Get;
import org.apache.hadoop.hbase.client.MetaScanner;
import org.apache.hadoop.hbase.client.Result;
import org.apache.hadoop.hbase.client.MetaScanner.MetaScannerVisitor;
import org.apache.hadoop.hbase.executor.ExecutorService;
import org.apache.hadoop.hbase.executor.ExecutorService.ExecutorType;
import org.apache.hadoop.hbase.ipc.HBaseRPC;
import org.apache.hadoop.hbase.ipc.HBaseServer;
import org.apache.hadoop.hbase.ipc.HMasterInterface;
import org.apache.hadoop.hbase.ipc.HMasterRegionInterface;
import org.apache.hadoop.hbase.ipc.RequestContext;
import org.apache.hadoop.hbase.ipc.RpcServer;
import org.apache.hadoop.hbase.master.RegionPlan;
import org.apache.hadoop.hbase.master.handler.DeleteTableHandler;
import org.apache.hadoop.hbase.master.handler.DisableTableHandler;
import org.apache.hadoop.hbase.master.handler.EnableTableHandler;
import org.apache.hadoop.hbase.master.handler.ModifyTableHandler;
import org.apache.hadoop.hbase.master.handler.TableAddFamilyHandler;
import org.apache.hadoop.hbase.master.handler.TableDeleteFamilyHandler;
import org.apache.hadoop.hbase.master.handler.TableModifyFamilyHandler;
import org.apache.hadoop.hbase.master.handler.CreateTableHandler;
import org.apache.hadoop.hbase.master.metrics.MasterMetrics;
import org.apache.hadoop.hbase.monitoring.MemoryBoundedLogMessageBuffer;
import org.apache.hadoop.hbase.monitoring.MonitoredTask;
import org.apache.hadoop.hbase.monitoring.TaskMonitor;
import org.apache.hadoop.hbase.regionserver.HRegion;
import org.apache.hadoop.hbase.regionserver.wal.HLog;
import org.apache.hadoop.hbase.replication.regionserver.Replication;
import org.apache.hadoop.hbase.security.User;
import org.apache.hadoop.hbase.util.Bytes;
import org.apache.hadoop.hbase.util.FSTableDescriptors;
import org.apache.hadoop.hbase.util.FSUtils;
import org.apache.hadoop.hbase.util.InfoServer;
import org.apache.hadoop.hbase.util.Pair;
import org.apache.hadoop.hbase.util.Sleeper;
import org.apache.hadoop.hbase.util.Threads;
import org.apache.hadoop.hbase.util.VersionInfo;
import org.apache.hadoop.hbase.zookeeper.ClusterId;
import org.apache.hadoop.hbase.zookeeper.ClusterStatusTracker;
import org.apache.hadoop.hbase.zookeeper.RegionServerTracker;
import org.apache.hadoop.hbase.zookeeper.ZooKeeperWatcher;
import org.apache.hadoop.io.MapWritable;
import org.apache.hadoop.io.Text;
import org.apache.hadoop.net.DNS;
import org.apache.hadoop.security.UserGroupInformation;
import org.apache.zookeeper.KeeperException;
import org.apache.zookeeper.Watcher;

/**
 * HMaster is the "master server" for HBase. An HBase cluster has one active
 * master.  If many masters are started, all compete.  Whichever wins goes on to
 * run the cluster.  All others park themselves in their constructor until
 * master or cluster shutdown or until the active master loses its lease in
 * zookeeper.  Thereafter, all running master jostle to take over master role.
 *
 * <p>The Master can be asked shutdown the cluster. See {@link #shutdown()}.  In
 * this case it will tell all regionservers to go down and then wait on them
 * all reporting in that they are down.  This master will then shut itself down.
 *
 * <p>You can also shutdown just this master.  Call {@link #stopMaster()}.
 *
 * @see HMasterInterface
 * @see HMasterRegionInterface
 * @see Watcher
 */
public class HMaster extends Thread
implements HMasterInterface, HMasterRegionInterface, MasterServices, Server {
  private static final Log LOG = LogFactory.getLog(HMaster.class.getName());

  // MASTER is name of the webapp and the attribute name used stuffing this
  //instance into web context.
  public static final String MASTER = "master";

  // The configuration for the Master
  private final Configuration conf;
  // server for the web ui
  private InfoServer infoServer;

  // Our zk client.
  private ZooKeeperWatcher zooKeeper;
  // Manager and zk listener for master election
  private ActiveMasterManager activeMasterManager;
  // Region server tracker
  private RegionServerTracker regionServerTracker;

  // RPC server for the HMaster
  private final RpcServer rpcServer;

  /**
   * This servers address.
   */
  private final InetSocketAddress isa;

  // Metrics for the HMaster
  private final MasterMetrics metrics;
  // file system manager for the master FS operations
  private MasterFileSystem fileSystemManager;

  // server manager to deal with region server info
  private ServerManager serverManager;

  // manager of assignment nodes in zookeeper
  AssignmentManager assignmentManager;
  // manager of catalog regions
  private CatalogTracker catalogTracker;
  // Cluster status zk tracker and local setter
  private ClusterStatusTracker clusterStatusTracker;
  
  // buffer for "fatal error" notices from region servers
  // in the cluster. This is only used for assisting
  // operations/debugging.
  private MemoryBoundedLogMessageBuffer rsFatals;

  // This flag is for stopping this Master instance.  Its set when we are
  // stopping or aborting
  private volatile boolean stopped = false;
  // Set on abort -- usually failure of our zk session.
  private volatile boolean abort = false;
  // flag set after we become the active master (used for testing)
  private volatile boolean isActiveMaster = false;
  // flag set after we complete initialization once active (used for testing)
  private volatile boolean initialized = false;

  // Instance of the hbase executor service.
  ExecutorService executorService;

  private LoadBalancer balancer;
  private Thread balancerChore;
  // If 'true', the balancer is 'on'.  If 'false', the balancer will not run.
  private volatile boolean balanceSwitch = true;

  private Thread catalogJanitorChore;
  private LogCleaner logCleaner;

  private MasterCoprocessorHost cpHost;
  private final ServerName serverName;

  private TableDescriptors tableDescriptors;
  
  /**
   * Initializes the HMaster. The steps are as follows:
   * <p>
   * <ol>
   * <li>Initialize HMaster RPC and address
   * <li>Connect to ZooKeeper.
   * </ol>
   * <p>
   * Remaining steps of initialization occur in {@link #run()} so that they
   * run in their own thread rather than within the context of the constructor.
   * @throws InterruptedException
   */
  public HMaster(final Configuration conf)
  throws IOException, KeeperException, InterruptedException {
    this.conf = conf;

    // Server to handle client requests.
    String hostname = DNS.getDefaultHost(
      conf.get("hbase.master.dns.interface", "default"),
      conf.get("hbase.master.dns.nameserver", "default"));
    int port = conf.getInt(HConstants.MASTER_PORT, HConstants.DEFAULT_MASTER_PORT);
    // Creation of a HSA will force a resolve.
    InetSocketAddress initialIsa = new InetSocketAddress(hostname, port);
    if (initialIsa.getAddress() == null) {
      throw new IllegalArgumentException("Failed resolve of " + this.isa);
    }
    int numHandlers = conf.getInt("hbase.master.handler.count",
      conf.getInt("hbase.regionserver.handler.count", 25));
    this.rpcServer = HBaseRPC.getServer(this,
      new Class<?>[]{HMasterInterface.class, HMasterRegionInterface.class},
        initialIsa.getHostName(), // BindAddress is IP we got for this server.
        initialIsa.getPort(),
        numHandlers,
        0, // we dont use high priority handlers in master
        conf.getBoolean("hbase.rpc.verbose", false), conf,
        0); // this is a DNC w/o high priority handlers
    // Set our address.
    this.isa = this.rpcServer.getListenerAddress();
    this.serverName = new ServerName(this.isa.getHostName(),
      this.isa.getPort(), System.currentTimeMillis());
    this.rsFatals = new MemoryBoundedLogMessageBuffer(
        conf.getLong("hbase.master.buffer.for.rs.fatals", 1*1024*1024));

    // initialize server principal (if using secure Hadoop)
    User.login(conf, "hbase.master.keytab.file",
      "hbase.master.kerberos.principal", this.isa.getHostName());

    // set the thread name now we have an address
    setName(MASTER + "-" + this.serverName.toString());

    Replication.decorateMasterConfiguration(this.conf);

    // Hack! Maps DFSClient => Master for logs.  HDFS made this
    // config param for task trackers, but we can piggyback off of it.
    if (this.conf.get("mapred.task.id") == null) {
      this.conf.set("mapred.task.id", "hb_m_" + this.serverName.toString());
    }

    this.zooKeeper = new ZooKeeperWatcher(conf, MASTER + ":" + isa.getPort(), this, true);
    this.rpcServer.startThreads();
    this.metrics = new MasterMetrics(getServerName().toString());
  }

  /**
   * Stall startup if we are designated a backup master; i.e. we want someone
   * else to become the master before proceeding.
   * @param c
   * @param amm
   * @throws InterruptedException
   */
  private static void stallIfBackupMaster(final Configuration c,
      final ActiveMasterManager amm)
  throws InterruptedException {
    // If we're a backup master, stall until a primary to writes his address
    if (!c.getBoolean(HConstants.MASTER_TYPE_BACKUP,
      HConstants.DEFAULT_MASTER_TYPE_BACKUP)) {
      return;
    }
    LOG.debug("HMaster started in backup mode.  " +
      "Stalling until master znode is written.");
    // This will only be a minute or so while the cluster starts up,
    // so don't worry about setting watches on the parent znode
    while (!amm.isActiveMaster()) {
      LOG.debug("Waiting for master address ZNode to be written " +
        "(Also watching cluster state node)");
      Thread.sleep(c.getInt("zookeeper.session.timeout", 180 * 1000));
    }
  }

  /**
   * Main processing loop for the HMaster.
   * <ol>
   * <li>Block until becoming active master
   * <li>Finish initialization via {@link #finishInitialization()}
   * <li>Enter loop until we are stopped
   * <li>Stop services and perform cleanup once stopped
   * </ol>
   */
  @Override
  public void run() {
    MonitoredTask startupStatus =
      TaskMonitor.get().createStatus("Master startup");
    startupStatus.setDescription("Master startup");
    try {
      /*
       * Block on becoming the active master.
       *
       * We race with other masters to write our address into ZooKeeper.  If we
       * succeed, we are the primary/active master and finish initialization.
       *
       * If we do not succeed, there is another active master and we should
       * now wait until it dies to try and become the next active master.  If we
       * do not succeed on our first attempt, this is no longer a cluster startup.
       */
      becomeActiveMaster(startupStatus);

      // We are either the active master or we were asked to shutdown
      if (!this.stopped) {
        finishInitialization(startupStatus);
        loop();
      }
    } catch (Throwable t) {
      abort("Unhandled exception. Starting shutdown.", t);
    } finally {
      startupStatus.cleanup();
      
      stopChores();
      // Wait for all the remaining region servers to report in IFF we were
      // running a cluster shutdown AND we were NOT aborting.
      if (!this.abort && this.serverManager != null &&
          this.serverManager.isClusterShutdown()) {
        this.serverManager.letRegionServersShutdown();
      }
      stopServiceThreads();
      // Stop services started for both backup and active masters
      if (this.activeMasterManager != null) this.activeMasterManager.stop();
      if (this.catalogTracker != null) this.catalogTracker.stop();
      if (this.serverManager != null) this.serverManager.stop();
      if (this.assignmentManager != null) this.assignmentManager.stop();
      if (this.fileSystemManager != null) this.fileSystemManager.stop();
      this.zooKeeper.close();
    }
    LOG.info("HMaster main thread exiting");
  }

  /**
   * Try becoming active master.
   * @param startupStatus 
   * @return True if we could successfully become the active master.
   * @throws InterruptedException
   */
  private boolean becomeActiveMaster(MonitoredTask startupStatus)
  throws InterruptedException {
    // TODO: This is wrong!!!! Should have new servername if we restart ourselves,
    // if we come back to life.
    this.activeMasterManager = new ActiveMasterManager(zooKeeper, this.serverName,
        this);
    this.zooKeeper.registerListener(activeMasterManager);
    stallIfBackupMaster(this.conf, this.activeMasterManager);
    return this.activeMasterManager.blockUntilBecomingActiveMaster(startupStatus);
  }

  /**
   * Initilize all ZK based system trackers.
   * @throws IOException
   * @throws InterruptedException
   */
  private void initializeZKBasedSystemTrackers() throws IOException,
      InterruptedException, KeeperException {
    this.catalogTracker = new CatalogTracker(this.zooKeeper, this.conf,
        this, conf.getInt("hbase.master.catalog.timeout", Integer.MAX_VALUE));
    this.catalogTracker.start();

    this.assignmentManager = new AssignmentManager(this, serverManager,
        this.catalogTracker, this.executorService);
    this.balancer = LoadBalancerFactory.getLoadBalancer(conf);
    zooKeeper.registerListenerFirst(assignmentManager);

    this.regionServerTracker = new RegionServerTracker(zooKeeper, this,
        this.serverManager);
    this.regionServerTracker.start();

    // Set the cluster as up.  If new RSs, they'll be waiting on this before
    // going ahead with their startup.
    this.clusterStatusTracker = new ClusterStatusTracker(getZooKeeper(), this);
    this.clusterStatusTracker.start();
    boolean wasUp = this.clusterStatusTracker.isClusterUp();
    if (!wasUp) this.clusterStatusTracker.setClusterUp();

    LOG.info("Server active/primary master; " + this.serverName +
        ", sessionid=0x" +
        Long.toHexString(this.zooKeeper.getRecoverableZooKeeper().getSessionId()) +
        ", cluster-up flag was=" + wasUp);
  }

  private void loop() {
    // Check if we should stop every second.
    Sleeper sleeper = new Sleeper(1000, this);
    while (!this.stopped) {
      sleeper.sleep();
    }
  }

  /**
   * Finish initialization of HMaster after becoming the primary master.
   *
   * <ol>
   * <li>Initialize master components - file system manager, server manager,
   *     assignment manager, region server tracker, catalog tracker, etc</li>
   * <li>Start necessary service threads - rpc server, info server,
   *     executor services, etc</li>
   * <li>Set cluster as UP in ZooKeeper</li>
   * <li>Wait for RegionServers to check-in</li>
   * <li>Split logs and perform data recovery, if necessary</li>
   * <li>Ensure assignment of root and meta regions<li>
   * <li>Handle either fresh cluster start or master failover</li>
   * </ol>
   *
   * @throws IOException
   * @throws InterruptedException
   * @throws KeeperException
   */
  private void finishInitialization(MonitoredTask status)
  throws IOException, InterruptedException, KeeperException {

    isActiveMaster = true;

    /*
     * We are active master now... go initialize components we need to run.
     * Note, there may be dross in zk from previous runs; it'll get addressed
     * below after we determine if cluster startup or failover.
     */

    status.setStatus("Initializing Master file system");
    // TODO: Do this using Dependency Injection, using PicoContainer, Guice or Spring.
    this.fileSystemManager = new MasterFileSystem(this, this, metrics);

    this.tableDescriptors =
      new FSTableDescriptors(this.fileSystemManager.getFileSystem(),
      this.fileSystemManager.getRootDir());

    // publish cluster ID
    status.setStatus("Publishing Cluster ID in ZooKeeper");
    ClusterId.setClusterId(this.zooKeeper, fileSystemManager.getClusterId());

    this.executorService = new ExecutorService(getServerName().toString());

    this.serverManager = new ServerManager(this, this);

    status.setStatus("Initializing ZK system trackers");
    initializeZKBasedSystemTrackers();

    // initialize master side coprocessors before we start handling requests
    status.setStatus("Initializing master coprocessors");
    this.cpHost = new MasterCoprocessorHost(this, this.conf);

    // start up all service threads.
    status.setStatus("Initializing master service threads");
    startServiceThreads();

    // Wait for region servers to report in.
    this.serverManager.waitForRegionServers(status);
    // Check zk for regionservers that are up but didn't register
    for (ServerName sn: this.regionServerTracker.getOnlineServers()) {
      if (!this.serverManager.isServerOnline(sn)) {
        // Not registered; add it.
        LOG.info("Registering server found up in zk: " + sn);
        this.serverManager.recordNewServer(sn, HServerLoad.EMPTY_HSERVERLOAD);
      }
    }

    // TODO: Should do this in background rather than block master startup
    status.setStatus("Splitting logs after master startup");
    this.fileSystemManager.
      splitLogAfterStartup(this.serverManager.getOnlineServers().keySet());

    // Make sure root and meta assigned before proceeding.
    assignRootAndMeta(status);
    // Update meta with new HRI if required. i.e migrate all HRI with HTD to
    // HRI with out HTD in meta and update the status in ROOT. This must happen
    // before we assign all user regions or else the assignment will fail.
    updateMetaWithNewHRI();

    // Fixup assignment manager status
    status.setStatus("Starting assignment manager");
    this.assignmentManager.joinCluster();

    this.balancer.setClusterStatus(getClusterStatus());
    this.balancer.setMasterServices(this);
    
    // Start balancer and meta catalog janitor after meta and regions have
    // been assigned.
    status.setStatus("Starting balancer and catalog janitor");
    this.balancerChore = getAndStartBalancerChore(this);
    this.catalogJanitorChore =
      Threads.setDaemonThreadRunning(new CatalogJanitor(this, this));

    status.markComplete("Initialization successful");
    LOG.info("Master has completed initialization");
    initialized = true;

    if (this.cpHost != null) {
      // don't let cp initialization errors kill the master
      try {
        this.cpHost.postStartMaster();
      } catch (IOException ioe) {
        LOG.error("Coprocessor postStartMaster() hook failed", ioe);
      }
    }
  }

  public boolean isMetaHRIUpdated()
      throws IOException {
    boolean metaUpdated = false;
    Get get = new Get(HRegionInfo.FIRST_META_REGIONINFO.getRegionName());
    get.addColumn(HConstants.CATALOG_FAMILY,
        HConstants.META_MIGRATION_QUALIFIER);
    Result r =
        catalogTracker.waitForRootServerConnectionDefault().get(
        HRegionInfo.ROOT_REGIONINFO.getRegionName(), get);
    if (r != null && r.getBytes() != null)
    {
      byte[] metaMigrated = r.getValue(HConstants.CATALOG_FAMILY,
          HConstants.META_MIGRATION_QUALIFIER);
      String migrated = Bytes.toString(metaMigrated);
      metaUpdated = new Boolean(migrated).booleanValue();
    } else {
      LOG.info("metaUpdated = NULL.");
    }
    LOG.info("Meta updated status = " + metaUpdated);
    return metaUpdated;
  }


  boolean updateMetaWithNewHRI() throws IOException {
    if (!isMetaHRIUpdated()) {
      LOG.info("Meta has HRI with HTDs. Updating meta now.");
      try {
        MetaEditor.migrateRootAndMeta(this);
        LOG.info("ROOT and Meta updated with new HRI.");
        return true;
      } catch (IOException e) {
        throw new RuntimeException("Update ROOT/Meta with new HRI failed." +
            "Master startup aborted.");
      }
    }
    LOG.info("ROOT/Meta already up-to date with new HRI.");
    return true;
  }

  /**
   * Check <code>-ROOT-</code> and <code>.META.</code> are assigned.  If not,
   * assign them.
   * @throws InterruptedException
   * @throws IOException
   * @throws KeeperException
   * @return Count of regions we assigned.
   */
  int assignRootAndMeta(MonitoredTask status)
  throws InterruptedException, IOException, KeeperException {
    int assigned = 0;
    long timeout = this.conf.getLong("hbase.catalog.verification.timeout", 1000);

    // Work on ROOT region.  Is it in zk in transition?
    status.setStatus("Assigning ROOT region");
    boolean rit = this.assignmentManager.
      processRegionInTransitionAndBlockUntilAssigned(HRegionInfo.ROOT_REGIONINFO);
    if (!catalogTracker.verifyRootRegionLocation(timeout)) {
      this.assignmentManager.assignRoot();
      this.catalogTracker.waitForRoot();
      assigned++;
    } else {
      // Region already assigned.  We didnt' assign it.  Add to in-memory state.
      this.assignmentManager.regionOnline(HRegionInfo.ROOT_REGIONINFO,
        this.catalogTracker.getRootLocation());
    }
    LOG.info("-ROOT- assigned=" + assigned + ", rit=" + rit +
      ", location=" + catalogTracker.getRootLocation());

    // Work on meta region
    status.setStatus("Assigning META region");
    rit = this.assignmentManager.
      processRegionInTransitionAndBlockUntilAssigned(HRegionInfo.FIRST_META_REGIONINFO);
    if (!this.catalogTracker.verifyMetaRegionLocation(timeout)) {
      this.assignmentManager.assignMeta();
      this.catalogTracker.waitForMeta();
      // Above check waits for general meta availability but this does not
      // guarantee that the transition has completed
      this.assignmentManager.waitForAssignment(HRegionInfo.FIRST_META_REGIONINFO);
      assigned++;
    } else {
      // Region already assigned.  We didnt' assign it.  Add to in-memory state.
      this.assignmentManager.regionOnline(HRegionInfo.FIRST_META_REGIONINFO,
        this.catalogTracker.getMetaLocation());
    }
    LOG.info(".META. assigned=" + assigned + ", rit=" + rit +
      ", location=" + catalogTracker.getMetaLocation());
    status.setStatus("META and ROOT assigned.");
    return assigned;
  }

  public long getProtocolVersion(String protocol, long clientVersion) {
    if (HMasterInterface.class.getName().equals(protocol)) {
      return HMasterInterface.VERSION;
    } else if (HMasterRegionInterface.class.getName().equals(protocol)) {
      return HMasterRegionInterface.VERSION;
    }
    // unknown protocol
    LOG.warn("Version requested for unimplemented protocol: "+protocol);
    return -1;
  }

  @Override
  public TableDescriptors getTableDescriptors() {
    return this.tableDescriptors;
  }

  /** @return InfoServer object. Maybe null.*/
  public InfoServer getInfoServer() {
    return this.infoServer;
  }

  @Override
  public Configuration getConfiguration() {
    return this.conf;
  }

  @Override
  public ServerManager getServerManager() {
    return this.serverManager;
  }

  @Override
  public ExecutorService getExecutorService() {
    return this.executorService;
  }

  @Override
  public MasterFileSystem getMasterFileSystem() {
    return this.fileSystemManager;
  }

  /**
   * Get the ZK wrapper object - needed by master_jsp.java
   * @return the zookeeper wrapper
   */
  public ZooKeeperWatcher getZooKeeperWatcher() {
    return this.zooKeeper;
  }

  /*
   * Start up all services. If any of these threads gets an unhandled exception
   * then they just die with a logged message.  This should be fine because
   * in general, we do not expect the master to get such unhandled exceptions
   *  as OOMEs; it should be lightly loaded. See what HRegionServer does if
   *  need to install an unexpected exception handler.
   */
  private void startServiceThreads() throws IOException{
 
   // Start the executor service pools
   this.executorService.startExecutorService(ExecutorType.MASTER_OPEN_REGION,
      conf.getInt("hbase.master.executor.openregion.threads", 5));
   this.executorService.startExecutorService(ExecutorType.MASTER_CLOSE_REGION,
      conf.getInt("hbase.master.executor.closeregion.threads", 5));
   this.executorService.startExecutorService(ExecutorType.MASTER_SERVER_OPERATIONS,
      conf.getInt("hbase.master.executor.serverops.threads", 3));
   this.executorService.startExecutorService(ExecutorType.MASTER_META_SERVER_OPERATIONS,
      conf.getInt("hbase.master.executor.serverops.threads", 5));
   
   // We depend on there being only one instance of this executor running
   // at a time.  To do concurrency, would need fencing of enable/disable of
   // tables.
   this.executorService.startExecutorService(ExecutorType.MASTER_TABLE_OPERATIONS, 1);

   // Start log cleaner thread
   String n = Thread.currentThread().getName();
   this.logCleaner =
      new LogCleaner(conf.getInt("hbase.master.cleaner.interval", 60 * 1000),
         this, conf, getMasterFileSystem().getFileSystem(),
         getMasterFileSystem().getOldLogDir());
         Threads.setDaemonThreadRunning(logCleaner, n + ".oldLogCleaner");

   // Put up info server.
   int port = this.conf.getInt("hbase.master.info.port", 60010);
   if (port >= 0) {
     String a = this.conf.get("hbase.master.info.bindAddress", "0.0.0.0");
     this.infoServer = new InfoServer(MASTER, a, port, false, this.conf);
     this.infoServer.addServlet("status", "/master-status", MasterStatusServlet.class);
     this.infoServer.addServlet("dump", "/dump", MasterDumpServlet.class);
     this.infoServer.setAttribute(MASTER, this);
     this.infoServer.start();
    }
   
    // Start allowing requests to happen.
    this.rpcServer.openServer();
    if (LOG.isDebugEnabled()) {
      LOG.debug("Started service threads");
    }

  }

  private void stopServiceThreads() {
    if (LOG.isDebugEnabled()) {
      LOG.debug("Stopping service threads");
    }
    if (this.rpcServer != null) this.rpcServer.stop();
    // Clean up and close up shop
    if (this.logCleaner!= null) this.logCleaner.interrupt();
    if (this.infoServer != null) {
      LOG.info("Stopping infoServer");
      try {
        this.infoServer.stop();
      } catch (Exception ex) {
        ex.printStackTrace();
      }
    }
    if (this.executorService != null) this.executorService.shutdown();
  }

  private static Thread getAndStartBalancerChore(final HMaster master) {
    String name = master.getServerName() + "-BalancerChore";
    int balancerPeriod =
      master.getConfiguration().getInt("hbase.balancer.period", 300000);
    // Start up the load balancer chore
    Chore chore = new Chore(name, balancerPeriod, master) {
      @Override
      protected void chore() {
        master.balance();
      }
    };
    return Threads.setDaemonThreadRunning(chore);
  }

  private void stopChores() {
    if (this.balancerChore != null) {
      this.balancerChore.interrupt();
    }
    if (this.catalogJanitorChore != null) {
      this.catalogJanitorChore.interrupt();
    }
  }

  @Override
  public MapWritable regionServerStartup(final int port,
    final long serverStartCode, final long serverCurrentTime)
  throws IOException {
    // Register with server manager
    InetAddress ia = HBaseServer.getRemoteIp();
    ServerName rs = this.serverManager.regionServerStartup(ia, port,
      serverStartCode, serverCurrentTime);
    // Send back some config info
    MapWritable mw = createConfigurationSubset();
    mw.put(new Text(HConstants.KEY_FOR_HOSTNAME_SEEN_BY_MASTER),
      new Text(rs.getHostname()));
    return mw;
  }

  /**
   * @return Subset of configuration to pass initializing regionservers: e.g.
   * the filesystem to use and root directory to use.
   */
  protected MapWritable createConfigurationSubset() {
    MapWritable mw = addConfig(new MapWritable(), HConstants.HBASE_DIR);
    return addConfig(mw, "fs.default.name");
  }

  private MapWritable addConfig(final MapWritable mw, final String key) {
    mw.put(new Text(key), new Text(this.conf.get(key)));
    return mw;
  }

  @Override
  public void regionServerReport(final byte [] sn, final HServerLoad hsl)
  throws IOException {
    this.serverManager.regionServerReport(new ServerName(sn), hsl);
    if (hsl != null && this.metrics != null) {
      // Up our metrics.
      this.metrics.incrementRequests(hsl.getTotalNumberOfRequests());
    }
  }

  @Override
  public void reportRSFatalError(byte [] sn, String errorText) {
    ServerName serverName = new ServerName(sn);
    String msg = "Region server " + serverName + " reported a fatal error:\n"
        + errorText;
    LOG.error(msg);
    rsFatals.add(msg);
  }

  public boolean isMasterRunning() {
    return !isStopped();
  }

  /**
   * @return Maximum time we should run balancer for
   */
  private int getBalancerCutoffTime() {
    int balancerCutoffTime =
      getConfiguration().getInt("hbase.balancer.max.balancing", -1);
    if (balancerCutoffTime == -1) {
      // No time period set so create one -- do half of balancer period.
      int balancerPeriod =
        getConfiguration().getInt("hbase.balancer.period", 300000);
      balancerCutoffTime = balancerPeriod / 2;
      // If nonsense period, set it to balancerPeriod
      if (balancerCutoffTime <= 0) balancerCutoffTime = balancerPeriod;
    }
    return balancerCutoffTime;
  }

  @Override
  public boolean balance() {
    // If balance not true, don't run balancer.
    if (!this.balanceSwitch) return false;
    // Do this call outside of synchronized block.
    int maximumBalanceTime = getBalancerCutoffTime();
    long cutoffTime = System.currentTimeMillis() + maximumBalanceTime;
    boolean balancerRan;
    synchronized (this.balancer) {
      // Only allow one balance run at at time.
      if (this.assignmentManager.isRegionsInTransition()) {
        LOG.debug("Not running balancer because " +
          this.assignmentManager.getRegionsInTransition().size() +
          " region(s) in transition: " +
          org.apache.commons.lang.StringUtils.
            abbreviate(this.assignmentManager.getRegionsInTransition().toString(), 256));
        return false;
      }
      if (this.serverManager.areDeadServersInProgress()) {
        LOG.debug("Not running balancer because processing dead regionserver(s): " +
          this.serverManager.getDeadServers());
        return false;
      }

      if (this.cpHost != null) {
        try {
          if (this.cpHost.preBalance()) {
            LOG.debug("Coprocessor bypassing balancer request");
            return false;
          }
        } catch (IOException ioe) {
          LOG.error("Error invoking master coprocessor preBalance()", ioe);
          return false;
        }
      }

      Map<ServerName, List<HRegionInfo>> assignments =
        this.assignmentManager.getAssignments();
      // Returned Map from AM does not include mention of servers w/o assignments.
      for (Map.Entry<ServerName, HServerLoad> e:
          this.serverManager.getOnlineServers().entrySet()) {
        if (!assignments.containsKey(e.getKey())) {
          assignments.put(e.getKey(), new ArrayList<HRegionInfo>());
        }
      }
      List<RegionPlan> plans = this.balancer.balanceCluster(assignments);
      int rpCount = 0;	// number of RegionPlans balanced so far
      long totalRegPlanExecTime = 0;
      balancerRan = plans != null;
      if (plans != null && !plans.isEmpty()) {
        for (RegionPlan plan: plans) {
          LOG.info("balance " + plan);
          long balStartTime = System.currentTimeMillis();
          this.assignmentManager.balance(plan);
          totalRegPlanExecTime += System.currentTimeMillis()-balStartTime;
          rpCount++;
          if (rpCount < plans.size() &&
              // if performing next balance exceeds cutoff time, exit the loop
              (System.currentTimeMillis() + (totalRegPlanExecTime / rpCount)) > cutoffTime) {
            LOG.debug("No more balancing till next balance run; maximumBalanceTime=" +
              maximumBalanceTime);
            break;
          }
        }
      }
      if (this.cpHost != null) {
        try {
          this.cpHost.postBalance();
        } catch (IOException ioe) {
          // balancing already succeeded so don't change the result
          LOG.error("Error invoking master coprocessor postBalance()", ioe);
        }
      }
    }
    return balancerRan;
  }

  @Override
  public boolean balanceSwitch(final boolean b) {
    boolean oldValue = this.balanceSwitch;
    boolean newValue = b;
    try {
      if (this.cpHost != null) {
        newValue = this.cpHost.preBalanceSwitch(newValue);
      }
      this.balanceSwitch = newValue;
      LOG.info("Balance=" + newValue);
      if (this.cpHost != null) {
        this.cpHost.postBalanceSwitch(oldValue, newValue);
      }
    } catch (IOException ioe) {
      LOG.warn("Error flipping balance switch", ioe);
    }
    return oldValue;
  }

  /**
   * Switch for the background {@link CatalogJanitor} thread.
   * Used for testing.  The thread will continue to run.  It will just be a noop
   * if disabled.
   * @param b If false, the catalog janitor won't do anything.
   */
  public void setCatalogJanitorEnabled(final boolean b) {
    ((CatalogJanitor)this.catalogJanitorChore).setEnabled(b);
  }

  @Override
  public void move(final byte[] encodedRegionName, final byte[] destServerName)
  throws UnknownRegionException {
    Pair<HRegionInfo, ServerName> p =
      this.assignmentManager.getAssignment(encodedRegionName);
    if (p == null)
      throw new UnknownRegionException(Bytes.toStringBinary(encodedRegionName));
    HRegionInfo hri = p.getFirst();
    ServerName dest = null;
    if (destServerName == null || destServerName.length == 0) {
      LOG.info("Passed destination servername is null/empty so " +
        "choosing a server at random");
      this.assignmentManager.clearRegionPlan(hri);
      // Unassign will reassign it elsewhere choosing random server.
      this.assignmentManager.unassign(hri);
    } else {
      dest = new ServerName(Bytes.toString(destServerName));
<<<<<<< HEAD
      try {
        if (this.cpHost != null) {
          this.cpHost.preMove(p.getFirst(), p.getSecond(), dest);
        }
        RegionPlan rp = new RegionPlan(p.getFirst(), p.getSecond(), dest);
        LOG.info("Added move plan " + rp + ", running balancer");
        this.assignmentManager.balance(rp);
        if (this.cpHost != null) {
          this.cpHost.postMove(p.getFirst(), p.getSecond(), dest);
        }
      } catch (UnknownRegionException ure) {
        throw ure;
      } catch (IOException ioe) {
        LOG.error("move() aborted by IOException", ioe);
=======
      if (this.cpHost != null) {
        if (this.cpHost.preMove(p.getFirst(), p.getSecond(), dest)) {
          return;
        }
      }
      RegionPlan rp = new RegionPlan(p.getFirst(), p.getSecond(), dest);
      LOG.info("Added move plan " + rp + ", running balancer");
      this.assignmentManager.balance(rp);
      if (this.cpHost != null) {
        this.cpHost.postMove(p.getFirst(), p.getSecond(), dest);
>>>>>>> b65d83d5
      }
    }
  }

  public void createTable(HTableDescriptor hTableDescriptor,
    byte [][] splitKeys)
  throws IOException {
    if (!isMasterRunning()) {
      throw new MasterNotRunningException();
    }
<<<<<<< HEAD
    UserGroupInformation owner = RequestContext.getRequestUser();
    if (owner == null) {
      owner = UserGroupInformation.getCurrentUser();
    }
    if (hTableDescriptor.getOwnerString() == null ||
        hTableDescriptor.getOwnerString().equals("")) {
      hTableDescriptor.setOwner(owner);
    }
=======

    HRegionInfo [] newRegions = getHRegionInfos(hTableDescriptor, splitKeys);
>>>>>>> b65d83d5
    if (cpHost != null) {
      cpHost.preCreateTable(hTableDescriptor, newRegions);
    }

    this.executorService.submit(new CreateTableHandler(this,
      this.fileSystemManager, this.serverManager, hTableDescriptor, conf,
      newRegions, catalogTracker, assignmentManager));

    if (cpHost != null) {
      cpHost.postCreateTable(hTableDescriptor, newRegions);
    }
  }

  private HRegionInfo[] getHRegionInfos(HTableDescriptor hTableDescriptor,
    byte[][] splitKeys) {
    HRegionInfo[] hRegionInfos = null;
    if (splitKeys == null || splitKeys.length == 0) {
      hRegionInfos = new HRegionInfo[]{
          new HRegionInfo(hTableDescriptor.getName(), null, null)};
    } else {
      int numRegions = splitKeys.length + 1;
      hRegionInfos = new HRegionInfo[numRegions];
      byte[] startKey = null;
      byte[] endKey = null;
      for (int i = 0; i < numRegions; i++) {
        endKey = (i == splitKeys.length) ? null : splitKeys[i];
        hRegionInfos[i] =
            new HRegionInfo(hTableDescriptor.getName(), startKey, endKey);
        startKey = endKey;
      }
    }
    return hRegionInfos;
  }

  private static boolean isCatalogTable(final byte [] tableName) {
    return Bytes.equals(tableName, HConstants.ROOT_TABLE_NAME) ||
           Bytes.equals(tableName, HConstants.META_TABLE_NAME);
  }

  public void deleteTable(final byte [] tableName) throws IOException {
    if (cpHost != null) {
      cpHost.preDeleteTable(tableName);
    }
    this.executorService.submit(new DeleteTableHandler(tableName, this, this));

    if (cpHost != null) {
      cpHost.postDeleteTable(tableName);
    }
  }

  /**
   * Get the number of regions of the table that have been updated by the alter.
   *
   * @return Pair indicating the number of regions updated Pair.getFirst is the
   *         regions that are yet to be updated Pair.getSecond is the total number
   *         of regions of the table
   */
  public Pair<Integer, Integer> getAlterStatus(byte[] tableName)
  throws IOException {
    return this.assignmentManager.getReopenStatus(tableName);
  }

  public void addColumn(byte [] tableName, HColumnDescriptor column)
  throws IOException {
    if (cpHost != null) {
      if (cpHost.preAddColumn(tableName, column)) {
        return;
      }
    }
    new TableAddFamilyHandler(tableName, column, this, this).process();
    if (cpHost != null) {
      cpHost.postAddColumn(tableName, column);
    }
  }

  public void modifyColumn(byte [] tableName, HColumnDescriptor descriptor)
  throws IOException {
    if (cpHost != null) {
      if (cpHost.preModifyColumn(tableName, descriptor)) {
        return;
      }
    }
    new TableModifyFamilyHandler(tableName, descriptor, this, this).process();
    if (cpHost != null) {
      cpHost.postModifyColumn(tableName, descriptor);
    }
  }

  public void deleteColumn(final byte [] tableName, final byte [] c)
  throws IOException {
    if (cpHost != null) {
      if (cpHost.preDeleteColumn(tableName, c)) {
        return;
      }
    }
    new TableDeleteFamilyHandler(tableName, c, this, this).process();
    if (cpHost != null) {
      cpHost.postDeleteColumn(tableName, c);
    }
  }

  public void enableTable(final byte [] tableName) throws IOException {
    if (cpHost != null) {
      cpHost.preEnableTable(tableName);
    }
    this.executorService.submit(new EnableTableHandler(this, tableName,
      catalogTracker, assignmentManager, false));

    if (cpHost != null) {
      cpHost.postEnableTable(tableName);
    }
  }

  public void disableTable(final byte [] tableName) throws IOException {
    if (cpHost != null) {
      cpHost.preDisableTable(tableName);
    }
    this.executorService.submit(new DisableTableHandler(this, tableName,
      catalogTracker, assignmentManager, false));

    if (cpHost != null) {
      cpHost.postDisableTable(tableName);
    }
  }

  /**
   * Return the region and current deployment for the region containing
   * the given row. If the region cannot be found, returns null. If it
   * is found, but not currently deployed, the second element of the pair
   * may be null.
   */
  Pair<HRegionInfo, ServerName> getTableRegionForRow(
      final byte [] tableName, final byte [] rowKey)
  throws IOException {
    final AtomicReference<Pair<HRegionInfo, ServerName>> result =
      new AtomicReference<Pair<HRegionInfo, ServerName>>(null);

    MetaScannerVisitor visitor =
      new MetaScannerVisitor() {
        @Override
        public boolean processRow(Result data) throws IOException {
          if (data == null || data.size() <= 0) {
            return true;
          }
          Pair<HRegionInfo, ServerName> pair = MetaReader.metaRowToRegionPair(data);
          if (pair == null) {
            return false;
          }
          if (!Bytes.equals(pair.getFirst().getTableName(), tableName)) {
            return false;
          }
          result.set(pair);
          return true;
        }
    };

    MetaScanner.metaScan(conf, visitor, tableName, rowKey, 1);
    return result.get();
  }

  @Override
  public void modifyTable(final byte[] tableName, HTableDescriptor htd)
  throws IOException {
    if (cpHost != null) {
      cpHost.preModifyTable(tableName, htd);
    }

    this.executorService.submit(new ModifyTableHandler(tableName, htd, this,
      this));

    if (cpHost != null) {
      cpHost.postModifyTable(tableName, htd);
    }
  }

  @Override
  public void checkTableModifiable(final byte [] tableName)
  throws IOException {
    String tableNameStr = Bytes.toString(tableName);
    if (isCatalogTable(tableName)) {
      throw new IOException("Can't modify catalog tables");
    }
    if (!MetaReader.tableExists(getCatalogTracker(), tableNameStr)) {
      throw new TableNotFoundException(tableNameStr);
    }
    if (!getAssignmentManager().getZKTable().
        isDisabledTable(Bytes.toString(tableName))) {
      throw new TableNotDisabledException(tableName);
    }
  }

  public void clearFromTransition(HRegionInfo hri) {
    if (this.assignmentManager.isRegionInTransition(hri) != null) {
      this.assignmentManager.clearRegionFromTransition(hri);
    }
  }
  /**
   * @return cluster status
   */
  public ClusterStatus getClusterStatus() {
    return new ClusterStatus(VersionInfo.getVersion(),
      this.fileSystemManager.getClusterId(),
      this.serverManager.getOnlineServers(),
      this.serverManager.getDeadServers(),
      this.assignmentManager.getRegionsInTransition());
  }

  public String getClusterId() {
    return fileSystemManager.getClusterId();
  }

  @Override
  public void abort(final String msg, final Throwable t) {
    if (abortNow(msg, t)) {
      if (t != null) LOG.fatal(msg, t);
      else LOG.fatal(msg);
      this.abort = true;
      stop("Aborting");
    }
  }

  /**
   * We do the following.
   * 1. Create a new ZK session. (since our current one is expired)
   * 2. Try to become a primary master again
   * 3. Initialize all ZK based system trackers.
   * 4. Assign root and meta. (they are already assigned, but we need to update our
   * internal memory state to reflect it)
   * 5. Process any RIT if any during the process of our recovery.
   *
   * @return True if we could successfully recover from ZK session expiry.
   * @throws InterruptedException
   * @throws IOException
   */
  private boolean tryRecoveringExpiredZKSession() throws InterruptedException,
      IOException, KeeperException {
    this.zooKeeper = new ZooKeeperWatcher(conf, MASTER + ":"
        + this.serverName.getPort(), this, true);

    MonitoredTask status = 
      TaskMonitor.get().createStatus("Recovering expired ZK session");
    try {
      if (!becomeActiveMaster(status)) {
        return false;
      }
      initializeZKBasedSystemTrackers();
      // Update in-memory structures to reflect our earlier Root/Meta assignment.
      assignRootAndMeta(status);
      // process RIT if any
      // TODO: Why does this not call AssignmentManager.joinCluster?  Otherwise
      // we are not processing dead servers if any.
      this.assignmentManager.processRegionsInTransition();
      return true;
    } finally {
      status.cleanup();
    }
  }

  /**
   * Check to see if the current trigger for abort is due to ZooKeeper session
   * expiry, and If yes, whether we can recover from ZK session expiry.
   *
   * @param msg Original abort message
   * @param t   The cause for current abort request
   * @return true if we should proceed with abort operation, false other wise.
   */
  private boolean abortNow(final String msg, final Throwable t) {
    if (!this.isActiveMaster) {
      return true;
    }
    if (t != null && t instanceof KeeperException.SessionExpiredException) {
      try {
        LOG.info("Primary Master trying to recover from ZooKeeper session " +
            "expiry.");
        return !tryRecoveringExpiredZKSession();
      } catch (Throwable newT) {
        LOG.error("Primary master encountered unexpected exception while " +
            "trying to recover from ZooKeeper session" +
            " expiry. Proceeding with server abort.", newT);
      }
    }
    return true;
  }

  @Override
  public ZooKeeperWatcher getZooKeeper() {
    return zooKeeper;
  }

  public MasterCoprocessorHost getCoprocessorHost() {
    return cpHost;
  }

  @Override
  public ServerName getServerName() {
    return this.serverName;
  }

  @Override
  public CatalogTracker getCatalogTracker() {
    return catalogTracker;
  }

  @Override
  public AssignmentManager getAssignmentManager() {
    return this.assignmentManager;
  }
  
  public MemoryBoundedLogMessageBuffer getRegionServerFatalLogBuffer() {
    return rsFatals;
  }

  @Override
  public void shutdown() {
    if (cpHost != null) {
      try {
        cpHost.preShutdown();
      } catch (IOException ioe) {
        LOG.error("Error call master coprocessor preShutdown()", ioe);
      }
    }
    this.assignmentManager.shutdown();
    this.serverManager.shutdownCluster();
    try {
      this.clusterStatusTracker.setClusterDown();
    } catch (KeeperException e) {
      LOG.error("ZooKeeper exception trying to set cluster as down in ZK", e);
    }
  }

  @Override
  public void stopMaster() {
    if (cpHost != null) {
      try {
        cpHost.preStopMaster();
      } catch (IOException ioe) {
        LOG.error("Error call master coprocessor preStopMaster()", ioe);
      }
    }
    stop("Stopped by " + Thread.currentThread().getName());
  }

  @Override
  public void stop(final String why) {
    LOG.info(why);
    this.stopped = true;
    // If we are a backup master, we need to interrupt wait
    synchronized (this.activeMasterManager.clusterHasActiveMaster) {
      this.activeMasterManager.clusterHasActiveMaster.notifyAll();
    }
  }

  @Override
  public boolean isStopped() {
    return this.stopped;
  }

  boolean isAborted() {
    return this.abort;
  }
  
  
  /**
   * Report whether this master is currently the active master or not.
   * If not active master, we are parked on ZK waiting to become active.
   *
   * This method is used for testing.
   *
   * @return true if active master, false if not.
   */
  public boolean isActiveMaster() {
    return isActiveMaster;
  }

  /**
   * Report whether this master has completed with its initialization and is
   * ready.  If ready, the master is also the active master.  A standby master
   * is never ready.
   *
   * This method is used for testing.
   *
   * @return true if master is ready to go, false if not.
   */
  public boolean isInitialized() {
    return initialized;
  }

  @Override
  public void assign(final byte [] regionName, final boolean force)
  throws IOException {
    Pair<HRegionInfo, ServerName> pair =
      MetaReader.getRegion(this.catalogTracker, regionName);
    if (pair == null) throw new UnknownRegionException(Bytes.toString(regionName));
    if (cpHost != null) {
      if (cpHost.preAssign(pair.getFirst(), force)) {
        return;
      }
    }
    assignRegion(pair.getFirst());
    if (cpHost != null) {
      cpHost.postAssign(pair.getFirst(), force);
    }
  }

  public void assignRegion(HRegionInfo hri) {
    assignmentManager.assign(hri, true);
  }

  @Override
  public void unassign(final byte [] regionName, final boolean force)
  throws IOException {
    Pair<HRegionInfo, ServerName> pair =
      MetaReader.getRegion(this.catalogTracker, regionName);
    if (pair == null) throw new UnknownRegionException(Bytes.toString(regionName));
    HRegionInfo hri = pair.getFirst();
    if (cpHost != null) {
      if (cpHost.preUnassign(hri, force)) {
        return;
      }
    }
    if (force) this.assignmentManager.clearRegionFromTransition(hri);
    this.assignmentManager.unassign(hri, force);
    if (cpHost != null) {
      cpHost.postUnassign(hri, force);
    }
  }

  /**
   * Get HTD array for given tables 
   * @param tableNames
   * @return HTableDescriptor[]
   */
  public HTableDescriptor[] getHTableDescriptors(List<String> tableNames) {
    List<HTableDescriptor> list =
      new ArrayList<HTableDescriptor>(tableNames.size());
    for (String s: tableNames) {
      HTableDescriptor htd = null;
      try {
        htd = this.tableDescriptors.get(s);
      } catch (IOException e) {
        LOG.warn("Failed getting descriptor for " + s, e);
      }
      if (htd == null) continue;
      list.add(htd);
    }
    return list.toArray(new HTableDescriptor [] {});
  }

  /**
   * Get all table descriptors
   * @return All descriptors or null if none.
   */
  public HTableDescriptor [] getHTableDescriptors() {
    Map<String, HTableDescriptor> descriptors = null;
    try {
      descriptors = this.tableDescriptors.getAll();
    } catch (IOException e) {
      LOG.warn("Failed getting all descriptors", e);
    }
    return descriptors == null?
      null: descriptors.values().toArray(new HTableDescriptor [] {});
  }

  /**
   * Compute the average load across all region servers.
   * Currently, this uses a very naive computation - just uses the number of
   * regions being served, ignoring stats about number of requests.
   * @return the average load
   */
  public double getAverageLoad() {
    return this.assignmentManager.getAverageLoad();
  }

  /**
   * Utility for constructing an instance of the passed HMaster class.
   * @param masterClass
   * @param conf
   * @return HMaster instance.
   */
  public static HMaster constructMaster(Class<? extends HMaster> masterClass,
      final Configuration conf)  {
    try {
      Constructor<? extends HMaster> c =
        masterClass.getConstructor(Configuration.class);
      return c.newInstance(conf);
    } catch (InvocationTargetException ite) {
      Throwable target = ite.getTargetException() != null?
        ite.getTargetException(): ite;
      if (target.getCause() != null) target = target.getCause();
      throw new RuntimeException("Failed construction of Master: " +
        masterClass.toString(), target);
    } catch (Exception e) {
      throw new RuntimeException("Failed construction of Master: " +
        masterClass.toString() + ((e.getCause() != null)?
          e.getCause().getMessage(): ""), e);
    }
  }

  /**
   * @see org.apache.hadoop.hbase.master.HMasterCommandLine
   */
  public static void main(String [] args) throws Exception {
	VersionInfo.logVersion();
    new HMasterCommandLine(HMaster.class).doMain(args);
  }
}<|MERGE_RESOLUTION|>--- conflicted
+++ resolved
@@ -925,10 +925,11 @@
       this.assignmentManager.unassign(hri);
     } else {
       dest = new ServerName(Bytes.toString(destServerName));
-<<<<<<< HEAD
       try {
         if (this.cpHost != null) {
-          this.cpHost.preMove(p.getFirst(), p.getSecond(), dest);
+          if (this.cpHost.preMove(p.getFirst(), p.getSecond(), dest)) {
+            return;
+          }
         }
         RegionPlan rp = new RegionPlan(p.getFirst(), p.getSecond(), dest);
         LOG.info("Added move plan " + rp + ", running balancer");
@@ -940,18 +941,6 @@
         throw ure;
       } catch (IOException ioe) {
         LOG.error("move() aborted by IOException", ioe);
-=======
-      if (this.cpHost != null) {
-        if (this.cpHost.preMove(p.getFirst(), p.getSecond(), dest)) {
-          return;
-        }
-      }
-      RegionPlan rp = new RegionPlan(p.getFirst(), p.getSecond(), dest);
-      LOG.info("Added move plan " + rp + ", running balancer");
-      this.assignmentManager.balance(rp);
-      if (this.cpHost != null) {
-        this.cpHost.postMove(p.getFirst(), p.getSecond(), dest);
->>>>>>> b65d83d5
       }
     }
   }
@@ -962,7 +951,6 @@
     if (!isMasterRunning()) {
       throw new MasterNotRunningException();
     }
-<<<<<<< HEAD
     UserGroupInformation owner = RequestContext.getRequestUser();
     if (owner == null) {
       owner = UserGroupInformation.getCurrentUser();
@@ -971,10 +959,8 @@
         hTableDescriptor.getOwnerString().equals("")) {
       hTableDescriptor.setOwner(owner);
     }
-=======
 
     HRegionInfo [] newRegions = getHRegionInfos(hTableDescriptor, splitKeys);
->>>>>>> b65d83d5
     if (cpHost != null) {
       cpHost.preCreateTable(hTableDescriptor, newRegions);
     }
