--- conflicted
+++ resolved
@@ -169,11 +169,8 @@
   private Thread catalogJanitorChore;
   private LogCleaner logCleaner;
 
-<<<<<<< HEAD
-  private final String superuser; 
-=======
+  private final String superuser;
   private MasterCoprocessorHost cpHost;
->>>>>>> a78f95c4
 
   /**
    * Initializes the HMaster. The steps are as follows:
@@ -792,17 +789,15 @@
     if (!isMasterRunning()) {
       throw new MasterNotRunningException();
     }
-<<<<<<< HEAD
     UserGroupInformation owner = RequestContext.getRequestUser();
     if (owner == null) {
       owner = UserGroupInformation.getCurrentUser();
     }
     if (desc.getOwnerString() == null || desc.getOwnerString().equals("")) {
       desc.setOwner(owner);
-=======
+    }
     if (cpHost != null) {
       cpHost.preCreateTable(desc, splitKeys);
->>>>>>> a78f95c4
     }
     HRegionInfo [] newRegions = null;
     if(splitKeys == null || splitKeys.length == 0) {
