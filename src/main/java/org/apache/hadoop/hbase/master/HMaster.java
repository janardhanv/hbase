/**
 * Copyright 2010 The Apache Software Foundation
 *
 * Licensed to the Apache Software Foundation (ASF) under one
 * or more contributor license agreements.  See the NOTICE file
 * distributed with this work for additional information
 * regarding copyright ownership.  The ASF licenses this file
 * to you under the Apache License, Version 2.0 (the
 * "License"); you may not use this file except in compliance
 * with the License.  You may obtain a copy of the License at
 *
 *     http://www.apache.org/licenses/LICENSE-2.0
 *
 * Unless required by applicable law or agreed to in writing, software
 * distributed under the License is distributed on an "AS IS" BASIS,
 * WITHOUT WARRANTIES OR CONDITIONS OF ANY KIND, either express or implied.
 * See the License for the specific language governing permissions and
 * limitations under the License.
 */
package org.apache.hadoop.hbase.master;

import java.io.IOException;
import java.lang.reflect.Constructor;
import java.lang.reflect.InvocationTargetException;
import java.net.InetAddress;
import java.net.InetSocketAddress;
import java.util.ArrayList;
import java.util.Arrays;
import java.util.List;
import java.util.Map;
import java.util.concurrent.atomic.AtomicReference;

import org.apache.commons.logging.Log;
import org.apache.commons.logging.LogFactory;
import org.apache.hadoop.conf.Configuration;
import org.apache.hadoop.hbase.Chore;
import org.apache.hadoop.hbase.ClusterStatus;
import org.apache.hadoop.hbase.HColumnDescriptor;
import org.apache.hadoop.hbase.HConstants;
import org.apache.hadoop.hbase.HRegionInfo;
import org.apache.hadoop.hbase.HServerLoad;

import org.apache.hadoop.hbase.HTableDescriptor;
import org.apache.hadoop.hbase.MasterNotRunningException;
import org.apache.hadoop.hbase.NotAllMetaRegionsOnlineException;
import org.apache.hadoop.hbase.Server;
import org.apache.hadoop.hbase.ServerName;
import org.apache.hadoop.hbase.TableExistsException;
import org.apache.hadoop.hbase.TableNotDisabledException;
import org.apache.hadoop.hbase.TableNotFoundException;
import org.apache.hadoop.hbase.UnknownRegionException;
import org.apache.hadoop.hbase.catalog.CatalogTracker;
import org.apache.hadoop.hbase.catalog.MetaEditor;
import org.apache.hadoop.hbase.catalog.MetaReader;
import org.apache.hadoop.hbase.client.Get;
import org.apache.hadoop.hbase.client.MetaScanner;
import org.apache.hadoop.hbase.client.MetaScanner.MetaScannerVisitor;
import org.apache.hadoop.hbase.client.Result;
import org.apache.hadoop.hbase.executor.ExecutorService;
import org.apache.hadoop.hbase.executor.ExecutorService.ExecutorType;
import org.apache.hadoop.hbase.ipc.HBaseRPC;
import org.apache.hadoop.hbase.ipc.HBaseServer;
import org.apache.hadoop.hbase.ipc.HMasterInterface;
import org.apache.hadoop.hbase.ipc.HMasterRegionInterface;
import org.apache.hadoop.hbase.ipc.RequestContext;
import org.apache.hadoop.hbase.ipc.RpcServer;
import org.apache.hadoop.hbase.master.LoadBalancer.RegionPlan;
import org.apache.hadoop.hbase.master.handler.DeleteTableHandler;
import org.apache.hadoop.hbase.master.handler.DisableTableHandler;
import org.apache.hadoop.hbase.master.handler.EnableTableHandler;
import org.apache.hadoop.hbase.master.handler.ModifyTableHandler;
import org.apache.hadoop.hbase.master.handler.TableAddFamilyHandler;
import org.apache.hadoop.hbase.master.handler.TableDeleteFamilyHandler;
import org.apache.hadoop.hbase.master.handler.TableModifyFamilyHandler;
import org.apache.hadoop.hbase.master.metrics.MasterMetrics;
import org.apache.hadoop.hbase.monitoring.MonitoredTask;
import org.apache.hadoop.hbase.monitoring.TaskMonitor;
import org.apache.hadoop.hbase.regionserver.HRegion;
import org.apache.hadoop.hbase.replication.regionserver.Replication;
import org.apache.hadoop.hbase.security.HBasePolicyProvider;
import org.apache.hadoop.hbase.security.User;
import org.apache.hadoop.hbase.util.Bytes;
import org.apache.hadoop.hbase.util.InfoServer;
import org.apache.hadoop.hbase.util.Pair;
import org.apache.hadoop.hbase.util.Sleeper;
import org.apache.hadoop.hbase.util.Threads;
import org.apache.hadoop.hbase.util.VersionInfo;
import org.apache.hadoop.hbase.util.FSUtils;
import org.apache.hadoop.hbase.zookeeper.ClusterId;
import org.apache.hadoop.hbase.zookeeper.ClusterStatusTracker;
import org.apache.hadoop.hbase.zookeeper.RegionServerTracker;
import org.apache.hadoop.hbase.zookeeper.ZooKeeperWatcher;
import org.apache.hadoop.io.MapWritable;
import org.apache.hadoop.io.Text;
import org.apache.hadoop.net.DNS;
import org.apache.hadoop.security.SecurityUtil;
import org.apache.hadoop.security.UserGroupInformation;
import org.apache.zookeeper.KeeperException;
import org.apache.zookeeper.Watcher;

/**
 * HMaster is the "master server" for HBase. An HBase cluster has one active
 * master.  If many masters are started, all compete.  Whichever wins goes on to
 * run the cluster.  All others park themselves in their constructor until
 * master or cluster shutdown or until the active master loses its lease in
 * zookeeper.  Thereafter, all running master jostle to take over master role.
 *
 * <p>The Master can be asked shutdown the cluster. See {@link #shutdown()}.  In
 * this case it will tell all regionservers to go down and then wait on them
 * all reporting in that they are down.  This master will then shut itself down.
 *
 * <p>You can also shutdown just this master.  Call {@link #stopMaster()}.
 *
 * @see HMasterInterface
 * @see HMasterRegionInterface
 * @see Watcher
 */
public class HMaster extends Thread
implements HMasterInterface, HMasterRegionInterface, MasterServices, Server {
  private static final Log LOG = LogFactory.getLog(HMaster.class.getName());

  // MASTER is name of the webapp and the attribute name used stuffing this
  //instance into web context.
  public static final String MASTER = "master";

  // The configuration for the Master
  private final Configuration conf;
  // server for the web ui
  private InfoServer infoServer;

  // Our zk client.
  private ZooKeeperWatcher zooKeeper;
  // Manager and zk listener for master election
  private ActiveMasterManager activeMasterManager;
  // Region server tracker
  private RegionServerTracker regionServerTracker;

  // RPC server for the HMaster
  private final RpcServer rpcServer;

  /**
   * This servers address.
   */
  private final InetSocketAddress isa;

  // Metrics for the HMaster
  private final MasterMetrics metrics;
  // file system manager for the master FS operations
  private MasterFileSystem fileSystemManager;

  // server manager to deal with region server info
  private ServerManager serverManager;

  // manager of assignment nodes in zookeeper
  AssignmentManager assignmentManager;
  // manager of catalog regions
  private CatalogTracker catalogTracker;
  // Cluster status zk tracker and local setter
  private ClusterStatusTracker clusterStatusTracker;

  // This flag is for stopping this Master instance.  Its set when we are
  // stopping or aborting
  private volatile boolean stopped = false;
  // Set on abort -- usually failure of our zk session.
  private volatile boolean abort = false;
  // flag set after we become the active master (used for testing)
  private volatile boolean isActiveMaster = false;
  // flag set after we complete initialization once active (used for testing)
  private volatile boolean initialized = false;

  // Instance of the hbase executor service.
  ExecutorService executorService;

  private LoadBalancer balancer;
  private Thread balancerChore;
  // If 'true', the balancer is 'on'.  If 'false', the balancer will not run.
  private volatile boolean balanceSwitch = true;

  private Thread catalogJanitorChore;
  private LogCleaner logCleaner;

  private MasterCoprocessorHost cpHost;
  private final ServerName serverName;

  /**
   * Initializes the HMaster. The steps are as follows:
   * <p>
   * <ol>
   * <li>Initialize HMaster RPC and address
   * <li>Connect to ZooKeeper.
   * </ol>
   * <p>
   * Remaining steps of initialization occur in {@link #run()} so that they
   * run in their own thread rather than within the context of the constructor.
   * @throws InterruptedException
   */
  public HMaster(final Configuration conf)
  throws IOException, KeeperException, InterruptedException {
    this.conf = conf;

    // Server to handle client requests.
    String hostname = DNS.getDefaultHost(
      conf.get("hbase.master.dns.interface", "default"),
      conf.get("hbase.master.dns.nameserver", "default"));
    int port = conf.getInt(HConstants.MASTER_PORT, HConstants.DEFAULT_MASTER_PORT);
    // Creation of a HSA will force a resolve.
    InetSocketAddress initialIsa = new InetSocketAddress(hostname, port);
    if (initialIsa.getAddress() == null) {
      throw new IllegalArgumentException("Failed resolve of " + this.isa);
    }
    int numHandlers = conf.getInt("hbase.master.handler.count",
      conf.getInt("hbase.regionserver.handler.count", 25));
    this.rpcServer = HBaseRPC.getServer(this,
      new Class<?>[]{HMasterInterface.class, HMasterRegionInterface.class},
        initialIsa.getHostName(), // BindAddress is IP we got for this server.
        initialIsa.getPort(),
        numHandlers,
        0, // we dont use high priority handlers in master
        conf.getBoolean("hbase.rpc.verbose", false), conf,
        0); // this is a DNC w/o high priority handlers
    // Set our address.
    this.isa = this.rpcServer.getListenerAddress();
    this.serverName = new ServerName(this.isa.getHostName(),
      this.isa.getPort(), System.currentTimeMillis());

    // initialize server principal (if using secure Hadoop)
    User.login(conf, "hbase.master.keytab.file",
      "hbase.master.kerberos.principal", this.isa.getHostName());

    // set the thread name now we have an address
    setName(MASTER + "-" + this.serverName.toString());

    Replication.decorateMasterConfiguration(this.conf);

    // Hack! Maps DFSClient => Master for logs.  HDFS made this
    // config param for task trackers, but we can piggyback off of it.
    if (this.conf.get("mapred.task.id") == null) {
      this.conf.set("mapred.task.id", "hb_m_" + this.serverName.toString());
    }

    this.zooKeeper = new ZooKeeperWatcher(conf, MASTER + ":" + isa.getPort(), this);

    this.rpcServer.startThreads();

    this.metrics = new MasterMetrics(getServerName().toString());
  }

  /**
   * Stall startup if we are designated a backup master; i.e. we want someone
   * else to become the master before proceeding.
   * @param c
   * @param amm
   * @throws InterruptedException
   */
  private static void stallIfBackupMaster(final Configuration c,
      final ActiveMasterManager amm)
  throws InterruptedException {
    // If we're a backup master, stall until a primary to writes his address
    if (!c.getBoolean(HConstants.MASTER_TYPE_BACKUP,
      HConstants.DEFAULT_MASTER_TYPE_BACKUP)) {
      return;
    }
    LOG.debug("HMaster started in backup mode.  " +
      "Stalling until master znode is written.");
    // This will only be a minute or so while the cluster starts up,
    // so don't worry about setting watches on the parent znode
    while (!amm.isActiveMaster()) {
      LOG.debug("Waiting for master address ZNode to be written " +
        "(Also watching cluster state node)");
      Thread.sleep(c.getInt("zookeeper.session.timeout", 180 * 1000));
    }
  }

  /**
   * Main processing loop for the HMaster.
   * <ol>
   * <li>Block until becoming active master
   * <li>Finish initialization via {@link #finishInitialization()}
   * <li>Enter loop until we are stopped
   * <li>Stop services and perform cleanup once stopped
   * </ol>
   */
  @Override
  public void run() {
    MonitoredTask startupStatus =
      TaskMonitor.get().createStatus("Master startup");
    startupStatus.setDescription("Master startup");
    try {
      /*
       * Block on becoming the active master.
       *
       * We race with other masters to write our address into ZooKeeper.  If we
       * succeed, we are the primary/active master and finish initialization.
       *
       * If we do not succeed, there is another active master and we should
       * now wait until it dies to try and become the next active master.  If we
       * do not succeed on our first attempt, this is no longer a cluster startup.
       */
      becomeActiveMaster(startupStatus);

      // We are either the active master or we were asked to shutdown
      if (!this.stopped) {
        finishInitialization(startupStatus);
        loop();
      }
    } catch (Throwable t) {
      abort("Unhandled exception. Starting shutdown.", t);
    } finally {
      startupStatus.cleanup();
      
      stopChores();
      // Wait for all the remaining region servers to report in IFF we were
      // running a cluster shutdown AND we were NOT aborting.
      if (!this.abort && this.serverManager != null &&
          this.serverManager.isClusterShutdown()) {
        this.serverManager.letRegionServersShutdown();
      }
      stopServiceThreads();
      // Stop services started for both backup and active masters
      if (this.activeMasterManager != null) this.activeMasterManager.stop();
      if (this.catalogTracker != null) this.catalogTracker.stop();
      if (this.serverManager != null) this.serverManager.stop();
      if (this.assignmentManager != null) this.assignmentManager.stop();
      if (this.fileSystemManager != null) this.fileSystemManager.stop();
      this.zooKeeper.close();
    }
    LOG.info("HMaster main thread exiting");
  }

  /**
   * Try becoming active master.
   * @param startupStatus 
   * @return True if we could successfully become the active master.
   * @throws InterruptedException
   */
  private boolean becomeActiveMaster(MonitoredTask startupStatus)
  throws InterruptedException {
    // TODO: This is wrong!!!! Should have new servername if we restart ourselves,
    // if we come back to life.
    this.activeMasterManager = new ActiveMasterManager(zooKeeper, this.serverName,
        this);
    this.zooKeeper.registerListener(activeMasterManager);
    stallIfBackupMaster(this.conf, this.activeMasterManager);
    return this.activeMasterManager.blockUntilBecomingActiveMaster(startupStatus);
  }

  /**
   * Initilize all ZK based system trackers.
   * @throws IOException
   * @throws InterruptedException
   */
  private void initializeZKBasedSystemTrackers() throws IOException,
      InterruptedException, KeeperException {
    this.catalogTracker = new CatalogTracker(this.zooKeeper, this.conf,
        this, conf.getInt("hbase.master.catalog.timeout", Integer.MAX_VALUE));
    this.catalogTracker.start();

    this.assignmentManager = new AssignmentManager(this, serverManager,
        this.catalogTracker, this.executorService);
    this.balancer = new LoadBalancer(conf);
    zooKeeper.registerListenerFirst(assignmentManager);

    this.regionServerTracker = new RegionServerTracker(zooKeeper, this,
        this.serverManager);
    this.regionServerTracker.start();

    // Set the cluster as up.  If new RSs, they'll be waiting on this before
    // going ahead with their startup.
    this.clusterStatusTracker = new ClusterStatusTracker(getZooKeeper(), this);
    this.clusterStatusTracker.start();
    boolean wasUp = this.clusterStatusTracker.isClusterUp();
    if (!wasUp) this.clusterStatusTracker.setClusterUp();

    LOG.info("Server active/primary master; " + this.serverName +
        ", sessionid=0x" +
        Long.toHexString(this.zooKeeper.getZooKeeper().getSessionId()) +
        ", cluster-up flag was=" + wasUp);
  }

  private void loop() {
    // Check if we should stop every second.
    Sleeper sleeper = new Sleeper(1000, this);
    while (!this.stopped) {
      sleeper.sleep();
    }
  }

  /**
   * Finish initialization of HMaster after becoming the primary master.
   *
   * <ol>
   * <li>Initialize master components - file system manager, server manager,
   *     assignment manager, region server tracker, catalog tracker, etc</li>
   * <li>Start necessary service threads - rpc server, info server,
   *     executor services, etc</li>
   * <li>Set cluster as UP in ZooKeeper</li>
   * <li>Wait for RegionServers to check-in</li>
   * <li>Split logs and perform data recovery, if necessary</li>
   * <li>Ensure assignment of root and meta regions<li>
   * <li>Handle either fresh cluster start or master failover</li>
   * </ol>
   *
   * @throws IOException
   * @throws InterruptedException
   * @throws KeeperException
   */
  private void finishInitialization(MonitoredTask status)
  throws IOException, InterruptedException, KeeperException {

    isActiveMaster = true;

    /*
     * We are active master now... go initialize components we need to run.
     * Note, there may be dross in zk from previous runs; it'll get addressed
     * below after we determine if cluster startup or failover.
     */

    status.setStatus("Initializing Master file system");
    // TODO: Do this using Dependency Injection, using PicoContainer, Guice or Spring.
    this.fileSystemManager = new MasterFileSystem(this, metrics);

    // publish cluster ID
    status.setStatus("Publishing Cluster ID in ZooKeeper");
    ClusterId.setClusterId(this.zooKeeper, fileSystemManager.getClusterId());

    this.executorService = new ExecutorService(getServerName().toString());

    this.serverManager = new ServerManager(this, this);

    status.setStatus("Initializing ZK system trackers");
    initializeZKBasedSystemTrackers();

    // initialize master side coprocessors before we start handling requests
    status.setStatus("Initializing master coprocessors");
    this.cpHost = new MasterCoprocessorHost(this, this.conf);

    // start up all service threads.
    status.setStatus("Initializing master service threads");
    startServiceThreads();

    // Wait for region servers to report in.
    this.serverManager.waitForRegionServers(status);
    // Check zk for regionservers that are up but didn't register
    for (ServerName sn: this.regionServerTracker.getOnlineServers()) {
      if (!this.serverManager.isServerOnline(sn)) {
        // Not registered; add it.
        LOG.info("Registering server found up in zk: " + sn);
        this.serverManager.recordNewServer(sn, HServerLoad.EMPTY_HSERVERLOAD);
      }
    }

    // TODO: Should do this in background rather than block master startup
    status.setStatus("Splitting logs after master startup");
    this.fileSystemManager.
      splitLogAfterStartup(this.serverManager.getOnlineServers().keySet());

    // Make sure root and meta assigned before proceeding.
    assignRootAndMeta(status);
    // Update meta with new HRI if required. i.e migrate all HRI with HTD to
    // HRI with out HTD in meta and update the status in ROOT. This must happen
    // before we assign all user regions or else the assignment will fail.
    updateMetaWithNewHRI();

    // Fixup assignment manager status
    status.setStatus("Starting assignment manager");
    this.assignmentManager.joinCluster();

    // Start balancer and meta catalog janitor after meta and regions have
    // been assigned.
    status.setStatus("Starting balancer and catalog janitor");
    this.balancerChore = getAndStartBalancerChore(this);
    this.catalogJanitorChore =
      Threads.setDaemonThreadRunning(new CatalogJanitor(this, this));

    status.markComplete("Initialization successful");
    LOG.info("Master has completed initialization");
    initialized = true;
  }

  public boolean isMetaHRIUpdated()
      throws IOException {
    boolean metaUpdated = false;
    Get get = new Get(HRegionInfo.FIRST_META_REGIONINFO.getRegionName());
    get.addColumn(HConstants.CATALOG_FAMILY,
        HConstants.META_MIGRATION_QUALIFIER);
    Result r =
        catalogTracker.waitForRootServerConnectionDefault().get(
        HRegionInfo.ROOT_REGIONINFO.getRegionName(), get);
    if (r != null && r.getBytes() != null)
    {
      byte[] metaMigrated = r.getValue(HConstants.CATALOG_FAMILY,
          HConstants.META_MIGRATION_QUALIFIER);
      String migrated = Bytes.toString(metaMigrated);
      metaUpdated = new Boolean(migrated).booleanValue();
    } else {
      LOG.info("metaUpdated = NULL.");
    }
    LOG.info("Meta updated status = " + metaUpdated);
    return metaUpdated;
  }


  boolean updateMetaWithNewHRI() throws IOException {
    if (!isMetaHRIUpdated()) {
      LOG.info("Meta has HRI with HTDs. Updating meta now.");
      try {
        MetaEditor.updateMetaWithNewRegionInfo(this);
        LOG.info("Meta updated with new HRI.");
        return true;
      } catch (IOException e) {
        throw new RuntimeException("Update Meta with nw HRI failed. Master startup aborted.");
      }
    }
    LOG.info("Meta already up-to date with new HRI.");
    return true;
  }

  /**
   * Check <code>-ROOT-</code> and <code>.META.</code> are assigned.  If not,
   * assign them.
   * @throws InterruptedException
   * @throws IOException
   * @throws KeeperException
   * @return Count of regions we assigned.
   */
  int assignRootAndMeta(MonitoredTask status)
  throws InterruptedException, IOException, KeeperException {
    int assigned = 0;
    long timeout = this.conf.getLong("hbase.catalog.verification.timeout", 1000);

    // Work on ROOT region.  Is it in zk in transition?
    status.setStatus("Assigning ROOT region");
    boolean rit = this.assignmentManager.
      processRegionInTransitionAndBlockUntilAssigned(HRegionInfo.ROOT_REGIONINFO);
    if (!catalogTracker.verifyRootRegionLocation(timeout)) {
      this.assignmentManager.assignRoot();
      this.catalogTracker.waitForRoot();
      assigned++;
    } else {
      // Region already assigned.  We didnt' assign it.  Add to in-memory state.
      this.assignmentManager.regionOnline(HRegionInfo.ROOT_REGIONINFO,
        this.catalogTracker.getRootLocation());
    }
    LOG.info("-ROOT- assigned=" + assigned + ", rit=" + rit +
      ", location=" + catalogTracker.getRootLocation());

    // Work on meta region
    status.setStatus("Assigning META region");
    rit = this.assignmentManager.
      processRegionInTransitionAndBlockUntilAssigned(HRegionInfo.FIRST_META_REGIONINFO);
    if (!this.catalogTracker.verifyMetaRegionLocation(timeout)) {
      this.assignmentManager.assignMeta();
      this.catalogTracker.waitForMeta();
      // Above check waits for general meta availability but this does not
      // guarantee that the transition has completed
      this.assignmentManager.waitForAssignment(HRegionInfo.FIRST_META_REGIONINFO);
      assigned++;
    } else {
      // Region already assigned.  We didnt' assign it.  Add to in-memory state.
      this.assignmentManager.regionOnline(HRegionInfo.FIRST_META_REGIONINFO,
        this.catalogTracker.getMetaLocation());
    }
    LOG.info(".META. assigned=" + assigned + ", rit=" + rit +
      ", location=" + catalogTracker.getMetaLocation());
    status.setStatus("META and ROOT assigned.");
    return assigned;
  }

  public long getProtocolVersion(String protocol, long clientVersion) {
    if (HMasterInterface.class.getName().equals(protocol)) {
      return HMasterInterface.VERSION;
    } else if (HMasterRegionInterface.class.getName().equals(protocol)) {
      return HMasterRegionInterface.VERSION;
    }
    // unknown protocol
    LOG.warn("Version requested for unimplemented protocol: "+protocol);
    return -1;
  }

  /** @return InfoServer object. Maybe null.*/
  public InfoServer getInfoServer() {
    return this.infoServer;
  }

  @Override
  public Configuration getConfiguration() {
    return this.conf;
  }

  @Override
  public ServerManager getServerManager() {
    return this.serverManager;
  }

  @Override
  public ExecutorService getExecutorService() {
    return this.executorService;
  }

  @Override
  public MasterFileSystem getMasterFileSystem() {
    return this.fileSystemManager;
  }

  /**
   * Get the ZK wrapper object - needed by master_jsp.java
   * @return the zookeeper wrapper
   */
  public ZooKeeperWatcher getZooKeeperWatcher() {
    return this.zooKeeper;
  }

  /*
   * Start up all services. If any of these threads gets an unhandled exception
   * then they just die with a logged message.  This should be fine because
   * in general, we do not expect the master to get such unhandled exceptions
   *  as OOMEs; it should be lightly loaded. See what HRegionServer does if
   *  need to install an unexpected exception handler.
   */
  private void startServiceThreads() throws IOException{
 
   // Start the executor service pools
   this.executorService.startExecutorService(ExecutorType.MASTER_OPEN_REGION,
      conf.getInt("hbase.master.executor.openregion.threads", 5));
   this.executorService.startExecutorService(ExecutorType.MASTER_CLOSE_REGION,
      conf.getInt("hbase.master.executor.closeregion.threads", 5));
   this.executorService.startExecutorService(ExecutorType.MASTER_SERVER_OPERATIONS,
      conf.getInt("hbase.master.executor.serverops.threads", 3));
   this.executorService.startExecutorService(ExecutorType.MASTER_META_SERVER_OPERATIONS,
      conf.getInt("hbase.master.executor.serverops.threads", 5));
   
   // We depend on there being only one instance of this executor running
   // at a time.  To do concurrency, would need fencing of enable/disable of
   // tables.
   this.executorService.startExecutorService(ExecutorType.MASTER_TABLE_OPERATIONS, 1);

   // Start log cleaner thread
   String n = Thread.currentThread().getName();
   this.logCleaner =
      new LogCleaner(conf.getInt("hbase.master.cleaner.interval", 60 * 1000),
         this, conf, getMasterFileSystem().getFileSystem(),
         getMasterFileSystem().getOldLogDir());
         Threads.setDaemonThreadRunning(logCleaner, n + ".oldLogCleaner");

   // Put up info server.
   int port = this.conf.getInt("hbase.master.info.port", 60010);
   if (port >= 0) {
     String a = this.conf.get("hbase.master.info.bindAddress", "0.0.0.0");
     this.infoServer = new InfoServer(MASTER, a, port, false, this.conf);
     this.infoServer.addServlet("status", "/master-status", MasterStatusServlet.class);
     this.infoServer.setAttribute(MASTER, this);
     this.infoServer.start();
    }
   
    // Start allowing requests to happen.
    this.rpcServer.openServer();
    if (LOG.isDebugEnabled()) {
      LOG.debug("Started service threads");
    }

  }

  private void stopServiceThreads() {
    if (LOG.isDebugEnabled()) {
      LOG.debug("Stopping service threads");
    }
    if (this.rpcServer != null) this.rpcServer.stop();
    // Clean up and close up shop
    if (this.logCleaner!= null) this.logCleaner.interrupt();
    if (this.infoServer != null) {
      LOG.info("Stopping infoServer");
      try {
        this.infoServer.stop();
      } catch (Exception ex) {
        ex.printStackTrace();
      }
    }
    if (this.executorService != null) this.executorService.shutdown();
  }

  private static Thread getAndStartBalancerChore(final HMaster master) {
    String name = master.getServerName() + "-BalancerChore";
    int balancerPeriod =
      master.getConfiguration().getInt("hbase.balancer.period", 300000);
    // Start up the load balancer chore
    Chore chore = new Chore(name, balancerPeriod, master) {
      @Override
      protected void chore() {
        master.balance();
      }
    };
    return Threads.setDaemonThreadRunning(chore);
  }

  private void stopChores() {
    if (this.balancerChore != null) {
      this.balancerChore.interrupt();
    }
    if (this.catalogJanitorChore != null) {
      this.catalogJanitorChore.interrupt();
    }
  }

  @Override
  public MapWritable regionServerStartup(final int port,
    final long serverStartCode, final long serverCurrentTime)
  throws IOException {
    // Register with server manager
    InetAddress ia = HBaseServer.getRemoteIp();
    ServerName rs = this.serverManager.regionServerStartup(ia, port,
      serverStartCode, serverCurrentTime);
    // Send back some config info
    MapWritable mw = createConfigurationSubset();
    mw.put(new Text(HConstants.KEY_FOR_HOSTNAME_SEEN_BY_MASTER),
      new Text(rs.getHostname()));
    return mw;
  }

  /**
   * @return Subset of configuration to pass initializing regionservers: e.g.
   * the filesystem to use and root directory to use.
   */
  protected MapWritable createConfigurationSubset() {
    MapWritable mw = addConfig(new MapWritable(), HConstants.HBASE_DIR);
    return addConfig(mw, "fs.default.name");
  }

  private MapWritable addConfig(final MapWritable mw, final String key) {
    mw.put(new Text(key), new Text(this.conf.get(key)));
    return mw;
  }

  @Override
  public void regionServerReport(final byte [] sn, final HServerLoad hsl)
  throws IOException {
    this.serverManager.regionServerReport(new ServerName(sn), hsl);
    if (hsl != null && this.metrics != null) {
      // Up our metrics.
      this.metrics.incrementRequests(hsl.getNumberOfRequests());
    }
  }

  public boolean isMasterRunning() {
    return !isStopped();
  }

  /**
   * @return Maximum time we should run balancer for
   */
  private int getBalancerCutoffTime() {
    int balancerCutoffTime =
      getConfiguration().getInt("hbase.balancer.max.balancing", -1);
    if (balancerCutoffTime == -1) {
      // No time period set so create one -- do half of balancer period.
      int balancerPeriod =
        getConfiguration().getInt("hbase.balancer.period", 300000);
      balancerCutoffTime = balancerPeriod / 2;
      // If nonsense period, set it to balancerPeriod
      if (balancerCutoffTime <= 0) balancerCutoffTime = balancerPeriod;
    }
    return balancerCutoffTime;
  }

  @Override
  public boolean balance() {
    // If balance not true, don't run balancer.
    if (!this.balanceSwitch) return false;
    // Do this call outside of synchronized block.
    int maximumBalanceTime = getBalancerCutoffTime();
    long cutoffTime = System.currentTimeMillis() + maximumBalanceTime;
    boolean balancerRan;
    synchronized (this.balancer) {
      // Only allow one balance run at at time.
      if (this.assignmentManager.isRegionsInTransition()) {
        LOG.debug("Not running balancer because " +
          this.assignmentManager.getRegionsInTransition().size() +
          " region(s) in transition: " +
          org.apache.commons.lang.StringUtils.
            abbreviate(this.assignmentManager.getRegionsInTransition().toString(), 256));
        return false;
      }
      if (this.serverManager.areDeadServersInProgress()) {
        LOG.debug("Not running balancer because processing dead regionserver(s): " +
          this.serverManager.getDeadServers());
        return false;
      }

      if (this.cpHost != null) {
        try {
          if (this.cpHost.preBalance()) {
            LOG.debug("Coprocessor bypassing balancer request");
            return false;
          }
        } catch (IOException ioe) {
          LOG.error("Error invoking master coprocessor preBalance()", ioe);
          return false;
        }
      }

      Map<ServerName, List<HRegionInfo>> assignments =
        this.assignmentManager.getAssignments();
      // Returned Map from AM does not include mention of servers w/o assignments.
      for (Map.Entry<ServerName, HServerLoad> e:
          this.serverManager.getOnlineServers().entrySet()) {
        if (!assignments.containsKey(e.getKey())) {
          assignments.put(e.getKey(), new ArrayList<HRegionInfo>());
        }
      }
      List<RegionPlan> plans = this.balancer.balanceCluster(assignments);
      int rpCount = 0;	// number of RegionPlans balanced so far
      long totalRegPlanExecTime = 0;
      balancerRan = plans != null;
      if (plans != null && !plans.isEmpty()) {
        for (RegionPlan plan: plans) {
          LOG.info("balance " + plan);
          long balStartTime = System.currentTimeMillis();
          this.assignmentManager.balance(plan);
          totalRegPlanExecTime += System.currentTimeMillis()-balStartTime;
          rpCount++;
          if (rpCount < plans.size() &&
              // if performing next balance exceeds cutoff time, exit the loop
              (System.currentTimeMillis() + (totalRegPlanExecTime / rpCount)) > cutoffTime) {
            LOG.debug("No more balancing till next balance run; maximumBalanceTime=" +
              maximumBalanceTime);
            break;
          }
        }
      }
      if (this.cpHost != null) {
        try {
          this.cpHost.postBalance();
        } catch (IOException ioe) {
          // balancing already succeeded so don't change the result
          LOG.error("Error invoking master coprocessor postBalance()", ioe);
        }
      }
    }
    return balancerRan;
  }

  @Override
  public boolean balanceSwitch(final boolean b) {
    boolean oldValue = this.balanceSwitch;
    boolean newValue = b;
    try {
      if (this.cpHost != null) {
        newValue = this.cpHost.preBalanceSwitch(newValue);
      }
      this.balanceSwitch = newValue;
      LOG.info("Balance=" + newValue);
      if (this.cpHost != null) {
        this.cpHost.postBalanceSwitch(oldValue, newValue);
      }
    } catch (IOException ioe) {
      LOG.warn("Error flipping balance switch", ioe);
    }
    return oldValue;
  }

  /**
   * Switch for the background {@link CatalogJanitor} thread.
   * Used for testing.  The thread will continue to run.  It will just be a noop
   * if disabled.
   * @param b If false, the catalog janitor won't do anything.
   */
  public void setCatalogJanitorEnabled(final boolean b) {
    ((CatalogJanitor)this.catalogJanitorChore).setEnabled(b);
  }

  @Override
  public void move(final byte[] encodedRegionName, final byte[] destServerName)
  throws UnknownRegionException {
    Pair<HRegionInfo, ServerName> p =
      this.assignmentManager.getAssignment(encodedRegionName);
    if (p == null)
      throw new UnknownRegionException(Bytes.toStringBinary(encodedRegionName));
    HRegionInfo hri = p.getFirst();
    ServerName dest = null;
    if (destServerName == null || destServerName.length == 0) {
      LOG.info("Passed destination servername is null/empty so " +
        "choosing a server at random");
      this.assignmentManager.clearRegionPlan(hri);
      // Unassign will reassign it elsewhere choosing random server.
      this.assignmentManager.unassign(hri);
    } else {
      dest = new ServerName(Bytes.toString(destServerName));
      try {
        if (this.cpHost != null) {
          this.cpHost.preMove(p.getFirst(), p.getSecond(), dest);
        }
        RegionPlan rp = new RegionPlan(p.getFirst(), p.getSecond(), dest);
        LOG.info("Added move plan " + rp + ", running balancer");
        this.assignmentManager.balance(rp);
        if (this.cpHost != null) {
          this.cpHost.postMove(p.getFirst(), p.getSecond(), dest);
        }
      } catch (UnknownRegionException ure) {
        throw ure;
      } catch (IOException ioe) {
        LOG.error("move() aborted by IOException", ioe);
      }
    }
  }

  public void createTable(HTableDescriptor desc, byte [][] splitKeys)
  throws IOException {
    createTable(desc, splitKeys, false);
  }

  public void createTable(HTableDescriptor hTableDescriptor,
                          byte [][] splitKeys,
                          boolean sync)
  throws IOException {
    if (!isMasterRunning()) {
      throw new MasterNotRunningException();
    }
    UserGroupInformation owner = RequestContext.getRequestUser();
    if (owner == null) {
      owner = UserGroupInformation.getCurrentUser();
    }
    if (desc.getOwnerString() == null || desc.getOwnerString().equals("")) {
      desc.setOwner(owner);
    }
    if (cpHost != null) {
      cpHost.preCreateTable(hTableDescriptor, splitKeys);
    }
    HRegionInfo [] newRegions = getHRegionInfos(hTableDescriptor, splitKeys);
    int timeout = conf.getInt("hbase.client.catalog.timeout", 10000);
    // Need META availability to create a table
    try {
      if(catalogTracker.waitForMeta(timeout) == null) {
        throw new NotAllMetaRegionsOnlineException();
      }
    } catch (InterruptedException e) {
      LOG.warn("Interrupted waiting for meta availability", e);
      throw new IOException(e);
    }
<<<<<<< HEAD

    createTable(newRegions, sync);
=======
    createTable(hTableDescriptor ,newRegions, sync);
  }

  private HRegionInfo[] getHRegionInfos(HTableDescriptor hTableDescriptor,
                                        byte[][] splitKeys) {
  HRegionInfo[] hRegionInfos = null;
  if (splitKeys == null || splitKeys.length == 0) {
    hRegionInfos = new HRegionInfo[]{
        new HRegionInfo(hTableDescriptor.getName(), null, null)};
  } else {
    int numRegions = splitKeys.length + 1;
    hRegionInfos = new HRegionInfo[numRegions];
    byte[] startKey = null;
    byte[] endKey = null;
    for (int i = 0; i < numRegions; i++) {
      endKey = (i == splitKeys.length) ? null : splitKeys[i];
      hRegionInfos[i] =
          new HRegionInfo(hTableDescriptor.getName(), startKey, endKey);
      startKey = endKey;
    }
  }
  return hRegionInfos;
}

  private void storeTableDescriptor(HTableDescriptor hTableDescriptor)
      throws IOException {
    FSUtils.createTableDescriptor(hTableDescriptor, conf);
>>>>>>> a9e870b3
  }

  private synchronized void createTable(final HTableDescriptor hTableDescriptor,
                                        final HRegionInfo [] newRegions,
      final boolean sync)
  throws IOException {
    String tableName = newRegions[0].getTableNameAsString();
    if(MetaReader.tableExists(catalogTracker, tableName)) {
      throw new TableExistsException(tableName);
    }
    storeTableDescriptor(hTableDescriptor);

    for (HRegionInfo newRegion : newRegions) {
      // 1. Set table enabling flag up in zk.
      try {
        assignmentManager.getZKTable().setEnabledTable(tableName);
      } catch (KeeperException e) {
        throw new IOException("Unable to ensure that the table will be" +
          " enabled because of a ZooKeeper issue", e);
      }

      // 2. Create HRegion
      HRegion region = HRegion.createHRegion(newRegion,
        fileSystemManager.getRootDir(), conf, hTableDescriptor);

      // 3. Insert into META
      MetaEditor.addRegionToMeta(catalogTracker, region.getRegionInfo());

      // 4. Close the new region to flush to disk.  Close log file too.
      region.close();
      region.getLog().closeAndDelete();
    }

    // 5. Trigger immediate assignment of the regions in round-robin fashion
    List<ServerName> servers = serverManager.getOnlineServersList();
    try {
      this.assignmentManager.assignUserRegions(Arrays.asList(newRegions), servers);
    } catch (InterruptedException ie) {
      LOG.error("Caught " + ie + " during round-robin assignment");
      throw new IOException(ie);
    }

    // 6. If sync, wait for assignment of regions
    if (sync) {
      LOG.debug("Waiting for " + newRegions.length + " region(s) to be assigned");
      for (HRegionInfo regionInfo : newRegions) {
        try {
          this.assignmentManager.waitForAssignment(regionInfo);
        } catch (InterruptedException e) {
          LOG.info("Interrupted waiting for region to be assigned during " +
              "create table call", e);
          Thread.currentThread().interrupt();
          return;
        }
      }
    }

    if (cpHost != null) {
      cpHost.postCreateTable(newRegions, sync);
    }
  }

  private static boolean isCatalogTable(final byte [] tableName) {
    return Bytes.equals(tableName, HConstants.ROOT_TABLE_NAME) ||
           Bytes.equals(tableName, HConstants.META_TABLE_NAME);
  }

  public void deleteTable(final byte [] tableName) throws IOException {
    if (cpHost != null) {
      cpHost.preDeleteTable(tableName);
    }
    this.executorService.submit(new DeleteTableHandler(tableName, this, this));
    if (cpHost != null) {
      cpHost.postDeleteTable(tableName);
    }
  }

  public void addColumn(byte [] tableName, HColumnDescriptor column)
  throws IOException {
    if (cpHost != null) {
      cpHost.preAddColumn(tableName, column);
    }
    new TableAddFamilyHandler(tableName, column, this, this).process();
    if (cpHost != null) {
      cpHost.postAddColumn(tableName, column);
    }
  }

  public void modifyColumn(byte [] tableName, HColumnDescriptor descriptor)
  throws IOException {
    if (cpHost != null) {
      cpHost.preModifyColumn(tableName, descriptor);
    }
    new TableModifyFamilyHandler(tableName, descriptor, this, this).process();
    if (cpHost != null) {
      cpHost.postModifyColumn(tableName, descriptor);
    }
  }

  public void deleteColumn(final byte [] tableName, final byte [] c)
  throws IOException {
    if (cpHost != null) {
      cpHost.preDeleteColumn(tableName, c);
    }
    new TableDeleteFamilyHandler(tableName, c, this, this).process();
    if (cpHost != null) {
      cpHost.postDeleteColumn(tableName, c);
    }
  }

  public void enableTable(final byte [] tableName) throws IOException {
    if (cpHost != null) {
      cpHost.preEnableTable(tableName);
    }
    this.executorService.submit(new EnableTableHandler(this, tableName,
      catalogTracker, assignmentManager));
    if (cpHost != null) {
      cpHost.postEnableTable(tableName);
    }
  }

  public void disableTable(final byte [] tableName) throws IOException {
    if (cpHost != null) {
      cpHost.preDisableTable(tableName);
    }
    this.executorService.submit(new DisableTableHandler(this, tableName,
      catalogTracker, assignmentManager));
    if (cpHost != null) {
      cpHost.postDisableTable(tableName);
    }
  }

  /**
   * Return the region and current deployment for the region containing
   * the given row. If the region cannot be found, returns null. If it
   * is found, but not currently deployed, the second element of the pair
   * may be null.
   */
  Pair<HRegionInfo, ServerName> getTableRegionForRow(
      final byte [] tableName, final byte [] rowKey)
  throws IOException {
    final AtomicReference<Pair<HRegionInfo, ServerName>> result =
      new AtomicReference<Pair<HRegionInfo, ServerName>>(null);

    MetaScannerVisitor visitor =
      new MetaScannerVisitor() {
        @Override
        public boolean processRow(Result data) throws IOException {
          if (data == null || data.size() <= 0) {
            return true;
          }
          Pair<HRegionInfo, ServerName> pair = MetaReader.metaRowToRegionPair(data);
          if (pair == null) {
            return false;
          }
          if (!Bytes.equals(pair.getFirst().getTableName(), tableName)) {
            return false;
          }
          result.set(pair);
          return true;
        }
    };

    MetaScanner.metaScan(conf, visitor, tableName, rowKey, 1);
    return result.get();
  }

  @Override
  public void modifyTable(final byte[] tableName, HTableDescriptor htd)
  throws IOException {
    if (cpHost != null) {
      cpHost.preModifyTable(tableName, htd);
    }
    this.executorService.submit(new ModifyTableHandler(tableName, htd, this, this));
    if (cpHost != null) {
      cpHost.postModifyTable(tableName, htd);
    }
  }

  @Override
  public void checkTableModifiable(final byte [] tableName)
  throws IOException {
    String tableNameStr = Bytes.toString(tableName);
    if (isCatalogTable(tableName)) {
      throw new IOException("Can't modify catalog tables");
    }
    if (!MetaReader.tableExists(getCatalogTracker(), tableNameStr)) {
      throw new TableNotFoundException(tableNameStr);
    }
    if (!getAssignmentManager().getZKTable().
        isDisabledTable(Bytes.toString(tableName))) {
      throw new TableNotDisabledException(tableName);
    }
  }

  public void clearFromTransition(HRegionInfo hri) {
    if (this.assignmentManager.isRegionInTransition(hri) != null) {
      this.assignmentManager.clearRegionFromTransition(hri);
    }
  }
  /**
   * @return cluster status
   */
  public ClusterStatus getClusterStatus() {
    return new ClusterStatus(VersionInfo.getVersion(),
      this.fileSystemManager.getClusterId(),
      this.serverManager.getOnlineServers(),
      this.serverManager.getDeadServers(),
      this.assignmentManager.getRegionsInTransition());
  }

  public String getClusterId() {
    return fileSystemManager.getClusterId();
  }

  @Override
  public void abort(final String msg, final Throwable t) {
    if (abortNow(msg, t)) {
      if (t != null) LOG.fatal(msg, t);
      else LOG.fatal(msg);
      this.abort = true;
      stop("Aborting");
    }
  }

  /**
   * We do the following.
   * 1. Create a new ZK session. (since our current one is expired)
   * 2. Try to become a primary master again
   * 3. Initialize all ZK based system trackers.
   * 4. Assign root and meta. (they are already assigned, but we need to update our
   * internal memory state to reflect it)
   * 5. Process any RIT if any during the process of our recovery.
   *
   * @return True if we could successfully recover from ZK session expiry.
   * @throws InterruptedException
   * @throws IOException
   */
  private boolean tryRecoveringExpiredZKSession() throws InterruptedException,
      IOException, KeeperException {
    this.zooKeeper = new ZooKeeperWatcher(conf, MASTER + ":"
        + this.serverName.getPort(), this);

    MonitoredTask status = 
      TaskMonitor.get().createStatus("Recovering expired ZK session");
    try {
      if (!becomeActiveMaster(status)) {
        return false;
      }
      initializeZKBasedSystemTrackers();
      // Update in-memory structures to reflect our earlier Root/Meta assignment.
      assignRootAndMeta(status);
      // process RIT if any
      // TODO: Why does this not call AssignmentManager.joinCluster?  Otherwise
      // we are not processing dead servers if any.
      this.assignmentManager.processRegionsInTransition();
      return true;
    } finally {
      status.cleanup();
    }
  }

  /**
   * Check to see if the current trigger for abort is due to ZooKeeper session
   * expiry, and If yes, whether we can recover from ZK session expiry.
   *
   * @param msg Original abort message
   * @param t   The cause for current abort request
   * @return true if we should proceed with abort operation, false other wise.
   */
  private boolean abortNow(final String msg, final Throwable t) {
    if (!this.isActiveMaster) {
      return true;
    }
    if (t != null && t instanceof KeeperException.SessionExpiredException) {
      try {
        LOG.info("Primary Master trying to recover from ZooKeeper session " +
            "expiry.");
        return !tryRecoveringExpiredZKSession();
      } catch (Throwable newT) {
        LOG.error("Primary master encountered unexpected exception while " +
            "trying to recover from ZooKeeper session" +
            " expiry. Proceeding with server abort.", newT);
      }
    }
    return true;
  }

  @Override
  public ZooKeeperWatcher getZooKeeper() {
    return zooKeeper;
  }

  public MasterCoprocessorHost getCoprocessorHost() {
    return cpHost;
  }

  @Override
  public ServerName getServerName() {
    return this.serverName;
  }

  @Override
  public CatalogTracker getCatalogTracker() {
    return catalogTracker;
  }

  @Override
  public AssignmentManager getAssignmentManager() {
    return this.assignmentManager;
  }

  @Override
  public void shutdown() {
    if (cpHost != null) {
      try {
        cpHost.preShutdown();
      } catch (IOException ioe) {
        LOG.error("Error call master coprocessor preShutdown()", ioe);
      }
    }
    this.serverManager.shutdownCluster();
    try {
      this.clusterStatusTracker.setClusterDown();
    } catch (KeeperException e) {
      LOG.error("ZooKeeper exception trying to set cluster as down in ZK", e);
    }
  }

  @Override
  public void stopMaster() {
    if (cpHost != null) {
      try {
        cpHost.preStopMaster();
      } catch (IOException ioe) {
        LOG.error("Error call master coprocessor preStopMaster()", ioe);
      }
    }
    stop("Stopped by " + Thread.currentThread().getName());
  }

  @Override
  public void stop(final String why) {
    LOG.info(why);
    this.stopped = true;
    // If we are a backup master, we need to interrupt wait
    synchronized (this.activeMasterManager.clusterHasActiveMaster) {
      this.activeMasterManager.clusterHasActiveMaster.notifyAll();
    }
  }

  @Override
  public boolean isStopped() {
    return this.stopped;
  }

  /**
   * Report whether this master is currently the active master or not.
   * If not active master, we are parked on ZK waiting to become active.
   *
   * This method is used for testing.
   *
   * @return true if active master, false if not.
   */
  public boolean isActiveMaster() {
    return isActiveMaster;
  }

  /**
   * Report whether this master has completed with its initialization and is
   * ready.  If ready, the master is also the active master.  A standby master
   * is never ready.
   *
   * This method is used for testing.
   *
   * @return true if master is ready to go, false if not.
   */
  public boolean isInitialized() {
    return initialized;
  }

  @Override
  public void assign(final byte [] regionName, final boolean force)
  throws IOException {
    if (cpHost != null) {
      if (cpHost.preAssign(regionName, force)) {
        return;
      }
    }
    Pair<HRegionInfo, ServerName> pair =
      MetaReader.getRegion(this.catalogTracker, regionName);
    if (pair == null) throw new UnknownRegionException(Bytes.toString(regionName));
    assignRegion(pair.getFirst());
    if (cpHost != null) {
      cpHost.postAssign(pair.getFirst());
    }
  }

  public void assignRegion(HRegionInfo hri) {
    assignmentManager.assign(hri, true);
  }

  @Override
  public void unassign(final byte [] regionName, final boolean force)
  throws IOException {
    if (cpHost != null) {
      if (cpHost.preUnassign(regionName, force)) {
        return;
      }
    }
    Pair<HRegionInfo, ServerName> pair =
      MetaReader.getRegion(this.catalogTracker, regionName);
    if (pair == null) throw new UnknownRegionException(Bytes.toString(regionName));
    HRegionInfo hri = pair.getFirst();
    if (force) this.assignmentManager.clearRegionFromTransition(hri);
    this.assignmentManager.unassign(hri, force);
    if (cpHost != null) {
      cpHost.postUnassign(hri, force);
    }
  }

  /**
   * Get HTD array for given tables
   * @param tableNames
   * @return HTableDescriptor[]
   */
  public HTableDescriptor[] getHTableDescriptors(List<String> tableNames) {
    return this.assignmentManager.getHTableDescriptors(tableNames);
  }

  /**
   * Get all table descriptors
   * @return HTableDescriptor[]
   */
  public HTableDescriptor[] getHTableDescriptors() {
    return this.assignmentManager.getHTableDescriptors();
  }

  /**
   * Get a HTD for a given table name
   * @param tableName
   * @return HTableDescriptor
   */
/*
  public HTableDescriptor getHTableDescriptor(byte[] tableName) {
    if (tableName != null && tableName.length > 0) {
      return this.assignmentManager.getTableDescriptor(
          Bytes.toString(tableName));
    }
    return null;
  }
*/


  /**
   * Compute the average load across all region servers.
   * Currently, this uses a very naive computation - just uses the number of
   * regions being served, ignoring stats about number of requests.
   * @return the average load
   */
  public double getAverageLoad() {
    return this.assignmentManager.getAverageLoad();
  }

  /**
   * Utility for constructing an instance of the passed HMaster class.
   * @param masterClass
   * @param conf
   * @return HMaster instance.
   */
  public static HMaster constructMaster(Class<? extends HMaster> masterClass,
      final Configuration conf)  {
    try {
      Constructor<? extends HMaster> c =
        masterClass.getConstructor(Configuration.class);
      return c.newInstance(conf);
    } catch (InvocationTargetException ite) {
      Throwable target = ite.getTargetException() != null?
        ite.getTargetException(): ite;
      if (target.getCause() != null) target = target.getCause();
      throw new RuntimeException("Failed construction of Master: " +
        masterClass.toString(), target);
    } catch (Exception e) {
      throw new RuntimeException("Failed construction of Master: " +
        masterClass.toString() + ((e.getCause() != null)?
          e.getCause().getMessage(): ""), e);
    }
  }

  /**
   * @see org.apache.hadoop.hbase.master.HMasterCommandLine
   */
  public static void main(String [] args) throws Exception {
	VersionInfo.logVersion();
    new HMasterCommandLine(HMaster.class).doMain(args);
  }
}<|MERGE_RESOLUTION|>--- conflicted
+++ resolved
@@ -77,7 +77,6 @@
 import org.apache.hadoop.hbase.monitoring.TaskMonitor;
 import org.apache.hadoop.hbase.regionserver.HRegion;
 import org.apache.hadoop.hbase.replication.regionserver.Replication;
-import org.apache.hadoop.hbase.security.HBasePolicyProvider;
 import org.apache.hadoop.hbase.security.User;
 import org.apache.hadoop.hbase.util.Bytes;
 import org.apache.hadoop.hbase.util.InfoServer;
@@ -93,7 +92,6 @@
 import org.apache.hadoop.io.MapWritable;
 import org.apache.hadoop.io.Text;
 import org.apache.hadoop.net.DNS;
-import org.apache.hadoop.security.SecurityUtil;
 import org.apache.hadoop.security.UserGroupInformation;
 import org.apache.zookeeper.KeeperException;
 import org.apache.zookeeper.Watcher;
@@ -918,8 +916,9 @@
     if (owner == null) {
       owner = UserGroupInformation.getCurrentUser();
     }
-    if (desc.getOwnerString() == null || desc.getOwnerString().equals("")) {
-      desc.setOwner(owner);
+    if (hTableDescriptor.getOwnerString() == null ||
+        hTableDescriptor.getOwnerString().equals("")) {
+      hTableDescriptor.setOwner(owner);
     }
     if (cpHost != null) {
       cpHost.preCreateTable(hTableDescriptor, splitKeys);
@@ -935,10 +934,6 @@
       LOG.warn("Interrupted waiting for meta availability", e);
       throw new IOException(e);
     }
-<<<<<<< HEAD
-
-    createTable(newRegions, sync);
-=======
     createTable(hTableDescriptor ,newRegions, sync);
   }
 
@@ -966,7 +961,6 @@
   private void storeTableDescriptor(HTableDescriptor hTableDescriptor)
       throws IOException {
     FSUtils.createTableDescriptor(hTableDescriptor, conf);
->>>>>>> a9e870b3
   }
 
   private synchronized void createTable(final HTableDescriptor hTableDescriptor,
