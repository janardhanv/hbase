/*
 * Copyright 2010 The Apache Software Foundation
 *
 * Licensed to the Apache Software Foundation (ASF) under one
 * or more contributor license agreements.  See the NOTICE file
 * distributed with this work for additional information
 * regarding copyright ownership.  The ASF licenses this file
 * to you under the Apache License, Version 2.0 (the
 * "License"); you may not use this file except in compliance
 * with the License.  You may obtain a copy of the License at
 *
 *     http://www.apache.org/licenses/LICENSE-2.0
 *
 * Unless required by applicable law or agreed to in writing, software
 * distributed under the License is distributed on an "AS IS" BASIS,
 * WITHOUT WARRANTIES OR CONDITIONS OF ANY KIND, either express or implied.
 * See the License for the specific language governing permissions and
 * limitations under the License.
 */

package org.apache.hadoop.hbase.security;

import org.apache.commons.logging.LogFactory;
import org.apache.hadoop.conf.Configuration;
import org.apache.hadoop.hbase.util.Methods;
import org.apache.hadoop.mapred.JobConf;
import org.apache.hadoop.mapreduce.Job;
import org.apache.hadoop.security.UserGroupInformation;

import java.io.IOException;
import java.lang.reflect.Constructor;
import java.lang.reflect.UndeclaredThrowableException;
import java.security.PrivilegedAction;
import java.security.PrivilegedExceptionAction;
import org.apache.commons.logging.Log;

/**
 * Wrapper to abstract out usage of user and group information in HBase.
 *
 * <p>
 * This class provides a common interface for interacting with user and group
 * information across changing APIs in different versions of Hadoop.  It only
 * provides access to the common set of functionality in
 * {@link org.apache.hadoop.security.UserGroupInformation} currently needed by
 * HBase, but can be extended as needs change.
 * </p>
 */
public abstract class User {
  /**
   * Flag to differentiate between API-incompatible changes to
   * {@link org.apache.hadoop.security.UserGroupInformation} between vanilla
   * Hadoop 0.20.x and secure Hadoop 0.20+.
   */
  private static boolean IS_SECURE_HADOOP = true;
  static {
    try {
      UserGroupInformation.class.getMethod("isSecurityEnabled");
    } catch (NoSuchMethodException nsme) {
      IS_SECURE_HADOOP = false;
    }
  }
  private static Log LOG = LogFactory.getLog(User.class);
  protected UserGroupInformation ugi;

  /**
   * Returns the full user name.  For Kerberos principals this will include
   * the host and realm portions of the principal name.
   * @return User full name.
   */
  public String getName() {
    return ugi.getUserName();
  }

  /**
   * Returns the shortened version of the user name -- the portion that maps
   * to an operating system user name.
   * @return Short name
   */
  public abstract String getShortName();

  /**
   * Executes the given action within the context of this user.
   */
  public abstract <T> T runAs(PrivilegedAction<T> action);

  /**
   * Executes the given action within the context of this user.
   */
  public abstract <T> T runAs(PrivilegedExceptionAction<T> action)
      throws IOException, InterruptedException;

  /**
   * Requests an authentication token for this user and stores it in the
   * user's credentials.
   *
   * @throws IOException
   */
  public abstract void obtainAuthTokenForJob(Configuration conf, Job job)
      throws IOException, InterruptedException;

  /**
   * Requests an authentication token for this user and stores it in the
   * user's credentials.
   *
   * @throws IOException
   */
  public abstract void obtainAuthTokenForJob(JobConf job)
      throws IOException, InterruptedException;

  public String toString() {
    return ugi.toString();
  }

  /**
   * Returns the {@code User} instance within current execution context.
   */
  public static User getCurrent() throws IOException {
    if (IS_SECURE_HADOOP) {
      return new SecureHadoopUser();
    } else {
      return new HadoopUser();
    }
  }

  /**
   * Generates a new {@code User} instance specifically for use in test code.
   * @param name the full username
   * @param groups the group names to which the test user will belong
   * @return a new <code>User</code> instance
   */
  public static User createUserForTesting(Configuration conf,
      String name, String[] groups) {
    if (IS_SECURE_HADOOP) {
      return SecureHadoopUser.createUserForTesting(conf, name, groups);
    }
    return HadoopUser.createUserForTesting(conf, name, groups);
  }

  /**
   * Log in the current process using the given configuration keys for the
   * credential file and login principal.
   *
   * <p><strong>This is only applicable when
   * running on secure Hadoop</strong> -- see
   * org.apache.hadoop.security.SecurityUtil#login(Configuration,String,String,String).
   * On regular Hadoop (without security features), this will safely be ignored.
   * </p>
   *
   * @param conf The configuration data to use
   * @param fileConfKey Property key used to configure path to the credential file
   * @param principalConfKey Property key used to configure login principal
   * @param localhost Current hostname to use in any credentials
   * @throws IOException underlying exception from SecurityUtil.login() call
   */
  public static void login(Configuration conf, String fileConfKey,
      String principalConfKey, String localhost) throws IOException {
    if (IS_SECURE_HADOOP) {
      SecureHadoopUser.login(conf, fileConfKey, principalConfKey, localhost);
    } else {
      HadoopUser.login(conf, fileConfKey, principalConfKey, localhost);
    }
  }

  /**
   * Returns whether or not Kerberos authentication is configured.  For
<<<<<<< HEAD
   * non-secure Hadoop, this always returns false.  For secure Hadoop, it will
   * return the value from UserGroupInformation.isSecurityEnabled().
=======
   * non-secure Hadoop, this always returns <code>false</code>.
   * For secure Hadoop, it will return the value from
   * {@code UserGroupInformation.isSecurityEnabled()}.
>>>>>>> b65d83d5
   */
  public static boolean isSecurityEnabled() {
    if (IS_SECURE_HADOOP) {
      return SecureHadoopUser.isSecurityEnabled();
    } else {
      return HadoopUser.isSecurityEnabled();
    }
  }

  /* Concrete implementations */

  /**
   * Bridges {@link User} calls to invocations of the appropriate methods
   * in {@link org.apache.hadoop.security.UserGroupInformation} in regular
   * Hadoop 0.20 (ASF Hadoop and other versions without the backported security
   * features).
   */
  private static class HadoopUser extends User {

    private HadoopUser() {
      try {
        ugi = (UserGroupInformation) callStatic("getCurrentUGI");
      } catch (RuntimeException re) {
        throw re;
      } catch (Exception e) {
        throw new UndeclaredThrowableException(e,
            "Unexpected exception HadoopUser<init>");
      }
    }

    private HadoopUser(UserGroupInformation ugi) {
      this.ugi = ugi;
    }

    @Override
    public String getShortName() {
      return ugi.getUserName();
    }

    @Override
    public <T> T runAs(PrivilegedAction<T> action) {
      T result = null;
      UserGroupInformation previous = null;
      try {
        previous = (UserGroupInformation) callStatic("getCurrentUGI");
        try {
          if (ugi != null) {
            callStatic("setCurrentUser", new Class[]{UserGroupInformation.class},
                new Object[]{ugi});
          }
          result = action.run();
        } finally {
          callStatic("setCurrentUser", new Class[]{UserGroupInformation.class},
              new Object[]{previous});
        }
      } catch (RuntimeException re) {
        throw re;
      } catch (Exception e) {
        throw new UndeclaredThrowableException(e,
            "Unexpected exception in runAs()");
      }
      return result;
    }

    @Override
    public <T> T runAs(PrivilegedExceptionAction<T> action)
        throws IOException, InterruptedException {
      T result = null;
      try {
        UserGroupInformation previous =
            (UserGroupInformation) callStatic("getCurrentUGI");
        try {
          if (ugi != null) {
            callStatic("setCurrentUGI", new Class[]{UserGroupInformation.class},
                new Object[]{ugi});
          }
          result = action.run();
        } finally {
          callStatic("setCurrentUGI", new Class[]{UserGroupInformation.class},
              new Object[]{previous});
        }
      } catch (Exception e) {
        if (e instanceof IOException) {
          throw (IOException)e;
        } else if (e instanceof InterruptedException) {
          throw (InterruptedException)e;
        } else if (e instanceof RuntimeException) {
          throw (RuntimeException)e;
        } else {
          throw new UndeclaredThrowableException(e, "Unknown exception in runAs()");
        }
      }
      return result;
    }

<<<<<<< HEAD
    @Override
    public void obtainAuthTokenForJob(Configuration conf, Job job)
        throws IOException, InterruptedException {
      // this is a no-op.  token creation is only supported for kerberos
      // authenticated clients
    }

    @Override
    public void obtainAuthTokenForJob(JobConf job)
        throws IOException, InterruptedException {
      // this is a no-op.  token creation is only supported for kerberos
      // authenticated clients
    }

=======
    /** @see User#createUserForTesting(org.apache.hadoop.conf.Configuration, String, String[]) */
>>>>>>> b65d83d5
    public static User createUserForTesting(Configuration conf,
        String name, String[] groups) {
      try {
        Class c = Class.forName("org.apache.hadoop.security.UnixUserGroupInformation");
        Constructor constructor = c.getConstructor(String.class, String[].class);
        if (constructor == null) {
          throw new NullPointerException(
             );
        }
        UserGroupInformation newUser =
            (UserGroupInformation)constructor.newInstance(name, groups);
        // set user in configuration -- hack for regular hadoop
        conf.set("hadoop.job.ugi", newUser.toString());
        return new HadoopUser(newUser);
      } catch (ClassNotFoundException cnfe) {
        throw new RuntimeException(
            "UnixUserGroupInformation not found, is this secure Hadoop?", cnfe);
      } catch (NoSuchMethodException nsme) {
        throw new RuntimeException(
            "No valid constructor found for UnixUserGroupInformation!", nsme);
      } catch (RuntimeException re) {
        throw re;
      } catch (Exception e) {
        throw new UndeclaredThrowableException(e,
            "Unexpected exception instantiating new UnixUserGroupInformation");
      }
    }

    /**
     * No-op since we're running on a version of Hadoop that doesn't support
     * logins.
     * @see User#login(org.apache.hadoop.conf.Configuration, String, String, String)
     */
    public static void login(Configuration conf, String fileConfKey,
        String principalConfKey, String localhost) throws IOException {
      LOG.info("Skipping login, not running on secure Hadoop");
    }

<<<<<<< HEAD
=======
    /** Always returns {@code false}. */
>>>>>>> b65d83d5
    public static boolean isSecurityEnabled() {
      return false;
    }
  }

  /**
   * Bridges {@code User} invocations to underlying calls to
   * {@link org.apache.hadoop.security.UserGroupInformation} for secure Hadoop
   * 0.20 and versions 0.21 and above.
   */
  private static class SecureHadoopUser extends User {
    private SecureHadoopUser() throws IOException {
      try {
        ugi = (UserGroupInformation) callStatic("getCurrentUser");
      } catch (IOException ioe) {
        throw ioe;
      } catch (RuntimeException re) {
        throw re;
      } catch (Exception e) {
        throw new UndeclaredThrowableException(e,
            "Unexpected exception getting current secure user");
      }
    }

    private SecureHadoopUser(UserGroupInformation ugi) {
      this.ugi = ugi;
    }

    @Override
    public String getShortName() {
      try {
        return (String)call(ugi, "getShortUserName", null, null);
      } catch (RuntimeException re) {
        throw re;
      } catch (Exception e) {
        throw new UndeclaredThrowableException(e,
            "Unexpected error getting user short name");
      }
    }

    @Override
    public <T> T runAs(PrivilegedAction<T> action) {
      try {
        return (T) call(ugi, "doAs", new Class[]{PrivilegedAction.class},
            new Object[]{action});
      } catch (RuntimeException re) {
        throw re;
      } catch (Exception e) {
        throw new UndeclaredThrowableException(e,
            "Unexpected exception in runAs()");
      }
    }

    @Override
    public <T> T runAs(PrivilegedExceptionAction<T> action)
        throws IOException, InterruptedException {
      try {
        return (T) call(ugi, "doAs",
            new Class[]{PrivilegedExceptionAction.class},
            new Object[]{action});
      } catch (IOException ioe) {
        throw ioe;
      } catch (InterruptedException ie) {
        throw ie;
      } catch (RuntimeException re) {
        throw re;
      } catch (Exception e) {
        throw new UndeclaredThrowableException(e,
            "Unexpected exception in runAs(PrivilegedExceptionAction)");
      }
    }

<<<<<<< HEAD
    @Override
    public void obtainAuthTokenForJob(Configuration conf, Job job)
        throws IOException, InterruptedException {
      try {
        Class c = Class.forName(
            "org.apache.hadoop.hbase.security.token.TokenUtil");
        Methods.call(c, null, "obtainTokenForJob",
            new Class[]{Configuration.class, UserGroupInformation.class,
                Job.class},
            new Object[]{conf, ugi, job});
      } catch (ClassNotFoundException cnfe) {
        throw new RuntimeException("Failure loading TokenUtil class, "
            +"is secure RPC available?", cnfe);
      } catch (IOException ioe) {
        throw ioe;
      } catch (InterruptedException ie) {
        throw ie;
      } catch (RuntimeException re) {
        throw re;
      } catch (Exception e) {
        throw new UndeclaredThrowableException(e,
            "Unexpected error calling TokenUtil.obtainAndCacheToken()");
      }
    }

    @Override
    public void obtainAuthTokenForJob(JobConf job)
        throws IOException, InterruptedException {
      try {
        Class c = Class.forName(
            "org.apache.hadoop.hbase.security.token.TokenUtil");
        Methods.call(c, null, "obtainTokenForJob",
            new Class[]{JobConf.class, UserGroupInformation.class},
            new Object[]{job, ugi});
      } catch (ClassNotFoundException cnfe) {
        throw new RuntimeException("Failure loading TokenUtil class, "
            +"is secure RPC available?", cnfe);
      } catch (IOException ioe) {
        throw ioe;
      } catch (InterruptedException ie) {
        throw ie;
      } catch (RuntimeException re) {
        throw re;
      } catch (Exception e) {
        throw new UndeclaredThrowableException(e,
            "Unexpected error calling TokenUtil.obtainAndCacheToken()");
      }
    }

=======
    /** @see User#createUserForTesting(org.apache.hadoop.conf.Configuration, String, String[]) */
>>>>>>> b65d83d5
    public static User createUserForTesting(Configuration conf,
        String name, String[] groups) {
      try {
        return new SecureHadoopUser(
            (UserGroupInformation)callStatic("createUserForTesting",
                new Class[]{String.class, String[].class},
                new Object[]{name, groups})
        );
      } catch (RuntimeException re) {
        throw re;
      } catch (Exception e) {
        throw new UndeclaredThrowableException(e,
            "Error creating secure test user");
      }
    }

    /**
     * Obtain credentials for the current process using the configured
     * Kerberos keytab file and principal.
     * @see User#login(org.apache.hadoop.conf.Configuration, String, String, String)
     *
     * @param conf the Configuration to use
     * @param fileConfKey Configuration property key used to store the path
     * to the keytab file
     * @param principalConfKey Configuration property key used to store the
     * principal name to login as
     * @param localhost the local hostname
     */
    public static void login(Configuration conf, String fileConfKey,
        String principalConfKey, String localhost) throws IOException {
      if (isSecurityEnabled()) {
        // check for SecurityUtil class
        try {
          Class c = Class.forName("org.apache.hadoop.security.SecurityUtil");
          Class[] types = new Class[]{
              Configuration.class, String.class, String.class, String.class };
          Object[] args = new Object[]{
              conf, fileConfKey, principalConfKey, localhost };
          Methods.call(c, null, "login", types, args);
        } catch (ClassNotFoundException cnfe) {
          throw new RuntimeException("Unable to login using " +
              "org.apache.hadoop.security.SecurityUtil.login(). SecurityUtil class " +
              "was not found!  Is this a version of secure Hadoop?", cnfe);
        } catch (IOException ioe) {
          throw ioe;
        } catch (RuntimeException re) {
          throw re;
        } catch (Exception e) {
          throw new UndeclaredThrowableException(e,
              "Unhandled exception in User.login()");
        }
      }
    }

    /**
     * Returns the result of {@code UserGroupInformation.isSecurityEnabled()}.
     */
    public static boolean isSecurityEnabled() {
      try {
<<<<<<< HEAD
        Class c = Class.forName("org.apache.hadoop.security.SecurityUtil");
        Class[] types = new Class[]{
            Configuration.class, String.class, String.class, String.class };
        Object[] args = new Object[]{
            conf, fileConfKey, principalConfKey, localhost };
        Methods.call(c, null, "login", types, args);
      } catch (ClassNotFoundException cnfe) {
        throw new RuntimeException("Unable to login using " +
            "org.apache.hadoop.security.Security.login(). SecurityUtil class " +
            "was not found!  Is this a version of secure Hadoop?", cnfe);
      } catch (IOException ioe) {
        throw ioe;
=======
        return (Boolean)callStatic("isSecurityEnabled");
>>>>>>> b65d83d5
      } catch (RuntimeException re) {
        throw re;
      } catch (Exception e) {
        throw new UndeclaredThrowableException(e,
            "Unexpected exception calling UserGroupInformation.isSecurityEnabled()");
      }
    }

    public static boolean isSecurityEnabled() {
      try {
        return (Boolean)callStatic("isSecurityEnabled");
      } catch (RuntimeException re) {
        throw re;
      } catch (Exception e) {
        throw new UndeclaredThrowableException(e,
            "Unexpected exception calling UserGroupInformation.isSecurityEnabled()");
      }
    }
  }

  /* Reflection helper methods */
  private static Object callStatic(String methodName) throws Exception {
    return call(null, methodName, null, null);
  }

  private static Object callStatic(String methodName, Class[] types,
      Object[] args) throws Exception {
    return call(null, methodName, types, args);
  }

  private static Object call(UserGroupInformation instance, String methodName,
      Class[] types, Object[] args) throws Exception {
<<<<<<< HEAD
    return Methods.call(UserGroupInformation.class, instance, methodName, types, args);
=======
    return Methods.call(UserGroupInformation.class, instance, methodName, types,
        args);
>>>>>>> b65d83d5
  }
}<|MERGE_RESOLUTION|>--- conflicted
+++ resolved
@@ -163,14 +163,9 @@
 
   /**
    * Returns whether or not Kerberos authentication is configured.  For
-<<<<<<< HEAD
-   * non-secure Hadoop, this always returns false.  For secure Hadoop, it will
-   * return the value from UserGroupInformation.isSecurityEnabled().
-=======
    * non-secure Hadoop, this always returns <code>false</code>.
    * For secure Hadoop, it will return the value from
    * {@code UserGroupInformation.isSecurityEnabled()}.
->>>>>>> b65d83d5
    */
   public static boolean isSecurityEnabled() {
     if (IS_SECURE_HADOOP) {
@@ -266,7 +261,6 @@
       return result;
     }
 
-<<<<<<< HEAD
     @Override
     public void obtainAuthTokenForJob(Configuration conf, Job job)
         throws IOException, InterruptedException {
@@ -281,9 +275,7 @@
       // authenticated clients
     }
 
-=======
     /** @see User#createUserForTesting(org.apache.hadoop.conf.Configuration, String, String[]) */
->>>>>>> b65d83d5
     public static User createUserForTesting(Configuration conf,
         String name, String[] groups) {
       try {
@@ -322,10 +314,7 @@
       LOG.info("Skipping login, not running on secure Hadoop");
     }
 
-<<<<<<< HEAD
-=======
     /** Always returns {@code false}. */
->>>>>>> b65d83d5
     public static boolean isSecurityEnabled() {
       return false;
     }
@@ -398,7 +387,6 @@
       }
     }
 
-<<<<<<< HEAD
     @Override
     public void obtainAuthTokenForJob(Configuration conf, Job job)
         throws IOException, InterruptedException {
@@ -448,9 +436,7 @@
       }
     }
 
-=======
     /** @see User#createUserForTesting(org.apache.hadoop.conf.Configuration, String, String[]) */
->>>>>>> b65d83d5
     public static User createUserForTesting(Configuration conf,
         String name, String[] groups) {
       try {
@@ -510,32 +496,6 @@
      */
     public static boolean isSecurityEnabled() {
       try {
-<<<<<<< HEAD
-        Class c = Class.forName("org.apache.hadoop.security.SecurityUtil");
-        Class[] types = new Class[]{
-            Configuration.class, String.class, String.class, String.class };
-        Object[] args = new Object[]{
-            conf, fileConfKey, principalConfKey, localhost };
-        Methods.call(c, null, "login", types, args);
-      } catch (ClassNotFoundException cnfe) {
-        throw new RuntimeException("Unable to login using " +
-            "org.apache.hadoop.security.Security.login(). SecurityUtil class " +
-            "was not found!  Is this a version of secure Hadoop?", cnfe);
-      } catch (IOException ioe) {
-        throw ioe;
-=======
-        return (Boolean)callStatic("isSecurityEnabled");
->>>>>>> b65d83d5
-      } catch (RuntimeException re) {
-        throw re;
-      } catch (Exception e) {
-        throw new UndeclaredThrowableException(e,
-            "Unexpected exception calling UserGroupInformation.isSecurityEnabled()");
-      }
-    }
-
-    public static boolean isSecurityEnabled() {
-      try {
         return (Boolean)callStatic("isSecurityEnabled");
       } catch (RuntimeException re) {
         throw re;
@@ -558,11 +518,7 @@
 
   private static Object call(UserGroupInformation instance, String methodName,
       Class[] types, Object[] args) throws Exception {
-<<<<<<< HEAD
-    return Methods.call(UserGroupInformation.class, instance, methodName, types, args);
-=======
     return Methods.call(UserGroupInformation.class, instance, methodName, types,
         args);
->>>>>>> b65d83d5
   }
 }