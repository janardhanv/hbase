/*
 * Copyright 2010 The Apache Software Foundation
 *
 * Licensed to the Apache Software Foundation (ASF) under one
 * or more contributor license agreements.  See the NOTICE file
 * distributed with this work for additional information
 * regarding copyright ownership.  The ASF licenses this file
 * to you under the Apache License, Version 2.0 (the
 * "License"); you may not use this file except in compliance
 * with the License.  You may obtain a copy of the License at
 *
 * http://www.apache.org/licenses/LICENSE-2.0
 *
 * Unless required by applicable law or agreed to in writing, software
 * distributed under the License is distributed on an "AS IS" BASIS,
 * WITHOUT WARRANTIES OR CONDITIONS OF ANY KIND, either express or implied.
 * See the License for the specific language governing permissions and
 * limitations under the License.
 */

package org.apache.hadoop.hbase.regionserver;

import org.apache.commons.logging.Log;
import org.apache.commons.logging.LogFactory;

import org.apache.hadoop.conf.Configuration;
import org.apache.hadoop.fs.Path;
import org.apache.hadoop.hbase.HBaseConfiguration;
import org.apache.hadoop.hbase.HRegionInfo;
import org.apache.hadoop.hbase.KeyValue;
import org.apache.hadoop.hbase.client.*;
import org.apache.hadoop.hbase.coprocessor.*;
import org.apache.hadoop.hbase.filter.CompareFilter.CompareOp;
import org.apache.hadoop.hbase.filter.WritableByteArrayComparable;
import org.apache.hadoop.hbase.io.ImmutableBytesWritable;
import org.apache.hadoop.hbase.ipc.CoprocessorProtocol;
import org.apache.hadoop.hbase.regionserver.wal.HLogKey;
import org.apache.hadoop.hbase.regionserver.wal.WALEdit;
import org.apache.hadoop.hbase.util.Bytes;
import org.apache.hadoop.util.StringUtils;

import java.io.IOException;
import java.util.*;
import java.util.regex.Matcher;
import java.util.regex.Pattern;

/**
 * Implements the coprocessor environment and runtime support for coprocessors
 * loaded within a {@link HRegion}.
 */
public class RegionCoprocessorHost
    extends CoprocessorHost<RegionCoprocessorHost.RegionEnvironment> {

  private static final Log LOG = LogFactory.getLog(RegionCoprocessorHost.class);

  /**
   * Encapsulation of the environment of each coprocessor
   */
  static class RegionEnvironment extends CoprocessorHost.Environment
      implements RegionCoprocessorEnvironment {

    private HRegion region;
    private RegionServerServices rsServices;

    /**
     * Constructor
     * @param impl the coprocessor instance
     * @param priority chaining priority
     */
<<<<<<< HEAD
    public RegionEnvironment(final Coprocessor impl,
        final Coprocessor.Priority priority, final int seq,
        final Configuration conf, final HRegion region,
=======
    public RegionEnvironment(final Coprocessor impl, final int priority,
        final int seq, final Configuration conf, final HRegion region,
>>>>>>> 3a26927d
        final RegionServerServices services) {
      super(impl, priority, seq, conf);
      this.region = region;
      this.rsServices = services;
    }

    /** @return the region */
    @Override
    public HRegion getRegion() {
      return region;
    }

    /** @return reference to the region server services */
    @Override
    public RegionServerServices getRegionServerServices() {
      return rsServices;
    }

    public void shutdown() {
      super.shutdown();
    }
  }

  static final Pattern attrSpecMatch1 = Pattern.compile("(.+)\\|(.+)\\|(.+)\\|(.+)");
  static final Pattern attrSpecMatch2 = Pattern.compile("(.+)\\|(.+)\\|(.+)");
  static final Pattern cfgSpecMatch = Pattern.compile("([^=]+)=([^,]+),?");

  /** The region server services */
  RegionServerServices rsServices;
  /** The region */
  HRegion region;

  /**
   * Constructor
   * @param region the region
   * @param rsServices interface to available region server functionality
   * @param conf the configuration
   */
  public RegionCoprocessorHost(final HRegion region,
      final RegionServerServices rsServices, final Configuration conf) {
    super(conf);
    this.rsServices = rsServices;
    this.region = region;
    this.pathPrefix = this.region.getRegionNameAsString().replace(',', '_');

    // load system default cp's from configuration.
    loadSystemCoprocessors(conf, REGION_COPROCESSOR_CONF_KEY);

    // load Coprocessor From HDFS
    loadTableCoprocessors();
  }

  void loadTableCoprocessors() {
    // scan the table attributes for coprocessor load specifications
    // initialize the coprocessors
    List<RegionEnvironment> configured = new ArrayList<RegionEnvironment>();
    for (Map.Entry<ImmutableBytesWritable,ImmutableBytesWritable> e:
        region.getTableDesc().getValues().entrySet()) {
      String key = Bytes.toString(e.getKey().get());
      String spec = Bytes.toString(e.getValue().get());
      if (key.startsWith("COPROCESSOR")) {
        // found one
        try {
          Matcher matcher = attrSpecMatch1.matcher(spec);
          if (!matcher.matches()) {
            matcher = attrSpecMatch2.matcher(spec);
          }
          if (matcher.matches()) {
            Path path = new Path(matcher.group(1));
            String className = matcher.group(2);
            int priority = Integer.valueOf(matcher.group(3));
            String cfgSpec = null;
            try {
              cfgSpec = matcher.group(4);
            } catch (IndexOutOfBoundsException ex) {
              // ignore
            }
            if (cfgSpec != null) {
              Configuration newConf = HBaseConfiguration.create();
              Matcher m = cfgSpecMatch.matcher(cfgSpec);
              while (m.find()) {
                newConf.set(m.group(1), m.group(2));
              }
              configured.add(load(path, className, priority, newConf));
            } else {
              configured.add(load(path, className, priority, conf));
            }
            LOG.info("Load coprocessor " + className + " from HTD of " +
              Bytes.toString(region.getTableDesc().getName()) +
                " successfully.");
          } else {
            throw new RuntimeException("specification does not match pattern");
          }
        } catch (Exception ex) {
          LOG.warn("attribute '" + key +
            "' has invalid coprocessor specification '" + spec + "'");
          LOG.warn(StringUtils.stringifyException(ex));
        }
      }
    }
    // add together to coprocessor set for COW efficiency
    coprocessors.addAll(configured);
  }

  @Override
  public RegionEnvironment createEnvironment(Class<?> implClass,
      Coprocessor instance, int priority, int seq, Configuration conf) {
    // Check if it's an Endpoint.
    // Due to current dynamic protocol design, Endpoint
    // uses a different way to be registered and executed.
    // It uses a visitor pattern to invoke registered Endpoint
    // method.
    for (Class c : implClass.getInterfaces()) {
      if (CoprocessorProtocol.class.isAssignableFrom(c)) {
        region.registerProtocol(c, (CoprocessorProtocol)instance);
        break;
      }
    }
<<<<<<< HEAD

    return new RegionEnvironment(instance, priority, seq, conf, region, rsServices);
=======
    return new RegionEnvironment(instance, priority, seq, conf, region,
        rsServices);
>>>>>>> 3a26927d
  }

  /**
   * Invoked before a region open
   */
  public void preOpen() {
    ObserverContext<RegionCoprocessorEnvironment> ctx = null;
    for (RegionEnvironment env: coprocessors) {
      if (env.getInstance() instanceof RegionObserver) {
        ctx = ObserverContext.createAndPrepare(env, ctx);
        ((RegionObserver)env.getInstance()).preOpen(ctx);
        if (ctx.shouldComplete()) {
          break;
        }
      }
    }
  }

  /**
   * Invoked after a region open
   */
  public void postOpen() {
    ObserverContext<RegionCoprocessorEnvironment> ctx = null;
    for (RegionEnvironment env: coprocessors) {
      if (env.getInstance() instanceof RegionObserver) {
        ctx = ObserverContext.createAndPrepare(env, ctx);
        ((RegionObserver)env.getInstance()).postOpen(ctx);
        if (ctx.shouldComplete()) {
          break;
        }
      }
    }
  }

  /**
   * Invoked before a region is closed
   * @param abortRequested true if the server is aborting
   */
  public void preClose(boolean abortRequested) {
    ObserverContext<RegionCoprocessorEnvironment> ctx = null;
    for (RegionEnvironment env: coprocessors) {
      if (env.getInstance() instanceof RegionObserver) {
        ctx = ObserverContext.createAndPrepare(env, ctx);
        ((RegionObserver)env.getInstance()).preClose(ctx, abortRequested);
      }
    }
  }

  /**
   * Invoked after a region is closed
   * @param abortRequested true if the server is aborting
   */
  public void postClose(boolean abortRequested) {
    ObserverContext<RegionCoprocessorEnvironment> ctx = null;
    for (RegionEnvironment env: coprocessors) {
      if (env.getInstance() instanceof RegionObserver) {
        ctx = ObserverContext.createAndPrepare(env, ctx);
        ((RegionObserver)env.getInstance()).postClose(ctx, abortRequested);
      }
      shutdown(env);
    }
  }

  /**
   * Invoked before a region is compacted.
   * @param willSplit true if the compaction is about to trigger a split
   */
  public void preCompact(boolean willSplit) {
    ObserverContext<RegionCoprocessorEnvironment> ctx = null;
    for (RegionEnvironment env: coprocessors) {
      if (env.getInstance() instanceof RegionObserver) {
        ctx = ObserverContext.createAndPrepare(env, ctx);
        ((RegionObserver)env.getInstance()).preCompact(ctx, willSplit);
        if (ctx.shouldComplete()) {
          break;
        }
      }
    }
  }

  /**
   * Invoked after a region is compacted.
   * @param willSplit true if the compaction is about to trigger a split
   */
  public void postCompact(boolean willSplit) {
    ObserverContext<RegionCoprocessorEnvironment> ctx = null;
    for (RegionEnvironment env: coprocessors) {
      if (env.getInstance() instanceof RegionObserver) {
        ctx = ObserverContext.createAndPrepare(env, ctx);
        ((RegionObserver)env.getInstance()).postCompact(ctx, willSplit);
        if (ctx.shouldComplete()) {
          break;
        }
      }
    }
  }

  /**
   * Invoked before a memstore flush
   */
  public void preFlush() {
    ObserverContext<RegionCoprocessorEnvironment> ctx = null;
    for (RegionEnvironment env: coprocessors) {
      if (env.getInstance() instanceof RegionObserver) {
        ctx = ObserverContext.createAndPrepare(env, ctx);
        ((RegionObserver)env.getInstance()).preFlush(ctx);
        if (ctx.shouldComplete()) {
          break;
        }
      }
    }
  }

  /**
   * Invoked after a memstore flush
   */
  public void postFlush() {
    ObserverContext<RegionCoprocessorEnvironment> ctx = null;
    for (RegionEnvironment env: coprocessors) {
      if (env.getInstance() instanceof RegionObserver) {
        ctx = ObserverContext.createAndPrepare(env, ctx);
        ((RegionObserver)env.getInstance()).postFlush(ctx);
        if (ctx.shouldComplete()) {
          break;
        }
      }
    }
  }

  /**
   * Invoked just before a split
   */
  public void preSplit() {
    ObserverContext<RegionCoprocessorEnvironment> ctx = null;
    for (RegionEnvironment env: coprocessors) {
      if (env.getInstance() instanceof RegionObserver) {
        ctx = ObserverContext.createAndPrepare(env, ctx);
        ((RegionObserver)env.getInstance()).preSplit(ctx);
        if (ctx.shouldComplete()) {
          break;
        }
      }
    }
  }

  /**
   * Invoked just after a split
   * @param l the new left-hand daughter region
   * @param r the new right-hand daughter region
   */
  public void postSplit(HRegion l, HRegion r) {
    ObserverContext<RegionCoprocessorEnvironment> ctx = null;
    for (RegionEnvironment env: coprocessors) {
      if (env.getInstance() instanceof RegionObserver) {
        ctx = ObserverContext.createAndPrepare(env, ctx);
        ((RegionObserver)env.getInstance()).postSplit(ctx, l, r);
        if (ctx.shouldComplete()) {
          break;
        }
      }
    }
  }

  // RegionObserver support

  /**
   * @param row the row key
   * @param family the family
   * @param result the result set from the region
   * @return true if default processing should be bypassed
   * @exception IOException Exception
   */
  public boolean preGetClosestRowBefore(final byte[] row, final byte[] family,
      final Result result) throws IOException {
    boolean bypass = false;
    ObserverContext<RegionCoprocessorEnvironment> ctx = null;
    for (RegionEnvironment env: coprocessors) {
      if (env.getInstance() instanceof RegionObserver) {
        ctx = ObserverContext.createAndPrepare(env, ctx);
        ((RegionObserver)env.getInstance()).preGetClosestRowBefore(ctx, row, family,
          result);
        bypass |= ctx.shouldBypass();
        if (ctx.shouldComplete()) {
          break;
        }
      }
    }
    return bypass;
  }

  /**
   * @param row the row key
   * @param family the family
   * @param result the result set from the region
   * @exception IOException Exception
   */
  public void postGetClosestRowBefore(final byte[] row, final byte[] family,
      final Result result) throws IOException {
    ObserverContext<RegionCoprocessorEnvironment> ctx = null;
    for (RegionEnvironment env: coprocessors) {
      if (env.getInstance() instanceof RegionObserver) {
        ctx = ObserverContext.createAndPrepare(env, ctx);
        ((RegionObserver)env.getInstance()).postGetClosestRowBefore(ctx, row, family,
          result);
        if (ctx.shouldComplete()) {
          break;
        }
      }
    }
  }

  /**
   * @param get the Get request
   * @return true if default processing should be bypassed
   * @exception IOException Exception
   */
  public boolean preGet(final Get get, final List<KeyValue> results)
      throws IOException {
    boolean bypass = false;
    ObserverContext<RegionCoprocessorEnvironment> ctx = null;
    for (RegionEnvironment env: coprocessors) {
      if (env.getInstance() instanceof RegionObserver) {
        ctx = ObserverContext.createAndPrepare(env, ctx);
        ((RegionObserver)env.getInstance()).preGet(ctx, get, results);
        bypass |= ctx.shouldBypass();
        if (ctx.shouldComplete()) {
          break;
        }
      }
    }
    return bypass;
  }

  /**
   * @param get the Get request
   * @param results the result set
   * @return the possibly transformed result set to use
   * @exception IOException Exception
   */
  public void postGet(final Get get, final List<KeyValue> results)
  throws IOException {
    ObserverContext<RegionCoprocessorEnvironment> ctx = null;
    for (RegionEnvironment env: coprocessors) {
      if (env.getInstance() instanceof RegionObserver) {
        ctx = ObserverContext.createAndPrepare(env, ctx);
        ((RegionObserver)env.getInstance()).postGet(ctx, get, results);
        if (ctx.shouldComplete()) {
          break;
        }
      }
    }
  }

  /**
   * @param get the Get request
   * @return true or false to return to client if bypassing normal operation,
   * or null otherwise
   * @exception IOException Exception
   */
  public Boolean preExists(final Get get) throws IOException {
    boolean bypass = false;
    boolean exists = false;
    ObserverContext<RegionCoprocessorEnvironment> ctx = null;
    for (RegionEnvironment env: coprocessors) {
      if (env.getInstance() instanceof RegionObserver) {
        ctx = ObserverContext.createAndPrepare(env, ctx);
        exists = ((RegionObserver)env.getInstance()).preExists(ctx, get, exists);
        bypass |= ctx.shouldBypass();
        if (ctx.shouldComplete()) {
          break;
        }
      }
    }
    return bypass ? exists : null;
  }

  /**
   * @param get the Get request
   * @param exists the result returned by the region server
   * @return the result to return to the client
   * @exception IOException Exception
   */
  public boolean postExists(final Get get, boolean exists)
      throws IOException {
    ObserverContext<RegionCoprocessorEnvironment> ctx = null;
    for (RegionEnvironment env: coprocessors) {
      if (env.getInstance() instanceof RegionObserver) {
        ctx = ObserverContext.createAndPrepare(env, ctx);
        exists = ((RegionObserver)env.getInstance()).postExists(ctx, get, exists);
        if (ctx.shouldComplete()) {
          break;
        }
      }
    }
    return exists;
  }

  /**
   * @param familyMap map of family to edits for the given family.
   * @param writeToWAL true if the change should be written to the WAL
   * @return true if default processing should be bypassed
   * @exception IOException Exception
   */
  public boolean prePut(final Map<byte[], List<KeyValue>> familyMap,
      final boolean writeToWAL) throws IOException {
    boolean bypass = false;
    ObserverContext<RegionCoprocessorEnvironment> ctx = null;
    for (RegionEnvironment env: coprocessors) {
      if (env.getInstance() instanceof RegionObserver) {
        ctx = ObserverContext.createAndPrepare(env, ctx);
        ((RegionObserver)env.getInstance()).prePut(ctx, familyMap, writeToWAL);
        bypass |= ctx.shouldBypass();
        if (ctx.shouldComplete()) {
          break;
        }
      }
    }
    return bypass;
  }

  /**
   * @param familyMap map of family to edits for the given family.
   * @param writeToWAL true if the change should be written to the WAL
   * @exception IOException Exception
   */
  public void postPut(final Map<byte[], List<KeyValue>> familyMap,
      final boolean writeToWAL) throws IOException {
    ObserverContext<RegionCoprocessorEnvironment> ctx = null;
    for (RegionEnvironment env: coprocessors) {
      if (env.getInstance() instanceof RegionObserver) {
        ctx = ObserverContext.createAndPrepare(env, ctx);
        ((RegionObserver)env.getInstance()).postPut(ctx, familyMap, writeToWAL);
        if (ctx.shouldComplete()) {
          break;
        }
      }
    }
  }

  /**
   * @param familyMap map of family to edits for the given family.
   * @param writeToWAL true if the change should be written to the WAL
   * @return true if default processing should be bypassed
   * @exception IOException Exception
   */
  public boolean preDelete(final Map<byte[], List<KeyValue>> familyMap,
      final boolean writeToWAL) throws IOException {
    boolean bypass = false;
    ObserverContext<RegionCoprocessorEnvironment> ctx = null;
    for (RegionEnvironment env: coprocessors) {
      if (env.getInstance() instanceof RegionObserver) {
        ctx = ObserverContext.createAndPrepare(env, ctx);
        ((RegionObserver)env.getInstance()).preDelete(ctx, familyMap, writeToWAL);
        bypass |= ctx.shouldBypass();
        if (ctx.shouldComplete()) {
          break;
        }
      }
    }
    return bypass;
  }

  /**
   * @param familyMap map of family to edits for the given family.
   * @param writeToWAL true if the change should be written to the WAL
   * @exception IOException Exception
   */
  public void postDelete(final Map<byte[], List<KeyValue>> familyMap,
      final boolean writeToWAL) throws IOException {
    ObserverContext<RegionCoprocessorEnvironment> ctx = null;
    for (RegionEnvironment env: coprocessors) {
      if (env.getInstance() instanceof RegionObserver) {
        ctx = ObserverContext.createAndPrepare(env, ctx);
        ((RegionObserver)env.getInstance()).postDelete(ctx, familyMap, writeToWAL);
        if (ctx.shouldComplete()) {
          break;
        }
      }
    }
  }

  /**
   * @param row row to check
   * @param family column family
   * @param qualifier column qualifier
   * @param compareOp the comparison operation
   * @param comparator the comparator
   * @param put data to put if check succeeds
   * @return true or false to return to client if default processing should
   * be bypassed, or null otherwise
   * @throws IOException e
   */
  public Boolean preCheckAndPut(final byte [] row, final byte [] family,
      final byte [] qualifier, final CompareOp compareOp,
      final WritableByteArrayComparable comparator, Put put)
    throws IOException {
    boolean bypass = false;
    boolean result = false;
    ObserverContext<RegionCoprocessorEnvironment> ctx = null;
    for (RegionEnvironment env: coprocessors) {
      if (env.getInstance() instanceof RegionObserver) {
        ctx = ObserverContext.createAndPrepare(env, ctx);
        result = ((RegionObserver)env.getInstance()).preCheckAndPut(ctx, row, family,
          qualifier, compareOp, comparator, put, result);
        bypass |= ctx.shouldBypass();
        if (ctx.shouldComplete()) {
          break;
        }
      }
    }
    return bypass ? result : null;
  }

  /**
   * @param row row to check
   * @param family column family
   * @param qualifier column qualifier
   * @param compareOp the comparison operation
   * @param comparator the comparator
   * @param put data to put if check succeeds
   * @throws IOException e
   */
  public boolean postCheckAndPut(final byte [] row, final byte [] family,
      final byte [] qualifier, final CompareOp compareOp,
      final WritableByteArrayComparable comparator, final Put put,
      boolean result)
    throws IOException {
    ObserverContext<RegionCoprocessorEnvironment> ctx = null;
    for (RegionEnvironment env: coprocessors) {
      if (env.getInstance() instanceof RegionObserver) {
        ctx = ObserverContext.createAndPrepare(env, ctx);
        result = ((RegionObserver)env.getInstance()).postCheckAndPut(ctx, row,
          family, qualifier, compareOp, comparator, put, result);
        if (ctx.shouldComplete()) {
          break;
        }
      }
    }
    return result;
  }

  /**
   * @param row row to check
   * @param family column family
   * @param qualifier column qualifier
   * @param compareOp the comparison operation
   * @param comparator the comparator
   * @param delete delete to commit if check succeeds
   * @return true or false to return to client if default processing should
   * be bypassed, or null otherwise
   * @throws IOException e
   */
  public Boolean preCheckAndDelete(final byte [] row, final byte [] family,
      final byte [] qualifier, final CompareOp compareOp,
      final WritableByteArrayComparable comparator, Delete delete)
      throws IOException {
    boolean bypass = false;
    boolean result = false;
    ObserverContext<RegionCoprocessorEnvironment> ctx = null;
    for (RegionEnvironment env: coprocessors) {
      if (env.getInstance() instanceof RegionObserver) {
        ctx = ObserverContext.createAndPrepare(env, ctx);
        result = ((RegionObserver)env.getInstance()).preCheckAndDelete(ctx, row,
          family, qualifier, compareOp, comparator, delete, result);
        bypass |= ctx.shouldBypass();
        if (ctx.shouldComplete()) {
          break;
        }
      }
    }
    return bypass ? result : null;
  }

  /**
   * @param row row to check
   * @param family column family
   * @param qualifier column qualifier
   * @param compareOp the comparison operation
   * @param comparator the comparator
   * @param delete delete to commit if check succeeds
   * @throws IOException e
   */
  public boolean postCheckAndDelete(final byte [] row, final byte [] family,
      final byte [] qualifier, final CompareOp compareOp,
      final WritableByteArrayComparable comparator, final Delete delete,
      boolean result)
    throws IOException {
    ObserverContext<RegionCoprocessorEnvironment> ctx = null;
    for (RegionEnvironment env: coprocessors) {
      if (env.getInstance() instanceof RegionObserver) {
        ctx = ObserverContext.createAndPrepare(env, ctx);
        result = ((RegionObserver)env.getInstance())
          .postCheckAndDelete(ctx, row, family, qualifier, compareOp,
            comparator, delete, result);
        if (ctx.shouldComplete()) {
          break;
        }
      }
    }
    return result;
  }

  /**
   * @param row row to check
   * @param family column family
   * @param qualifier column qualifier
   * @param amount long amount to increment
   * @param writeToWAL true if the change should be written to the WAL
   * @return return value for client if default operation should be bypassed,
   * or null otherwise
   * @throws IOException if an error occurred on the coprocessor
   */
  public Long preIncrementColumnValue(final byte [] row, final byte [] family,
      final byte [] qualifier, long amount, final boolean writeToWAL)
      throws IOException {
    boolean bypass = false;
    ObserverContext<RegionCoprocessorEnvironment> ctx = null;
    for (RegionEnvironment env: coprocessors) {
      if (env.getInstance() instanceof RegionObserver) {
        ctx = ObserverContext.createAndPrepare(env, ctx);
        amount = ((RegionObserver)env.getInstance()).preIncrementColumnValue(ctx,
            row, family, qualifier, amount, writeToWAL);
        bypass |= ctx.shouldBypass();
        if (ctx.shouldComplete()) {
          break;
        }
      }
    }
    return bypass ? amount : null;
  }

  /**
   * @param row row to check
   * @param family column family
   * @param qualifier column qualifier
   * @param amount long amount to increment
   * @param writeToWAL true if the change should be written to the WAL
   * @param result the result returned by incrementColumnValue
   * @return the result to return to the client
   * @throws IOException if an error occurred on the coprocessor
   */
  public long postIncrementColumnValue(final byte [] row, final byte [] family,
      final byte [] qualifier, final long amount, final boolean writeToWAL,
      long result) throws IOException {
    ObserverContext<RegionCoprocessorEnvironment> ctx = null;
    for (RegionEnvironment env: coprocessors) {
      if (env.getInstance() instanceof RegionObserver) {
        ctx = ObserverContext.createAndPrepare(env, ctx);
        result = ((RegionObserver)env.getInstance()).postIncrementColumnValue(ctx,
            row, family, qualifier, amount, writeToWAL, result);
        if (ctx.shouldComplete()) {
          break;
        }
      }
    }
    return result;
  }

  /**
   * @param increment increment object
   * @return result to return to client if default operation should be
   * bypassed, null otherwise
   * @throws IOException if an error occurred on the coprocessor
   */
  public Result preIncrement(Increment increment)
      throws IOException {
    boolean bypass = false;
    Result result = new Result();
    ObserverContext<RegionCoprocessorEnvironment> ctx = null;
    for (RegionEnvironment env: coprocessors) {
      if (env.getInstance() instanceof RegionObserver) {
        ctx = ObserverContext.createAndPrepare(env, ctx);
        ((RegionObserver)env.getInstance()).preIncrement(ctx, increment, result);
        bypass |= ctx.shouldBypass();
        if (ctx.shouldComplete()) {
          break;
        }
      }
    }
    return bypass ? result : null;
  }

  /**
   * @param increment increment object
   * @param result the result returned by postIncrement
   * @throws IOException if an error occurred on the coprocessor
   */
  public void postIncrement(final Increment increment, Result result)
      throws IOException {
    ObserverContext<RegionCoprocessorEnvironment> ctx = null;
    for (RegionEnvironment env: coprocessors) {
      if (env.getInstance() instanceof RegionObserver) {
        ctx = ObserverContext.createAndPrepare(env, ctx);
        ((RegionObserver)env.getInstance()).postIncrement(ctx, increment, result);
        if (ctx.shouldComplete()) {
          break;
        }
      }
    }
  }

  /**
   * @param scan the Scan specification
   * @return scanner id to return to client if default operation should be
   * bypassed, false otherwise
   * @exception IOException Exception
   */
  public InternalScanner preScannerOpen(Scan scan) throws IOException {
    boolean bypass = false;
    InternalScanner s = null;
    ObserverContext<RegionCoprocessorEnvironment> ctx = null;
    for (RegionEnvironment env: coprocessors) {
      if (env.getInstance() instanceof RegionObserver) {
        ctx = ObserverContext.createAndPrepare(env, ctx);
        s = ((RegionObserver)env.getInstance()).preScannerOpen(ctx, scan, s);
        bypass |= ctx.shouldBypass();
        if (ctx.shouldComplete()) {
          break;
        }
      }
    }
    return bypass ? s : null;
  }

  /**
   * @param scan the Scan specification
   * @param s the scanner
   * @return the scanner instance to use
   * @exception IOException Exception
   */
  public InternalScanner postScannerOpen(final Scan scan, InternalScanner s)
      throws IOException {
    ObserverContext<RegionCoprocessorEnvironment> ctx = null;
    for (RegionEnvironment env: coprocessors) {
      if (env.getInstance() instanceof RegionObserver) {
        ctx = ObserverContext.createAndPrepare(env, ctx);
        s = ((RegionObserver)env.getInstance()).postScannerOpen(ctx, scan, s);
        if (ctx.shouldComplete()) {
          break;
        }
      }
    }
    return s;
  }

  /**
   * @param s the scanner
   * @param results the result set returned by the region server
   * @param limit the maximum number of results to return
   * @return 'has next' indication to client if bypassing default behavior, or
   * null otherwise
   * @exception IOException Exception
   */
  public Boolean preScannerNext(final InternalScanner s,
      final List<Result> results, int limit) throws IOException {
    boolean bypass = false;
    boolean hasNext = false;
    ObserverContext<RegionCoprocessorEnvironment> ctx = null;
    for (RegionEnvironment env: coprocessors) {
      if (env.getInstance() instanceof RegionObserver) {
        ctx = ObserverContext.createAndPrepare(env, ctx);
        hasNext = ((RegionObserver)env.getInstance()).preScannerNext(ctx, s, results,
          limit, hasNext);
        bypass |= ctx.shouldBypass();
        if (ctx.shouldComplete()) {
          break;
        }
      }
    }
    return bypass ? hasNext : null;
  }

  /**
   * @param s the scanner
   * @param results the result set returned by the region server
   * @param limit the maximum number of results to return
   * @param hasMore
   * @return 'has more' indication to give to client
   * @exception IOException Exception
   */
  public boolean postScannerNext(final InternalScanner s,
      final List<Result> results, final int limit, boolean hasMore)
      throws IOException {
    ObserverContext<RegionCoprocessorEnvironment> ctx = null;
    for (RegionEnvironment env: coprocessors) {
      if (env.getInstance() instanceof RegionObserver) {
        ctx = ObserverContext.createAndPrepare(env, ctx);
        hasMore = ((RegionObserver)env.getInstance()).postScannerNext(ctx, s,
          results, limit, hasMore);
        if (ctx.shouldComplete()) {
          break;
        }
      }
    }
    return hasMore;
  }

  /**
   * @param s the scanner
   * @return true if default behavior should be bypassed, false otherwise
   * @exception IOException Exception
   */
  public boolean preScannerClose(final InternalScanner s)
      throws IOException {
    boolean bypass = false;
    ObserverContext<RegionCoprocessorEnvironment> ctx = null;
    for (RegionEnvironment env: coprocessors) {
      if (env.getInstance() instanceof RegionObserver) {
        ctx = ObserverContext.createAndPrepare(env, ctx);
        ((RegionObserver)env.getInstance()).preScannerClose(ctx, s);
        bypass |= ctx.shouldBypass();
        if (ctx.shouldComplete()) {
          break;
        }
      }
    }
    return bypass;
  }

  /**
   * @param s the scanner
   * @exception IOException Exception
   */
  public void postScannerClose(final InternalScanner s)
      throws IOException {
    ObserverContext<RegionCoprocessorEnvironment> ctx = null;
    for (RegionEnvironment env: coprocessors) {
      if (env.getInstance() instanceof RegionObserver) {
        ctx = ObserverContext.createAndPrepare(env, ctx);
        ((RegionObserver)env.getInstance()).postScannerClose(ctx, s);
        if (ctx.shouldComplete()) {
          break;
        }
      }
    }
  }

  /**
   * @param info
   * @param logKey
   * @param logEdit
   * @return true if default behavior should be bypassed, false otherwise
   * @throws IOException
   */
  public boolean preWALRestore(HRegionInfo info, HLogKey logKey,
      WALEdit logEdit) throws IOException {
    boolean bypass = false;
    ObserverContext<RegionCoprocessorEnvironment> ctx = null;
    for (RegionEnvironment env: coprocessors) {
      if (env.getInstance() instanceof RegionObserver) {
        ctx = ObserverContext.createAndPrepare(env, ctx);
        ((RegionObserver)env.getInstance()).preWALRestore(ctx, info, logKey,
            logEdit);
        bypass |= ctx.shouldBypass();
        if (ctx.shouldComplete()) {
          break;
        }
      }
     
    }
    return bypass;
  }

  /**
   * @param info
   * @param logKey
   * @param logEdit
   * @throws IOException
   */
  public void postWALRestore(HRegionInfo info, HLogKey logKey,
      WALEdit logEdit) throws IOException {
    ObserverContext<RegionCoprocessorEnvironment> ctx = null;
    for (RegionEnvironment env: coprocessors) {
      if (env.getInstance() instanceof RegionObserver) {
        ctx = ObserverContext.createAndPrepare(env, ctx);
        ((RegionObserver)env.getInstance()).postWALRestore(ctx, info,
            logKey, logEdit);
        if (ctx.shouldComplete()) {
          break;
        }
      }
      
    }
  }
}<|MERGE_RESOLUTION|>--- conflicted
+++ resolved
@@ -67,14 +67,8 @@
      * @param impl the coprocessor instance
      * @param priority chaining priority
      */
-<<<<<<< HEAD
-    public RegionEnvironment(final Coprocessor impl,
-        final Coprocessor.Priority priority, final int seq,
-        final Configuration conf, final HRegion region,
-=======
     public RegionEnvironment(final Coprocessor impl, final int priority,
         final int seq, final Configuration conf, final HRegion region,
->>>>>>> 3a26927d
         final RegionServerServices services) {
       super(impl, priority, seq, conf);
       this.region = region;
@@ -193,13 +187,8 @@
         break;
       }
     }
-<<<<<<< HEAD
-
-    return new RegionEnvironment(instance, priority, seq, conf, region, rsServices);
-=======
     return new RegionEnvironment(instance, priority, seq, conf, region,
         rsServices);
->>>>>>> 3a26927d
   }
 
   /**
