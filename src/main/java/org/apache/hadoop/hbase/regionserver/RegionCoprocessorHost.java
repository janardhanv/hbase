--- conflicted
+++ resolved
@@ -67,15 +67,10 @@
      * @param priority chaining priority
      */
     public RegionEnvironment(final Coprocessor impl,
-<<<<<<< HEAD
-        Coprocessor.Priority priority, final Configuration conf,
-        final HRegion region, final RegionServerServices services) {
-      super(impl, priority, conf);
-=======
-        final Coprocessor.Priority priority, final int seq, final HRegion region,
+        final Coprocessor.Priority priority, final int seq,
+        final Configuration conf, final HRegion region,
         final RegionServerServices services) {
-      super(impl, priority, seq);
->>>>>>> 1f23c078
+      super(impl, priority, seq, conf);
       this.region = region;
       this.rsServices = services;
     }
@@ -172,11 +167,7 @@
       }
     }
 
-<<<<<<< HEAD
-    return new RegionEnvironment(instance, priority, conf, region, rsServices);
-=======
-    return new RegionEnvironment(instance, priority, seq, region, rsServices);
->>>>>>> 1f23c078
+    return new RegionEnvironment(instance, priority, seq, conf, region, rsServices);
   }
 
   /**
