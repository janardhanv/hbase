--- conflicted
+++ resolved
@@ -56,13 +56,8 @@
      * @param hlog HLog
      */
     public WALEnvironment(Class<?> implClass, final Coprocessor impl,
-<<<<<<< HEAD
-        final Coprocessor.Priority priority, final int seq,
-        final Configuration conf, final HLog hlog) {
-=======
         final int priority, final int seq, final Configuration conf,
         final HLog hlog) {
->>>>>>> 3a26927d
       super(impl, priority, seq, conf);
       this.wal = hlog;
     }
@@ -83,16 +78,10 @@
   }
 
   @Override
-<<<<<<< HEAD
-  public WALEnvironment createEnvironment(Class<?> implClass,
-      Coprocessor instance, Priority priority, int seq) {
-    return new WALEnvironment(implClass, instance, priority, seq, this.conf,
-=======
   public WALEnvironment createEnvironment(final Class<?> implClass,
       final Coprocessor instance, final int priority, final int seq,
       final Configuration conf) {
     return new WALEnvironment(implClass, instance, priority, seq, conf,
->>>>>>> 3a26927d
         this.wal);
   }
 
