--- conflicted
+++ resolved
@@ -1350,12 +1350,8 @@
 
   protected RegionScanner instantiateRegionScanner(Scan scan,
       List<KeyValueScanner> additionalScanners) throws IOException {
-<<<<<<< HEAD
-    return new RegionScanner(scan, additionalScanners,
+    return new RegionScannerImpl(scan, additionalScanners,
         RequestContext.getRequestUserName());
-=======
-    return new RegionScannerImpl(scan, additionalScanners);
->>>>>>> 629361ec
   }
 
   /*
@@ -2616,13 +2612,9 @@
     public HRegionInfo getRegionInfo() {
       return regionInfo;
     }
-<<<<<<< HEAD
-    RegionScanner(Scan scan, List<KeyValueScanner> additionalScanners,
+    RegionScannerImpl(Scan scan, List<KeyValueScanner> additionalScanners,
         String owner)
     throws IOException {
-=======
-    RegionScannerImpl(Scan scan, List<KeyValueScanner> additionalScanners) throws IOException {
->>>>>>> 629361ec
       //DebugPrint.println("HRegionScanner.<init>");
       this.owner = owner;
       this.filter = scan.getFilter();
@@ -2651,17 +2643,16 @@
       this.storeHeap = new KeyValueHeap(scanners, comparator);
     }
 
-<<<<<<< HEAD
+    RegionScannerImpl(Scan scan) throws IOException {
+      this(scan, null, RequestContext.getRequestUserName());
+    }
+
     /**
      * Return the username who created the scanner
      * @return
      */
     public String getOwner() {
       return owner;
-=======
-    RegionScannerImpl(Scan scan) throws IOException {
-      this(scan, null);
->>>>>>> 629361ec
     }
 
     /**
