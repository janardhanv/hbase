--- conflicted
+++ resolved
@@ -22,10 +22,6 @@
 import java.io.IOException;
 
 import org.apache.hadoop.hbase.catalog.CatalogTracker;
-<<<<<<< HEAD
-import org.apache.hadoop.hbase.ipc.HBaseRpcMetrics;
-=======
->>>>>>> 9a42fcee
 import org.apache.hadoop.hbase.ipc.RpcServer;
 import org.apache.hadoop.hbase.regionserver.wal.HLog;
 import org.apache.zookeeper.KeeperException;
@@ -77,11 +73,6 @@
   public RpcServer getRpcServer();
 
   /**
-   * Returns a reference to the region server's RPC server
-   */
-  public RpcServer getRpcServer();
-
-  /**
    * Get the regions that are currently being opened or closed in the RS
    * @return set of regions in transition in this RS
    */
