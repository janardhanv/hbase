/**
 * Copyright 2010 The Apache Software Foundation
 *
 * Licensed to the Apache Software Foundation (ASF) under one
 * or more contributor license agreements.  See the NOTICE file
 * distributed with this work for additional information
 * regarding copyright ownership.  The ASF licenses this file
 * to you under the Apache License, Version 2.0 (the
 * "License"); you may not use this file except in compliance
 * with the License.  You may obtain a copy of the License at
 *
 *     http://www.apache.org/licenses/LICENSE-2.0
 *
 * Unless required by applicable law or agreed to in writing, software
 * distributed under the License is distributed on an "AS IS" BASIS,
 * WITHOUT WARRANTIES OR CONDITIONS OF ANY KIND, either express or implied.
 * See the License for the specific language governing permissions and
 * limitations under the License.
 */
package org.apache.hadoop.hbase.regionserver;

import java.io.IOException;
import java.lang.Thread.UncaughtExceptionHandler;
import java.lang.management.ManagementFactory;
import java.lang.management.MemoryUsage;
import java.lang.reflect.Constructor;
import java.net.BindException;
import java.net.InetSocketAddress;
import java.util.ArrayList;
import java.util.Collection;
import java.util.Collections;
import java.util.Comparator;
import java.util.HashSet;
import java.util.Iterator;
import java.util.LinkedList;
import java.util.List;
import java.util.Map;
import java.util.NavigableSet;
import java.util.Random;
import java.util.Set;
import java.util.SortedMap;
import java.util.TreeMap;
import java.util.TreeSet;
import java.util.concurrent.*;
import java.util.concurrent.atomic.AtomicBoolean;
import java.util.concurrent.atomic.AtomicInteger;
import java.util.concurrent.locks.ReentrantReadWriteLock;

import com.google.common.base.Function;
import org.apache.commons.logging.Log;
import org.apache.commons.logging.LogFactory;
import org.apache.hadoop.conf.Configuration;
import org.apache.hadoop.fs.FileSystem;
import org.apache.hadoop.fs.Path;
import org.apache.hadoop.hbase.Chore;
import org.apache.hadoop.hbase.HBaseConfiguration;
import org.apache.hadoop.hbase.HConstants;
import org.apache.hadoop.hbase.HMsg;
import org.apache.hadoop.hbase.HRegionInfo;
import org.apache.hadoop.hbase.HServerAddress;
import org.apache.hadoop.hbase.HServerInfo;
import org.apache.hadoop.hbase.HServerLoad;
import org.apache.hadoop.hbase.KeyValue;
import org.apache.hadoop.hbase.MasterAddressTracker;
import org.apache.hadoop.hbase.NotServingRegionException;
import org.apache.hadoop.hbase.RemoteExceptionHandler;
import org.apache.hadoop.hbase.Server;
import org.apache.hadoop.hbase.Stoppable;
import org.apache.hadoop.hbase.UnknownRowLockException;
import org.apache.hadoop.hbase.UnknownScannerException;
import org.apache.hadoop.hbase.YouAreDeadException;
import org.apache.hadoop.hbase.HConstants.OperationStatusCode;
import org.apache.hadoop.hbase.catalog.CatalogTracker;
import org.apache.hadoop.hbase.catalog.MetaEditor;
import org.apache.hadoop.hbase.catalog.RootLocationEditor;
import org.apache.hadoop.hbase.client.Action;
import org.apache.hadoop.hbase.client.Delete;
import org.apache.hadoop.hbase.client.coprocessor.Exec;
import org.apache.hadoop.hbase.client.coprocessor.ExecResult;
import org.apache.hadoop.hbase.client.Get;
import org.apache.hadoop.hbase.client.HConnection;
import org.apache.hadoop.hbase.client.HConnectionManager;
import org.apache.hadoop.hbase.client.Increment;
import org.apache.hadoop.hbase.client.MultiAction;
import org.apache.hadoop.hbase.client.MultiPut;
import org.apache.hadoop.hbase.client.MultiPutResponse;
import org.apache.hadoop.hbase.client.MultiResponse;
import org.apache.hadoop.hbase.client.Put;
import org.apache.hadoop.hbase.client.Result;
import org.apache.hadoop.hbase.client.Row;
import org.apache.hadoop.hbase.client.Scan;
import org.apache.hadoop.hbase.executor.ExecutorService;
import org.apache.hadoop.hbase.executor.ExecutorService.ExecutorType;
import org.apache.hadoop.hbase.io.hfile.LruBlockCache;
import org.apache.hadoop.hbase.ipc.*;
import org.apache.hadoop.hbase.regionserver.Leases.LeaseStillHeldException;
import org.apache.hadoop.hbase.regionserver.handler.CloseMetaHandler;
import org.apache.hadoop.hbase.regionserver.handler.CloseRegionHandler;
import org.apache.hadoop.hbase.regionserver.handler.CloseRootHandler;
import org.apache.hadoop.hbase.regionserver.handler.OpenMetaHandler;
import org.apache.hadoop.hbase.regionserver.handler.OpenRegionHandler;
import org.apache.hadoop.hbase.regionserver.handler.OpenRootHandler;
import org.apache.hadoop.hbase.regionserver.metrics.RegionServerMetrics;
import org.apache.hadoop.hbase.regionserver.wal.HLog;
import org.apache.hadoop.hbase.regionserver.wal.WALObserver;
import org.apache.hadoop.hbase.replication.regionserver.Replication;
import org.apache.hadoop.hbase.security.HBasePolicyProvider;
import org.apache.hadoop.hbase.util.Bytes;
import org.apache.hadoop.hbase.util.CompressionTest;
import org.apache.hadoop.hbase.util.FSUtils;
import org.apache.hadoop.hbase.util.InfoServer;
import org.apache.hadoop.hbase.util.Pair;
import org.apache.hadoop.hbase.util.Sleeper;
import org.apache.hadoop.hbase.util.Threads;
import org.apache.hadoop.hbase.zookeeper.ClusterStatusTracker;
import org.apache.hadoop.hbase.zookeeper.ZKUtil;
import org.apache.hadoop.hbase.zookeeper.ZooKeeperWatcher;
import org.apache.hadoop.io.MapWritable;
import org.apache.hadoop.io.Writable;
import org.apache.hadoop.net.DNS;
<<<<<<< HEAD
import org.apache.hadoop.security.SecurityUtil;
=======
import org.apache.hadoop.util.StringUtils;
>>>>>>> 87b20114
import org.apache.zookeeper.KeeperException;

/**
 * HRegionServer makes a set of HRegions available to clients. It checks in with
 * the HMaster. There are many HRegionServers in a single HBase deployment.
 */
public class HRegionServer implements HRegionInterface, HBaseRPCErrorHandler,
    Runnable, RegionServerServices, Server {
  public static final Log LOG = LogFactory.getLog(HRegionServer.class);

  // Set when a report to the master comes back with a message asking us to
  // shutdown. Also set by call to stop when debugging or running unit tests
  // of HRegionServer in isolation.
  protected volatile boolean stopped = false;

  // Go down hard. Used if file system becomes unavailable and also in
  // debugging and unit tests.
  protected volatile boolean abortRequested;

  private volatile boolean killed = false;

  // If false, the file system has become unavailable
  protected volatile boolean fsOk;

  protected HServerInfo serverInfo;
  protected final Configuration conf;

  private final HConnection connection;
  protected final AtomicBoolean haveRootRegion = new AtomicBoolean(false);
  private FileSystem fs;
  private Path rootDir;
  private final Random rand = new Random();

  /**
   * Map of regions currently being served by this region server. Key is the
   * encoded region name.
   */
  protected final Map<String, HRegion> onlineRegions =
    new ConcurrentHashMap<String, HRegion>();

  protected final ReentrantReadWriteLock lock = new ReentrantReadWriteLock();
  private final LinkedBlockingQueue<HMsg> outboundMsgs = new LinkedBlockingQueue<HMsg>();

  final int numRetries;
  protected final int threadWakeFrequency;
  private final int msgInterval;

  protected final int numRegionsToReport;

  private final long maxScannerResultSize;

  // Remote HMaster
  private HMasterRegionInterface hbaseMaster;

  // Server to handle client requests. Default access so can be accessed by
  // unit tests.
  RpcServer server;

  // Leases
  private Leases leases;

  // Request counter
  private volatile AtomicInteger requestCount = new AtomicInteger();

  // Info server. Default access so can be used by unit tests. REGIONSERVER
  // is name of the webapp and the attribute name used stuffing this instance
  // into web context.
  InfoServer infoServer;

  /** region server process name */
  public static final String REGIONSERVER = "regionserver";

  /*
   * Space is reserved in HRS constructor and then released when aborting to
   * recover from an OOME. See HBASE-706. TODO: Make this percentage of the heap
   * or a minimum.
   */
  private final LinkedList<byte[]> reservedSpace = new LinkedList<byte[]>();

  private RegionServerMetrics metrics;

  // Compactions
  CompactSplitThread compactSplitThread;

  // Cache flushing
  MemStoreFlusher cacheFlusher;

  /*
   * Check for major compactions.
   */
  Chore majorCompactionChecker;

  // HLog and HLog roller. log is protected rather than private to avoid
  // eclipse warning when accessed by inner classes
  protected volatile HLog hlog;
  LogRoller hlogRoller;

  // flag set after we're done setting up server threads (used for testing)
  protected volatile boolean isOnline;

  final Map<String, InternalScanner> scanners = new ConcurrentHashMap<String, InternalScanner>();

  // zookeeper connection and watcher
  private ZooKeeperWatcher zooKeeper;

  // master address manager and watcher
  private MasterAddressTracker masterAddressManager;

  // catalog tracker
  private CatalogTracker catalogTracker;

  // Cluster Status Tracker
  private ClusterStatusTracker clusterStatusTracker;

  // A sleeper that sleeps for msgInterval.
  private final Sleeper sleeper;

  private final long rpcTimeout;

  // The main region server thread.
  @SuppressWarnings("unused")
  private Thread regionServerThread;

  // Instance of the hbase executor service.
  private ExecutorService service;

  // Replication services. If no replication, this handler will be null.
  private Replication replicationHandler;

  /**
   * Starts a HRegionServer at the default location
   *
   * @param conf
   * @throws IOException
   * @throws InterruptedException
   */
  public HRegionServer(Configuration conf) throws IOException, InterruptedException {
    this.fsOk = true;
    this.conf = conf;
    this.connection = HConnectionManager.getConnection(conf);
    this.isOnline = false;

    // check to see if the codec list is available:
    String [] codecs = conf.getStrings("hbase.regionserver.codecs", null);
    if (codecs != null) {
      for (String codec : codecs) {
        if (!CompressionTest.testCompression(codec)) {
          throw new IOException("Compression codec " + codec +
              " not supported, aborting RS construction");
        }
      }
    }

    // Config'ed params
    this.numRetries = conf.getInt("hbase.client.retries.number", 2);
    this.threadWakeFrequency = conf.getInt(HConstants.THREAD_WAKE_FREQUENCY,
        10 * 1000);
    this.msgInterval = conf.getInt("hbase.regionserver.msginterval", 1 * 1000);

    sleeper = new Sleeper(this.msgInterval, this);

    this.maxScannerResultSize = conf.getLong(
        HConstants.HBASE_CLIENT_SCANNER_MAX_RESULT_SIZE_KEY,
        HConstants.DEFAULT_HBASE_CLIENT_SCANNER_MAX_RESULT_SIZE);

    this.numRegionsToReport = conf.getInt(
        "hbase.regionserver.numregionstoreport", 10);

    this.rpcTimeout = conf.getLong(
        HConstants.HBASE_REGIONSERVER_LEASE_PERIOD_KEY,
        HConstants.DEFAULT_HBASE_REGIONSERVER_LEASE_PERIOD);

    this.abortRequested = false;
    this.stopped = false;

    // Server to handle client requests
    String machineName = DNS.getDefaultHost(conf.get(
        "hbase.regionserver.dns.interface", "default"), conf.get(
        "hbase.regionserver.dns.nameserver", "default"));
    String addressStr = machineName + ":" +
      conf.get(HConstants.REGIONSERVER_PORT,
        Integer.toString(HConstants.DEFAULT_REGIONSERVER_PORT));
    HServerAddress address = new HServerAddress(addressStr);
    this.server = HBaseRPC.getServer(this,
        new Class<?>[]{HRegionInterface.class, HBaseRPCErrorHandler.class,
        OnlineRegions.class},
        address.getBindAddress(),
      address.getPort(), conf.getInt("hbase.regionserver.handler.count", 10),
        conf.getInt("hbase.regionserver.metahandler.count", 10),
        false, conf, QOS_THRESHOLD);
    this.server.setErrorHandler(this);
    this.server.setQosFunction(new QosFunction());

    // HServerInfo can be amended by master.  See below in reportForDuty.
    this.serverInfo = new HServerInfo(new HServerAddress(new InetSocketAddress(
        address.getBindAddress(), this.server.getListenerAddress().getPort())),
        System.currentTimeMillis(), this.conf.getInt(
            "hbase.regionserver.info.port", 60030), machineName);
    if (this.serverInfo.getServerAddress() == null) {
      throw new NullPointerException("Server address cannot be null; "
          + "hbase-958 debugging");
    }

    SecurityUtil.login(conf, "hbase.regionserver.keytab.file",
        "hbase.regionserver.kerberos.principal", serverInfo.getHostname());
    HBasePolicyProvider.init(conf);
  }

  private static final int NORMAL_QOS = 0;
  private static final int QOS_THRESHOLD = 10;  // the line between low and high qos
  private static final int HIGH_QOS = 100;

  class QosFunction implements Function<Writable,Integer> {
    public boolean isMetaRegion(byte[] regionName) {
      HRegion region;
      try {
        region = getRegion(regionName);
      } catch (NotServingRegionException ignored) {
        return false;
      }
      return region.getRegionInfo().isMetaRegion();
    }

    @Override
    public Integer apply(Writable from) {
      if (from instanceof Invocation) {
        Invocation inv = (Invocation) from;

        String methodName = inv.getMethodName();

        // scanner methods...
        if (methodName.equals("next") || methodName.equals("close")) {
          // translate!
          Long scannerId;
          try {
            scannerId = (Long) inv.getParameters()[0];
          } catch (ClassCastException ignored) {
            //LOG.debug("Low priority: " + from);
            return NORMAL_QOS; // doh.
          }
          String scannerIdString = Long.toString(scannerId);
          InternalScanner scanner = scanners.get(scannerIdString);
          if (scanner instanceof HRegion.RegionScanner) {
            HRegion.RegionScanner rs = (HRegion.RegionScanner) scanner;
            HRegionInfo regionName = rs.getRegionName();
            if (regionName.isMetaRegion()) {
              //LOG.debug("High priority scanner request: " + scannerId);
              return HIGH_QOS;
            }
          }
        }
        else if (methodName.equals("getHServerInfo") ||
            methodName.equals("getRegionsAssignment") ||
            methodName.equals("unlockRow") ||
            methodName.equals("getProtocolVersion") ||
            methodName.equals("getClosestRowBefore")) {
          //LOG.debug("High priority method: " + methodName);
          return HIGH_QOS;
        }
        else if (inv.getParameterClasses()[0] == byte[].class) {
          // first arg is byte array, so assume this is a regionname:
          if (isMetaRegion((byte[]) inv.getParameters()[0])) {
            //LOG.debug("High priority with method: " + methodName + " and region: "
            //    + Bytes.toString((byte[]) inv.getParameters()[0]));
            return HIGH_QOS;
          }
        }
        else if (inv.getParameterClasses()[0] == MultiAction.class) {
          MultiAction ma = (MultiAction) inv.getParameters()[0];
          Set<byte[]> regions = ma.getRegions();
          // ok this sucks, but if any single of the actions touches a meta, the whole
          // thing gets pingged high priority.  This is a dangerous hack because people
          // can get their multi action tagged high QOS by tossing a Get(.META.) AND this
          // regionserver hosts META/-ROOT-
          for (byte[] region: regions) {
            if (isMetaRegion(region)) {
              //LOG.debug("High priority multi with region: " + Bytes.toString(region));
              return HIGH_QOS; // short circuit for the win.
            }
          }
        }
      }
      //LOG.debug("Low priority: " + from.toString());
      return NORMAL_QOS;
    }
  }

  /**
   * Creates all of the state that needs to be reconstructed in case we are
   * doing a restart. This is shared between the constructor and restart(). Both
   * call it.
   *
   * @throws IOException
   * @throws InterruptedException
   */
  private void initialize() throws IOException, InterruptedException {
    try {
      initializeZooKeeper();
      initializeThreads();
      int nbBlocks = conf.getInt("hbase.regionserver.nbreservationblocks", 4);
      for (int i = 0; i < nbBlocks; i++) {
        reservedSpace.add(new byte[HConstants.DEFAULT_SIZE_RESERVATION_BLOCK]);
      }
    } catch (Throwable t) {
      // Call stop if error or process will stick around for ever since server
      // puts up non-daemon threads.
      LOG.error("Stopping HRS because failed initialize", t);
      this.server.stop();
    }
  }

  /**
   * Bring up connection to zk ensemble and then wait until a master for this
   * cluster and then after that, wait until cluster 'up' flag has been set.
   * This is the order in which master does things.
   * Finally put up a catalog tracker.
   * @throws IOException
   * @throws InterruptedException
   */
  private void initializeZooKeeper() throws IOException, InterruptedException {
    // Open connection to zookeeper and set primary watcher
    zooKeeper = new ZooKeeperWatcher(conf, REGIONSERVER + ":" +
      serverInfo.getServerAddress().getPort(), this);

    // Create the master address manager, register with zk, and start it.  Then
    // block until a master is available.  No point in starting up if no master
    // running.
    this.masterAddressManager = new MasterAddressTracker(zooKeeper, this);
    this.masterAddressManager.start();
    this.masterAddressManager.blockUntilAvailable();

    // Wait on cluster being up.  Master will set this flag up in zookeeper
    // when ready.
    this.clusterStatusTracker = new ClusterStatusTracker(this.zooKeeper, this);
    this.clusterStatusTracker.start();
    this.clusterStatusTracker.blockUntilAvailable();

    // Create the catalog tracker and start it;
    this.catalogTracker = new CatalogTracker(this.zooKeeper, this.connection,
      this, this.conf.getInt("hbase.regionserver.catalog.timeout", Integer.MAX_VALUE));
    catalogTracker.start();
  }

  /**
   * @return True if cluster shutdown in progress
   */
  private boolean isClusterUp() {
    return this.clusterStatusTracker.isClusterUp();
  }

  private void initializeThreads() throws IOException {

    // Cache flushing thread.
    this.cacheFlusher = new MemStoreFlusher(conf, this);

    // Compaction thread
    this.compactSplitThread = new CompactSplitThread(this);

    // Background thread to check for major compactions; needed if region
    // has not gotten updates in a while. Make it run at a lesser frequency.
    int multiplier = this.conf.getInt(HConstants.THREAD_WAKE_FREQUENCY
        + ".multiplier", 1000);
    this.majorCompactionChecker = new MajorCompactionChecker(this,
        this.threadWakeFrequency * multiplier, this);

    this.leases = new Leases((int) conf.getLong(
        HConstants.HBASE_REGIONSERVER_LEASE_PERIOD_KEY,
        HConstants.DEFAULT_HBASE_REGIONSERVER_LEASE_PERIOD),
        this.threadWakeFrequency);
  }

  /**
   * The HRegionServer sticks in this loop until closed. It repeatedly checks in
   * with the HMaster, sending heartbeats & reports, and receiving HRegion
   * load/unload instructions.
   */
  public void run() {

    try {
      // Initialize threads and wait for a master
      initialize();
    } catch (Exception e) {
      abort("Fatal exception during initialization", e);
    }

    this.regionServerThread = Thread.currentThread();
    boolean calledCloseUserRegions = false;
    try {
      while (!this.stopped) {
        if (tryReportForDuty()) break;
      }
      long lastMsg = 0;
      List<HMsg> outboundMessages = new ArrayList<HMsg>();
      // The main run loop.
      for (int tries = 0; !this.stopped && isHealthy();) {
        if (!isClusterUp()) {
          if (this.onlineRegions.isEmpty()) {
            stop("Exiting; cluster shutdown set and not carrying any regions");
          } else if (!calledCloseUserRegions) {
            closeUserRegions(this.abortRequested);
            calledCloseUserRegions = true;
          }
        }
        // Try to get the root region location from zookeeper.
        this.catalogTracker.waitForRoot();
        long now = System.currentTimeMillis();
        // Drop into the send loop if msgInterval has elapsed or if something
        // to send. If we fail talking to the master, then we'll sleep below
        // on poll of the outboundMsgs blockingqueue.
        if ((now - lastMsg) >= msgInterval || !outboundMessages.isEmpty()) {
          try {
            doMetrics();
            tryRegionServerReport(outboundMessages);
            lastMsg = System.currentTimeMillis();
            // Reset tries count if we had a successful transaction.
            tries = 0;
            if (this.stopped) continue;
          } catch (Exception e) { // FindBugs REC_CATCH_EXCEPTION
            // Two special exceptions could be printed out here,
            // PleaseHoldException and YouAreDeadException
            if (e instanceof IOException) {
              e = RemoteExceptionHandler.checkIOException((IOException) e);
            }
            if (e instanceof YouAreDeadException) {
              // This will be caught and handled as a fatal error below
              throw e;
            }
            tries++;
            if (tries > 0 && (tries % this.numRetries) == 0) {
              // Check filesystem every so often.
              checkFileSystem();
            }
            if (this.stopped) {
              continue;
            }
            LOG.warn("Attempt=" + tries, e);
            // No point retrying immediately; this is probably connection to
            // master issue. Doing below will cause us to sleep.
            lastMsg = System.currentTimeMillis();
          }
        }
        now = System.currentTimeMillis();
        HMsg msg = this.outboundMsgs.poll((msgInterval - (now - lastMsg)), TimeUnit.MILLISECONDS);
        if (msg != null) outboundMessages.add(msg);
      } // for
    } catch (Throwable t) {
      if (!checkOOME(t)) {
        abort("Unhandled exception: " + t.getMessage(), t);
      }
    }
    this.leases.closeAfterLeasesExpire();
    this.server.stop();
    if (this.infoServer != null) {
      LOG.info("Stopping infoServer");
      try {
        this.infoServer.stop();
      } catch (Exception e) {
        e.printStackTrace();
      }
    }
    // Send cache a shutdown.
    LruBlockCache c = (LruBlockCache) StoreFile.getBlockCache(this.conf);
    if (c != null) {
      c.shutdown();
    }

    // Send interrupts to wake up threads if sleeping so they notice shutdown.
    // TODO: Should we check they are alive? If OOME could have exited already
    cacheFlusher.interruptIfNecessary();
    compactSplitThread.interruptIfNecessary();
    hlogRoller.interruptIfNecessary();
    this.majorCompactionChecker.interrupt();

    if (killed) {
      // Just skip out w/o closing regions.
    } else if (abortRequested) {
      if (this.fsOk) {
        closeAllRegions(abortRequested); // Don't leave any open file handles
        closeWAL(false);
      }
      LOG.info("aborting server at: " + this.serverInfo.getServerName());
    } else {
      closeAllRegions(abortRequested);
      closeWAL(true);
      closeAllScanners();
      LOG.info("stopping server at: " + this.serverInfo.getServerName());
    }
    // Interrupt catalog tracker here in case any regions being opened out in
    // handlers are stuck waiting on meta or root.
    this.catalogTracker.stop();
    waitOnAllRegionsToClose();

    // Make sure the proxy is down.
    if (this.hbaseMaster != null) {
      HBaseRPC.stopProxy(this.hbaseMaster);
      this.hbaseMaster = null;
    }
    this.leases.close();
    HConnectionManager.deleteConnection(conf, true);
    this.zooKeeper.close();
    if (!killed) {
      join();
    }
    LOG.info(Thread.currentThread().getName() + " exiting");
  }

  /**
   * Wait on regions close.
   */
  private void waitOnAllRegionsToClose() {
    // Wait till all regions are closed before going out.
    int lastCount = -1;
    while (!this.onlineRegions.isEmpty()) {
      int count = this.onlineRegions.size();
      // Only print a message if the count of regions has changed.
      if (count != lastCount) {
        lastCount = count;
        LOG.info("Waiting on " + count + " regions to close");
        // Only print out regions still closing if a small number else will
        // swamp the log.
        if (count < 10) {
          LOG.debug(this.onlineRegions);
        }
      }
      Threads.sleep(1000);
    }
  }

  List<HMsg> tryRegionServerReport(final List<HMsg> outboundMessages)
  throws IOException {
    this.serverInfo.setLoad(buildServerLoad());
    this.requestCount.set(0);
    addOutboundMsgs(outboundMessages);
    HMsg [] msgs = null;
    while (!this.stopped) {
      try {
        msgs = this.hbaseMaster.regionServerReport(this.serverInfo,
          outboundMessages.toArray(HMsg.EMPTY_HMSG_ARRAY),
          getMostLoadedRegions());
        break;
      } catch (IOException ioe) {
        // Couldn't connect to the master, get location from zk and reconnect
        // Method blocks until new master is found or we are stopped
        getMaster();
      }
    }
    updateOutboundMsgs(outboundMessages);
    outboundMessages.clear();

    for (int i = 0; !this.stopped && msgs != null && i < msgs.length; i++) {
      LOG.info(msgs[i].toString());
      // Intercept stop regionserver messages
      if (msgs[i].getType().equals(HMsg.Type.STOP_REGIONSERVER)) {
        stop("Received " + msgs[i]);
        continue;
      }
      LOG.warn("NOT PROCESSING " + msgs[i] + " -- WHY IS MASTER SENDING IT TO US?");
    }
    return outboundMessages;
  }

  private HServerLoad buildServerLoad() {
    MemoryUsage memory = ManagementFactory.getMemoryMXBean().getHeapMemoryUsage();
    HServerLoad hsl = new HServerLoad(requestCount.get(),
      (int)(memory.getUsed() / 1024 / 1024),
      (int) (memory.getMax() / 1024 / 1024));
    for (HRegion r : this.onlineRegions.values()) {
      hsl.addRegionInfo(createRegionLoad(r));
    }
    return hsl;
  }

  private void closeWAL(final boolean delete) {
    try {
      if (this.hlog != null) {
        if (delete) {
          hlog.closeAndDelete();
        } else {
          hlog.close();
        }
      }
    } catch (Throwable e) {
      LOG.error("Close and delete failed", RemoteExceptionHandler.checkThrowable(e));
    }
  }

  private void closeAllScanners() {
    // Close any outstanding scanners. Means they'll get an UnknownScanner
    // exception next time they come in.
    for (Map.Entry<String, InternalScanner> e : this.scanners.entrySet()) {
      try {
        e.getValue().close();
      } catch (IOException ioe) {
        LOG.warn("Closing scanner " + e.getKey(), ioe);
      }
    }
  }

  /*
   * Add to the passed <code>msgs</code> messages to pass to the master.
   *
   * @param msgs Current outboundMsgs array; we'll add messages to this List.
   */
  private void addOutboundMsgs(final List<HMsg> msgs) {
    if (msgs.isEmpty()) {
      this.outboundMsgs.drainTo(msgs);
      return;
    }
    OUTER: for (HMsg m : this.outboundMsgs) {
      for (HMsg mm : msgs) {
        // Be careful don't add duplicates.
        if (mm.equals(m)) {
          continue OUTER;
        }
      }
      msgs.add(m);
    }
  }

  /*
   * Remove from this.outboundMsgs those messsages we sent the master.
   *
   * @param msgs Messages we sent the master.
   */
  private void updateOutboundMsgs(final List<HMsg> msgs) {
    if (msgs.isEmpty()) {
      return;
    }
    for (HMsg m : this.outboundMsgs) {
      for (HMsg mm : msgs) {
        if (mm.equals(m)) {
          this.outboundMsgs.remove(m);
          break;
        }
      }
    }
  }

  /*
   * Run init. Sets up hlog and starts up all server threads.
   *
   * @param c Extra configuration.
   */
  protected void handleReportForDutyResponse(final MapWritable c) throws IOException {
    try {
      for (Map.Entry<Writable, Writable> e : c.entrySet()) {
        String key = e.getKey().toString();
        String value = e.getValue().toString();
        if (LOG.isDebugEnabled()) {
          LOG.debug("Config from master: " + key + "=" + value);
        }
        this.conf.set(key, value);
      }
      // Master may have sent us a new address with the other configs.
      // Update our address in this case. See HBASE-719
      String hra = conf.get("hbase.regionserver.address");
      // TODO: The below used to be this.address != null. Was broken by what
      // looks like a mistake in:
      //
      // HBASE-1215 migration; metautils scan of meta region was broken;
      // wouldn't see first row
      // ------------------------------------------------------------------------
      // r796326 | stack | 2009-07-21 07:40:34 -0700 (Tue, 21 Jul 2009) | 38
      // lines
      if (hra != null) {
        HServerAddress hsa = new HServerAddress(hra, this.serverInfo
            .getServerAddress().getPort());
        LOG.info("Master passed us address to use. Was="
            + this.serverInfo.getServerAddress() + ", Now=" + hsa.toString());
        this.serverInfo.setServerAddress(hsa);
      }

      // hack! Maps DFSClient => RegionServer for logs.  HDFS made this
      // config param for task trackers, but we can piggyback off of it.
      if (this.conf.get("mapred.task.id") == null) {
        this.conf.set("mapred.task.id",
            "hb_rs_" + this.serverInfo.getServerName() + "_" +
            System.currentTimeMillis());
      }

      // Master sent us hbase.rootdir to use. Should be fully qualified
      // path with file system specification included. Set 'fs.defaultFS'
      // to match the filesystem on hbase.rootdir else underlying hadoop hdfs
      // accessors will be going against wrong filesystem (unless all is set
      // to defaults).
      this.conf.set("fs.defaultFS", this.conf.get("hbase.rootdir"));
      // Get fs instance used by this RS
      this.fs = FileSystem.get(this.conf);
      this.rootDir = new Path(this.conf.get(HConstants.HBASE_DIR));
      this.hlog = setupWALAndReplication();
      // Init in here rather than in constructor after thread name has been set
      this.metrics = new RegionServerMetrics();
      startServiceThreads();
      LOG.info("Serving as " + this.serverInfo.getServerName() +
        ", RPC listening on " + this.server.getListenerAddress() +
        ", sessionid=0x" +
        Long.toHexString(this.zooKeeper.getZooKeeper().getSessionId()));
      isOnline = true;
    } catch (Throwable e) {
      this.isOnline = false;
      stop("Failed initialization");
      throw convertThrowableToIOE(cleanup(e, "Failed init"),
          "Region server startup failed");
    }
  }

  /*
   * @param r Region to get RegionLoad for.
   *
   * @return RegionLoad instance.
   *
   * @throws IOException
   */
  private HServerLoad.RegionLoad createRegionLoad(final HRegion r) {
    byte[] name = r.getRegionName();
    int stores = 0;
    int storefiles = 0;
    int storefileSizeMB = 0;
    int memstoreSizeMB = (int) (r.memstoreSize.get() / 1024 / 1024);
    int storefileIndexSizeMB = 0;
    synchronized (r.stores) {
      stores += r.stores.size();
      for (Store store : r.stores.values()) {
        storefiles += store.getStorefilesCount();
        storefileSizeMB += (int) (store.getStorefilesSize() / 1024 / 1024);
        storefileIndexSizeMB += (int) (store.getStorefilesIndexSize() / 1024 / 1024);
      }
    }
    return new HServerLoad.RegionLoad(name, stores, storefiles,
        storefileSizeMB, memstoreSizeMB, storefileIndexSizeMB);
  }

  /**
   * @param encodedRegionName
   * @return An instance of RegionLoad.
   * @throws IOException
   */
  public HServerLoad.RegionLoad createRegionLoad(final String encodedRegionName) {
    return createRegionLoad(this.onlineRegions.get(encodedRegionName));
  }

  /*
   * Cleanup after Throwable caught invoking method. Converts <code>t</code> to
   * IOE if it isn't already.
   *
   * @param t Throwable
   *
   * @return Throwable converted to an IOE; methods can only let out IOEs.
   */
  private Throwable cleanup(final Throwable t) {
    return cleanup(t, null);
  }

  /*
   * Cleanup after Throwable caught invoking method. Converts <code>t</code> to
   * IOE if it isn't already.
   *
   * @param t Throwable
   *
   * @param msg Message to log in error. Can be null.
   *
   * @return Throwable converted to an IOE; methods can only let out IOEs.
   */
  private Throwable cleanup(final Throwable t, final String msg) {
    // Don't log as error if NSRE; NSRE is 'normal' operation.
    if (t instanceof NotServingRegionException) {
      LOG.debug("NotServingRegionException; " +  t.getMessage());
      return t;
    }
    if (msg == null) {
      LOG.error("", RemoteExceptionHandler.checkThrowable(t));
    } else {
      LOG.error(msg, RemoteExceptionHandler.checkThrowable(t));
    }
    if (!checkOOME(t)) {
      checkFileSystem();
    }
    return t;
  }

  /*
   * @param t
   *
   * @return Make <code>t</code> an IOE if it isn't already.
   */
  private IOException convertThrowableToIOE(final Throwable t) {
    return convertThrowableToIOE(t, null);
  }

  /*
   * @param t
   *
   * @param msg Message to put in new IOE if passed <code>t</code> is not an IOE
   *
   * @return Make <code>t</code> an IOE if it isn't already.
   */
  private IOException convertThrowableToIOE(final Throwable t, final String msg) {
    return (t instanceof IOException ? (IOException) t : msg == null
        || msg.length() == 0 ? new IOException(t) : new IOException(msg, t));
  }

  /*
   * Check if an OOME and if so, call abort.
   *
   * @param e
   *
   * @return True if we OOME'd and are aborting.
   */
  public boolean checkOOME(final Throwable e) {
    boolean stop = false;
    if (e instanceof OutOfMemoryError
        || (e.getCause() != null && e.getCause() instanceof OutOfMemoryError)
        || (e.getMessage() != null && e.getMessage().contains(
            "java.lang.OutOfMemoryError"))) {
      abort("OutOfMemoryError, aborting", e);
      stop = true;
    }
    return stop;
  }

  /**
   * Checks to see if the file system is still accessible. If not, sets
   * abortRequested and stopRequested
   *
   * @return false if file system is not available
   */
  protected boolean checkFileSystem() {
    if (this.fsOk && this.fs != null) {
      try {
        FSUtils.checkFileSystemAvailable(this.fs);
      } catch (IOException e) {
        abort("File System not available", e);
        this.fsOk = false;
      }
    }
    return this.fsOk;
  }

  /*
   * Inner class that runs on a long period checking if regions need major
   * compaction.
   */
  private static class MajorCompactionChecker extends Chore {
    private final HRegionServer instance;

    MajorCompactionChecker(final HRegionServer h, final int sleepTime,
        final Stoppable stopper) {
      super("MajorCompactionChecker", sleepTime, h);
      this.instance = h;
      LOG.info("Runs every " + sleepTime + "ms");
    }

    @Override
    protected void chore() {
      for (HRegion r : this.instance.onlineRegions.values()) {
        try {
          if (r != null && r.isMajorCompaction()) {
            // Queue a compaction. Will recognize if major is needed.
            this.instance.compactSplitThread.requestCompaction(r, getName()
                + " requests major compaction");
          }
        } catch (IOException e) {
          LOG.warn("Failed major compaction check on " + r, e);
        }
      }
    }
  }

  /**
   * Report the status of the server. A server is online once all the startup is
   * completed (setting up filesystem, starting service threads, etc.). This
   * method is designed mostly to be useful in tests.
   *
   * @return true if online, false if not.
   */
  public boolean isOnline() {
    return isOnline;
  }

  /**
   * Setup WAL log and replication if enabled.
   * Replication setup is done in here because it wants to be hooked up to WAL.
   * @return A WAL instance.
   * @throws IOException
   */
  private HLog setupWALAndReplication() throws IOException {
    final Path oldLogDir = new Path(rootDir, HConstants.HREGION_OLDLOGDIR_NAME);
    Path logdir = new Path(rootDir, HLog.getHLogDirectoryName(this.serverInfo));
    if (LOG.isDebugEnabled()) {
      LOG.debug("logdir=" + logdir);
    }
    if (this.fs.exists(logdir)) {
      throw new RegionServerRunningException("Region server already "
          + "running at " + this.serverInfo.getServerName()
          + " because logdir " + logdir.toString() + " exists");
    }

    // Instantiate replication manager if replication enabled.  Pass it the
    // log directories.
    try {
      this.replicationHandler = Replication.isReplication(this.conf)?
        new Replication(this, this.fs, logdir, oldLogDir): null;
    } catch (KeeperException e) {
      throw new IOException("Failed replication handler create", e);
    }
    return instantiateHLog(logdir, oldLogDir);
  }

  /**
   * Called by {@link #setupWALAndReplication()} creating WAL instance.
   * @param logdir
   * @param oldLogDir
   * @return WAL instance.
   * @throws IOException
   */
  protected HLog instantiateHLog(Path logdir, Path oldLogDir) throws IOException {
    return new HLog(this.fs, logdir, oldLogDir, this.conf,
      getWALActionListeners(), this.serverInfo.getServerAddress().toString());
  }

  /**
   * Called by {@link #instantiateHLog(Path, Path)} setting up WAL instance.
   * Add any {@link WALObserver}s you want inserted before WAL startup.
   * @return List of WALActionsListener that will be passed in to
   * {@link HLog} on construction.
   */
  protected List<WALObserver> getWALActionListeners() {
    List<WALObserver> listeners = new ArrayList<WALObserver>();
    // Log roller.
    this.hlogRoller = new LogRoller(this, this);
    listeners.add(this.hlogRoller);
    if (this.replicationHandler != null) {
      listeners = new ArrayList<WALObserver>();
      // Replication handler is an implementation of WALActionsListener.
      listeners.add(this.replicationHandler);
    }
    return listeners;
  }

  protected LogRoller getLogRoller() {
    return hlogRoller;
  }

  /*
   * @param interval Interval since last time metrics were called.
   */
  protected void doMetrics() {
    try {
      metrics();
    } catch (Throwable e) {
      LOG.warn("Failed metrics", e);
    }
  }

  protected void metrics() {
    this.metrics.regions.set(this.onlineRegions.size());
    this.metrics.incrementRequests(this.requestCount.get());
    // Is this too expensive every three seconds getting a lock on onlineRegions
    // and then per store carried? Can I make metrics be sloppier and avoid
    // the synchronizations?
    int stores = 0;
    int storefiles = 0;
    long memstoreSize = 0;
    long storefileIndexSize = 0;
    synchronized (this.onlineRegions) {
      for (Map.Entry<String, HRegion> e : this.onlineRegions.entrySet()) {
        HRegion r = e.getValue();
        memstoreSize += r.memstoreSize.get();
        synchronized (r.stores) {
          stores += r.stores.size();
          for (Map.Entry<byte[], Store> ee : r.stores.entrySet()) {
            Store store = ee.getValue();
            storefiles += store.getStorefilesCount();
            storefileIndexSize += store.getStorefilesIndexSize();
          }
        }
      }
    }
    this.metrics.stores.set(stores);
    this.metrics.storefiles.set(storefiles);
    this.metrics.memstoreSizeMB.set((int) (memstoreSize / (1024 * 1024)));
    this.metrics.storefileIndexSizeMB
        .set((int) (storefileIndexSize / (1024 * 1024)));
    this.metrics.compactionQueueSize.set(compactSplitThread
        .getCompactionQueueSize());

    LruBlockCache lruBlockCache = (LruBlockCache) StoreFile.getBlockCache(conf);
    if (lruBlockCache != null) {
      this.metrics.blockCacheCount.set(lruBlockCache.size());
      this.metrics.blockCacheFree.set(lruBlockCache.getFreeSize());
      this.metrics.blockCacheSize.set(lruBlockCache.getCurrentSize());
      double ratio = lruBlockCache.getStats().getHitRatio();
      int percent = (int) (ratio * 100);
      this.metrics.blockCacheHitRatio.set(percent);
      ratio = lruBlockCache.getStats().getHitCachingRatio();
      percent = (int) (ratio * 100);
      this.metrics.blockCacheHitCachingRatio.set(percent);
    }
  }

  /**
   * @return Region server metrics instance.
   */
  public RegionServerMetrics getMetrics() {
    return this.metrics;
  }

  /*
   * Start maintanence Threads, Server, Worker and lease checker threads.
   * Install an UncaughtExceptionHandler that calls abort of RegionServer if we
   * get an unhandled exception. We cannot set the handler on all threads.
   * Server's internal Listener thread is off limits. For Server, if an OOME, it
   * waits a while then retries. Meantime, a flush or a compaction that tries to
   * run should trigger same critical condition and the shutdown will run. On
   * its way out, this server will shut down Server. Leases are sort of
   * inbetween. It has an internal thread that while it inherits from Chore, it
   * keeps its own internal stop mechanism so needs to be stopped by this
   * hosting server. Worker logs the exception and exits.
   */
  private void startServiceThreads() throws IOException {
    String n = Thread.currentThread().getName();
    UncaughtExceptionHandler handler = new UncaughtExceptionHandler() {
      public void uncaughtException(Thread t, Throwable e) {
        abort("Uncaught exception in service thread " + t.getName(), e);
      }
    };

    // Start executor services
    this.service = new ExecutorService(getServerName());
    this.service.startExecutorService(ExecutorType.RS_OPEN_REGION,
      conf.getInt("hbase.regionserver.executor.openregion.threads", 3));
    this.service.startExecutorService(ExecutorType.RS_OPEN_ROOT,
      conf.getInt("hbase.regionserver.executor.openroot.threads", 1));
    this.service.startExecutorService(ExecutorType.RS_OPEN_META,
      conf.getInt("hbase.regionserver.executor.openmeta.threads", 1));
    this.service.startExecutorService(ExecutorType.RS_CLOSE_REGION,
      conf.getInt("hbase.regionserver.executor.closeregion.threads", 3));
    this.service.startExecutorService(ExecutorType.RS_CLOSE_ROOT,
      conf.getInt("hbase.regionserver.executor.closeroot.threads", 1));
    this.service.startExecutorService(ExecutorType.RS_CLOSE_META,
      conf.getInt("hbase.regionserver.executor.closemeta.threads", 1));

    Threads.setDaemonThreadRunning(this.hlogRoller, n + ".logRoller", handler);
    Threads.setDaemonThreadRunning(this.cacheFlusher, n + ".cacheFlusher",
        handler);
    Threads.setDaemonThreadRunning(this.compactSplitThread, n + ".compactor",
        handler);
    Threads.setDaemonThreadRunning(this.majorCompactionChecker, n
        + ".majorCompactionChecker", handler);

    // Leases is not a Thread. Internally it runs a daemon thread. If it gets
    // an unhandled exception, it will just exit.
    this.leases.setName(n + ".leaseChecker");
    this.leases.start();
    // Put up info server.
    int port = this.conf.getInt("hbase.regionserver.info.port", 60030);
    // -1 is for disabling info server
    if (port >= 0) {
      String addr = this.conf.get("hbase.regionserver.info.bindAddress",
          "0.0.0.0");
      // check if auto port bind enabled
      boolean auto = this.conf.getBoolean("hbase.regionserver.info.port.auto",
          false);
      while (true) {
        try {
          this.infoServer = new InfoServer("regionserver", addr, port, false);
          this.infoServer.setAttribute("regionserver", this);
          this.infoServer.start();
          break;
        } catch (BindException e) {
          if (!auto) {
            // auto bind disabled throw BindException
            throw e;
          }
          // auto bind enabled, try to use another port
          LOG.info("Failed binding http info server to port: " + port);
          port++;
          // update HRS server info port.
          this.serverInfo = new HServerInfo(this.serverInfo.getServerAddress(),
            this.serverInfo.getStartCode(), port,
            this.serverInfo.getHostname());
        }
      }
    }

    if (this.replicationHandler != null) {
      this.replicationHandler.startReplicationServices();
    }

    // Start Server.  This service is like leases in that it internally runs
    // a thread.
    this.server.start();
  }

  /*
   * Verify that server is healthy
   */
  private boolean isHealthy() {
    if (!fsOk) {
      // File system problem
      return false;
    }
    // Verify that all threads are alive
    if (!(leases.isAlive() && compactSplitThread.isAlive()
        && cacheFlusher.isAlive() && hlogRoller.isAlive()
        && this.majorCompactionChecker.isAlive())) {
      stop("One or more threads are no longer alive -- stop");
      return false;
    }
    return true;
  }

  /** @return the HLog */
  public HLog getWAL() {
    return this.hlog;
  }

  @Override
  public CatalogTracker getCatalogTracker() {
    return this.catalogTracker;
  }

  @Override
  public void stop(final String msg) {
    this.stopped = true;
    LOG.info("STOPPED: " + msg);
    synchronized (this) {
      // Wakes run() if it is sleeping
      notifyAll(); // FindBugs NN_NAKED_NOTIFY
    }
  }

  @Override
  public void postOpenDeployTasks(final HRegion r, final CatalogTracker ct,
      final boolean daughter)
  throws KeeperException, IOException {
    // Do checks to see if we need to compact (references or too many files)
    if (r.hasReferences() || r.hasTooManyStoreFiles()) {
      getCompactionRequester().requestCompaction(r,
        r.hasReferences()? "Region has references on open" :
          "Region has too many store files");
    }

    // Add to online regions if all above was successful.
    addToOnlineRegions(r);

    // Update ZK, ROOT or META
    if (r.getRegionInfo().isRootRegion()) {
      RootLocationEditor.setRootLocation(getZooKeeper(),
        getServerInfo().getServerAddress());
    } else if (r.getRegionInfo().isMetaRegion()) {
      MetaEditor.updateMetaLocation(ct, r.getRegionInfo(), getServerInfo());
    } else {
      if (daughter) {
        // If daughter of a split, update whole row, not just location.
        MetaEditor.addDaughter(ct, r.getRegionInfo(), getServerInfo());
      } else {
        MetaEditor.updateRegionLocation(ct, r.getRegionInfo(), getServerInfo());
      }
    }
  }

  /**
   * Cause the server to exit without closing the regions it is serving, the log
   * it is using and without notifying the master. Used unit testing and on
   * catastrophic events such as HDFS is yanked out from under hbase or we OOME.
   *
   * @param reason
   *          the reason we are aborting
   * @param cause
   *          the exception that caused the abort, or null
   */
  public void abort(String reason, Throwable cause) {
    if (cause != null) {
      LOG.fatal("ABORTING region server " + this + ": " + reason, cause);
    } else {
      LOG.fatal("ABORTING region server " + this + ": " + reason);
    }
    this.abortRequested = true;
    this.reservedSpace.clear();
    if (this.metrics != null) {
      LOG.info("Dump of metrics: " + this.metrics);
    }
    stop(reason);
  }

  /**
   * @see HRegionServer#abort(String, Throwable)
   */
  public void abort(String reason) {
    abort(reason, null);
  }

  /*
   * Simulate a kill -9 of this server. Exits w/o closing regions or cleaninup
   * logs but it does close socket in case want to bring up server on old
   * hostname+port immediately.
   */
  protected void kill() {
    this.killed = true;
    abort("Simulated kill");
  }

  /**
   * Wait on all threads to finish. Presumption is that all closes and stops
   * have already been called.
   */
  protected void join() {
    Threads.shutdown(this.majorCompactionChecker);
    Threads.shutdown(this.cacheFlusher);
    Threads.shutdown(this.compactSplitThread);
    Threads.shutdown(this.hlogRoller);
    this.service.shutdown();
    if (this.replicationHandler != null) {
      this.replicationHandler.join();
    }
  }

  /**
   * Get the current master from ZooKeeper and open the RPC connection to it.
   *
   * Method will block until a master is available. You can break from this
   * block by requesting the server stop.
   *
   * @return master address, or null if server has been stopped
   */
  private HServerAddress getMaster() {
    HServerAddress masterAddress = null;
    while ((masterAddress = masterAddressManager.getMasterAddress()) == null) {
      if (stopped) {
        return null;
      }
      LOG.debug("No master found, will retry");
      sleeper.sleep();
    }
    HMasterRegionInterface master = null;
    while (!stopped && master == null) {
      try {
        // Do initial RPC setup. The final argument indicates that the RPC
        // should retry indefinitely.
        master = (HMasterRegionInterface) HBaseRPC.waitForProxy(
            HMasterRegionInterface.class, HBaseRPCProtocolVersion.versionID,
            masterAddress.getInetSocketAddress(), this.conf, -1,
            this.rpcTimeout);
      } catch (IOException e) {
        LOG.warn("Unable to connect to master. Retrying. Error was:", e);
        sleeper.sleep();
      }
    }
    LOG.info("Connected to master at " + masterAddress);
    this.hbaseMaster = master;
    return masterAddress;
  }

  /**
   * @return True if successfully invoked {@link #reportForDuty()}
   * @throws IOException
   */
  private boolean tryReportForDuty() throws IOException {
    MapWritable w = reportForDuty();
    if (w != null) {
      handleReportForDutyResponse(w);
      return true;
    }
    sleeper.sleep();
    LOG.warn("No response on reportForDuty. Sleeping and then retrying.");
    return false;
  }

  /*
   * Let the master know we're here Run initialization using parameters passed
   * us by the master.
   */
  private MapWritable reportForDuty() {
    HServerAddress masterAddress = null;
    while (!stopped && (masterAddress = getMaster()) == null) {
      sleeper.sleep();
      LOG.warn("Unable to get master for initialization");
    }

    MapWritable result = null;
    long lastMsg = 0;
    while (!stopped) {
      try {
        this.requestCount.set(0);
        lastMsg = System.currentTimeMillis();
        ZKUtil.setAddressAndWatch(zooKeeper,
          ZKUtil.joinZNode(zooKeeper.rsZNode, ZKUtil.getNodeName(serverInfo)),
          this.serverInfo.getServerAddress());
        this.serverInfo.setLoad(buildServerLoad());
        LOG.info("Telling master at " + masterAddress + " that we are up");
        result = this.hbaseMaster.regionServerStartup(this.serverInfo);
        break;
      } catch (IOException e) {
        LOG.warn("error telling master we are up", e);
      } catch (KeeperException e) {
        LOG.warn("error putting up ephemeral node in zookeeper", e);
      }
      sleeper.sleep(lastMsg);
    }
    return result;
  }

  /**
   * Add to the outbound message buffer
   *
   * When a region splits, we need to tell the master that there are two new
   * regions that need to be assigned.
   *
   * We do not need to inform the master about the old region, because we've
   * updated the meta or root regions, and the master will pick that up on its
   * next rescan of the root or meta tables.
   */
  void reportSplit(HRegionInfo oldRegion, HRegionInfo newRegionA,
      HRegionInfo newRegionB) {
    this.outboundMsgs.add(new HMsg(
        HMsg.Type.REGION_SPLIT, oldRegion, newRegionA,
        newRegionB, Bytes.toBytes("Daughters; "
            + newRegionA.getRegionNameAsString() + ", "
            + newRegionB.getRegionNameAsString())));
  }

  /**
   * Closes all regions.  Called on our way out.
   * Assumes that its not possible for new regions to be added to onlineRegions
   * while this method runs.
   */
  protected void closeAllRegions(final boolean abort) {
    closeUserRegions(abort);
    // Only root and meta should remain.  Are we carrying root or meta?
    HRegion meta = null;
    HRegion root = null;
    this.lock.writeLock().lock();
    try {
      for (Map.Entry<String, HRegion> e: onlineRegions.entrySet()) {
        HRegionInfo hri = e.getValue().getRegionInfo();
        if (hri.isRootRegion()) {
          root = e.getValue();
        } else if (hri.isMetaRegion()) {
          meta = e.getValue();
        }
        if (meta != null && root != null) break;
      }
    } finally {
      this.lock.writeLock().unlock();
    }
    if (meta != null) closeRegion(meta.getRegionInfo(), abort, false);
    if (root != null) closeRegion(root.getRegionInfo(), abort, false);
  }

  /**
   * Schedule closes on all user regions.
   * @param abort Whether we're running an abort.
   */
  void closeUserRegions(final boolean abort) {
    this.lock.writeLock().lock();
    try {
      synchronized (this.onlineRegions) {
        for (Map.Entry<String, HRegion> e: this.onlineRegions.entrySet()) {
          HRegion r = e.getValue();
          if (!r.getRegionInfo().isMetaRegion()) {
            // Don't update zk with this close transition; pass false.
            closeRegion(r.getRegionInfo(), abort, false);
          }
        }
      }
    } finally {
      this.lock.writeLock().unlock();
    }
  }

  @Override
  public HRegionInfo getRegionInfo(final byte[] regionName)
  throws NotServingRegionException {
    requestCount.incrementAndGet();
    return getRegion(regionName).getRegionInfo();
  }

  public Result getClosestRowBefore(final byte[] regionName, final byte[] row,
      final byte[] family) throws IOException {
    checkOpen();
    requestCount.incrementAndGet();
    try {
      // locate the region we're operating on
      HRegion region = getRegion(regionName);
      // ask the region for all the data

      Result r = region.getClosestRowBefore(row, family);
      return r;
    } catch (Throwable t) {
      throw convertThrowableToIOE(cleanup(t));
    }
  }

  /** {@inheritDoc} */
  public Result get(byte[] regionName, Get get) throws IOException {
    checkOpen();
    requestCount.incrementAndGet();
    try {
      HRegion region = getRegion(regionName);
      return region.get(get, getLockFromId(get.getLockId()));
    } catch (Throwable t) {
      throw convertThrowableToIOE(cleanup(t));
    }
  }

  public boolean exists(byte[] regionName, Get get) throws IOException {
    checkOpen();
    requestCount.incrementAndGet();
    try {
      HRegion region = getRegion(regionName);
      if (region.getCoprocessorHost() != null) {
        region.getCoprocessorHost().preExists(get);
      }
      Result r = region.get(get, getLockFromId(get.getLockId()));
      boolean result = r != null && !r.isEmpty();
      if (region.getCoprocessorHost() != null) {
        result = region.getCoprocessorHost().postExists(get, result);
      }
      return result;
    } catch (Throwable t) {
      throw convertThrowableToIOE(cleanup(t));
    }
  }

  public void put(final byte[] regionName, final Put put) throws IOException {
    if (put.getRow() == null) {
      throw new IllegalArgumentException("update has null row");
    }

    checkOpen();
    this.requestCount.incrementAndGet();
    HRegion region = getRegion(regionName);
    try {
      if (!region.getRegionInfo().isMetaTable()) {
        this.cacheFlusher.reclaimMemStoreMemory();
      }
      boolean writeToWAL = put.getWriteToWAL();
      region.put(put, getLockFromId(put.getLockId()), writeToWAL);
    } catch (Throwable t) {
      throw convertThrowableToIOE(cleanup(t));
    }
  }

  public int put(final byte[] regionName, final List<Put> puts)
      throws IOException {
    checkOpen();
    HRegion region = null;
    try {
      region = getRegion(regionName);
      if (!region.getRegionInfo().isMetaTable()) {
        this.cacheFlusher.reclaimMemStoreMemory();
      }

      @SuppressWarnings("unchecked")
      Pair<Put, Integer>[] putsWithLocks = new Pair[puts.size()];

      int i = 0;
      for (Put p : puts) {
        Integer lock = getLockFromId(p.getLockId());
        putsWithLocks[i++] = new Pair<Put, Integer>(p, lock);
      }

      this.requestCount.addAndGet(puts.size());
      OperationStatusCode[] codes = region.put(putsWithLocks);
      for (i = 0; i < codes.length; i++) {
        if (codes[i] != OperationStatusCode.SUCCESS) {
          return i;
        }
      }
      return -1;
    } catch (Throwable t) {
      throw convertThrowableToIOE(cleanup(t));
    }
  }

  private boolean checkAndMutate(final byte[] regionName, final byte[] row,
      final byte[] family, final byte[] qualifier, final byte[] value,
      final Writable w, Integer lock) throws IOException {
    checkOpen();
    this.requestCount.incrementAndGet();
    HRegion region = getRegion(regionName);
    try {
      if (!region.getRegionInfo().isMetaTable()) {
        this.cacheFlusher.reclaimMemStoreMemory();
      }
      return region
          .checkAndMutate(row, family, qualifier, value, w, lock, true);
    } catch (Throwable t) {
      throw convertThrowableToIOE(cleanup(t));
    }
  }

  /**
   *
   * @param regionName
   * @param row
   * @param family
   * @param qualifier
   * @param value
   *          the expected value
   * @param put
   * @throws IOException
   * @return true if the new put was execute, false otherwise
   */
  public boolean checkAndPut(final byte[] regionName, final byte[] row,
      final byte[] family, final byte[] qualifier, final byte[] value,
      final Put put) throws IOException {
    checkOpen();
    if (regionName == null) {
      throw new IOException("Invalid arguments to checkAndPut "
          + "regionName is null");
    }
    HRegion region = getRegion(regionName);
    if (region.getCoprocessorHost() != null) {
      region.getCoprocessorHost().preCheckAndPut(row, family, qualifier,
        value, put);
    }
    boolean result = checkAndMutate(regionName, row, family, qualifier,
      value, put, getLockFromId(put.getLockId()));
    if (region.getCoprocessorHost() != null) {
      result = region.getCoprocessorHost().postCheckAndPut(row, family,
        qualifier, value, put, result);
    }
    return result;
  }

  /**
   *
   * @param regionName
   * @param row
   * @param family
   * @param qualifier
   * @param value
   *          the expected value
   * @param delete
   * @throws IOException
   * @return true if the new put was execute, false otherwise
   */
  public boolean checkAndDelete(final byte[] regionName, final byte[] row,
      final byte[] family, final byte[] qualifier, final byte[] value,
      final Delete delete) throws IOException {
    checkOpen();

    if (regionName == null) {
      throw new IOException("Invalid arguments to checkAndDelete "
          + "regionName is null");
    }
    HRegion region = getRegion(regionName);
    if (region.getCoprocessorHost() != null) {
      region.getCoprocessorHost().preCheckAndDelete(row, family, qualifier,
        value, delete);
    }
    boolean result = checkAndMutate(regionName, row, family, qualifier, value,
      delete, getLockFromId(delete.getLockId()));
    if (region.getCoprocessorHost() != null) {
      result = region.getCoprocessorHost().postCheckAndDelete(row, family,
        qualifier, value, delete, result);
    }
    return result;
  }

  //
  // remote scanner interface
  //

  public long openScanner(byte[] regionName, Scan scan) throws IOException {
    checkOpen();
    NullPointerException npe = null;
    if (regionName == null) {
      npe = new NullPointerException("regionName is null");
    } else if (scan == null) {
      npe = new NullPointerException("scan is null");
    }
    if (npe != null) {
      throw new IOException("Invalid arguments to openScanner", npe);
    }
    requestCount.incrementAndGet();
    try {
      HRegion r = getRegion(regionName);
      return addScanner(r.getScanner(scan));
    } catch (Throwable t) {
      throw convertThrowableToIOE(cleanup(t, "Failed openScanner"));
    }
  }

  protected long addScanner(InternalScanner s) throws LeaseStillHeldException {
    long scannerId = -1L;
    scannerId = rand.nextLong();
    String scannerName = String.valueOf(scannerId);
    scanners.put(scannerName, s);
    this.leases.createLease(scannerName, new ScannerListener(scannerName));
    return scannerId;
  }

  public Result next(final long scannerId) throws IOException {
    Result[] res = next(scannerId, 1);
    if (res == null || res.length == 0) {
      return null;
    }
    return res[0];
  }

  public Result[] next(final long scannerId, int nbRows) throws IOException {
    try {
      String scannerName = String.valueOf(scannerId);
      InternalScanner s = this.scanners.get(scannerName);
      if (s == null) {
        throw new UnknownScannerException("Name: " + scannerName);
      }
      try {
        checkOpen();
      } catch (IOException e) {
        // If checkOpen failed, server not running or filesystem gone,
        // cancel this lease; filesystem is gone or we're closing or something.
        this.leases.cancelLease(scannerName);
        throw e;
      }
      this.leases.renewLease(scannerName);
      List<Result> results = new ArrayList<Result>(nbRows);
      long currentScanResultSize = 0;
      List<KeyValue> values = new ArrayList<KeyValue>();
      for (int i = 0; i < nbRows
          && currentScanResultSize < maxScannerResultSize; i++) {
        requestCount.incrementAndGet();
        // Collect values to be returned here
        boolean moreRows = s.next(values);
        if (!values.isEmpty()) {
          for (KeyValue kv : values) {
            currentScanResultSize += kv.heapSize();
          }
          results.add(new Result(values));
        }
        if (!moreRows) {
          break;
        }
        values.clear();
      }
      // Below is an ugly hack where we cast the InternalScanner to be a
      // HRegion.RegionScanner. The alternative is to change InternalScanner
      // interface but its used everywhere whereas we just need a bit of info
      // from HRegion.RegionScanner, IF its filter if any is done with the scan
      // and wants to tell the client to stop the scan. This is done by passing
      // a null result.
      return ((HRegion.RegionScanner) s).isFilterDone() && results.isEmpty() ? null
          : results.toArray(new Result[0]);
    } catch (Throwable t) {
      if (t instanceof NotServingRegionException) {
        String scannerName = String.valueOf(scannerId);
        this.scanners.remove(scannerName);
      }
      throw convertThrowableToIOE(cleanup(t));
    }
  }

  public void close(final long scannerId) throws IOException {
    try {
      checkOpen();
      requestCount.incrementAndGet();
      String scannerName = String.valueOf(scannerId);
      InternalScanner s = scanners.remove(scannerName);
      if (s != null) {
        s.close();
        this.leases.cancelLease(scannerName);
      }
    } catch (Throwable t) {
      throw convertThrowableToIOE(cleanup(t));
    }
  }

  /**
   * Instantiated as a scanner lease. If the lease times out, the scanner is
   * closed
   */
  private class ScannerListener implements LeaseListener {
    private final String scannerName;

    ScannerListener(final String n) {
      this.scannerName = n;
    }

    public void leaseExpired() {
      LOG.info("Scanner " + this.scannerName + " lease expired");
      InternalScanner s = scanners.remove(this.scannerName);
      if (s != null) {
        try {
          s.close();
        } catch (IOException e) {
          LOG.error("Closing scanner", e);
        }
      }
    }
  }

  //
  // Methods that do the actual work for the remote API
  //
  public void delete(final byte[] regionName, final Delete delete)
      throws IOException {
    checkOpen();
    try {
      boolean writeToWAL = true;
      this.requestCount.incrementAndGet();
      HRegion region = getRegion(regionName);
      if (!region.getRegionInfo().isMetaTable()) {
        this.cacheFlusher.reclaimMemStoreMemory();
      }
      Integer lid = getLockFromId(delete.getLockId());
      region.delete(delete, lid, writeToWAL);
    } catch (Throwable t) {
      throw convertThrowableToIOE(cleanup(t));
    }
  }

  public int delete(final byte[] regionName, final List<Delete> deletes)
      throws IOException {
    // Count of Deletes processed.
    int i = 0;
    checkOpen();
    HRegion region = null;
    try {
      boolean writeToWAL = true;
      region = getRegion(regionName);
      if (!region.getRegionInfo().isMetaTable()) {
        this.cacheFlusher.reclaimMemStoreMemory();
      }
      int size = deletes.size();
      Integer[] locks = new Integer[size];
      for (Delete delete : deletes) {
        this.requestCount.incrementAndGet();
        locks[i] = getLockFromId(delete.getLockId());
        region.delete(delete, locks[i], writeToWAL);
        i++;
      }
    } catch (WrongRegionException ex) {
      LOG.debug("Batch deletes: " + i, ex);
      return i;
    } catch (NotServingRegionException ex) {
      return i;
    } catch (Throwable t) {
      throw convertThrowableToIOE(cleanup(t));
    }
    return -1;
  }

  public long lockRow(byte[] regionName, byte[] row) throws IOException {
    checkOpen();
    NullPointerException npe = null;
    if (regionName == null) {
      npe = new NullPointerException("regionName is null");
    } else if (row == null) {
      npe = new NullPointerException("row to lock is null");
    }
    if (npe != null) {
      IOException io = new IOException("Invalid arguments to lockRow");
      io.initCause(npe);
      throw io;
    }
    requestCount.incrementAndGet();
    try {
      HRegion region = getRegion(regionName);
      Integer r = region.obtainRowLock(row);
      long lockId = addRowLock(r, region);
      LOG.debug("Row lock " + lockId + " explicitly acquired by client");
      return lockId;
    } catch (Throwable t) {
      throw convertThrowableToIOE(cleanup(t, "Error obtaining row lock (fsOk: "
          + this.fsOk + ")"));
    }
  }

  protected long addRowLock(Integer r, HRegion region)
      throws LeaseStillHeldException {
    long lockId = -1L;
    lockId = rand.nextLong();
    String lockName = String.valueOf(lockId);
    rowlocks.put(lockName, r);
    this.leases.createLease(lockName, new RowLockListener(lockName, region));
    return lockId;
  }

  /**
   * Method to get the Integer lock identifier used internally from the long
   * lock identifier used by the client.
   *
   * @param lockId
   *          long row lock identifier from client
   * @return intId Integer row lock used internally in HRegion
   * @throws IOException
   *           Thrown if this is not a valid client lock id.
   */
  Integer getLockFromId(long lockId) throws IOException {
    if (lockId == -1L) {
      return null;
    }
    String lockName = String.valueOf(lockId);
    Integer rl = rowlocks.get(lockName);
    if (rl == null) {
      throw new IOException("Invalid row lock");
    }
    this.leases.renewLease(lockName);
    return rl;
  }

  public void unlockRow(byte[] regionName, long lockId) throws IOException {
    checkOpen();
    NullPointerException npe = null;
    if (regionName == null) {
      npe = new NullPointerException("regionName is null");
    } else if (lockId == -1L) {
      npe = new NullPointerException("lockId is null");
    }
    if (npe != null) {
      IOException io = new IOException("Invalid arguments to unlockRow");
      io.initCause(npe);
      throw io;
    }
    requestCount.incrementAndGet();
    try {
      HRegion region = getRegion(regionName);
      String lockName = String.valueOf(lockId);
      Integer r = rowlocks.remove(lockName);
      if (r == null) {
        throw new UnknownRowLockException(lockName);
      }
      region.releaseRowLock(r);
      this.leases.cancelLease(lockName);
      LOG.debug("Row lock " + lockId
          + " has been explicitly released by client");
    } catch (Throwable t) {
      throw convertThrowableToIOE(cleanup(t));
    }
  }

  @Override
  public void bulkLoadHFile(String hfilePath, byte[] regionName,
      byte[] familyName) throws IOException {
    HRegion region = getRegion(regionName);
    region.bulkLoadHFile(hfilePath, familyName);
  }

  Map<String, Integer> rowlocks = new ConcurrentHashMap<String, Integer>();

  /**
   * Instantiated as a row lock lease. If the lease times out, the row lock is
   * released
   */
  private class RowLockListener implements LeaseListener {
    private final String lockName;
    private final HRegion region;

    RowLockListener(final String lockName, final HRegion region) {
      this.lockName = lockName;
      this.region = region;
    }

    public void leaseExpired() {
      LOG.info("Row Lock " + this.lockName + " lease expired");
      Integer r = rowlocks.remove(this.lockName);
      if (r != null) {
        region.releaseRowLock(r);
      }
    }
  }

  // Region open/close direct RPCs

  @Override
  public void openRegion(HRegionInfo region)
  throws RegionServerStoppedException {
    LOG.info("Received request to open region: " +
      region.getRegionNameAsString());
    if (this.stopped) throw new RegionServerStoppedException();
    if (region.isRootRegion()) {
      this.service.submit(new OpenRootHandler(this, this, region));
    } else if(region.isMetaRegion()) {
      this.service.submit(new OpenMetaHandler(this, this, region));
    } else {
      this.service.submit(new OpenRegionHandler(this, this, region));
    }
  }

  @Override
  public void openRegions(List<HRegionInfo> regions)
  throws RegionServerStoppedException {
    LOG.info("Received request to open " + regions.size() + " region(s)");
    for (HRegionInfo region: regions) openRegion(region);
  }

  @Override
  public boolean closeRegion(HRegionInfo region)
  throws NotServingRegionException {
    LOG.info("Received close region: " + region.getRegionNameAsString());
    // TODO: Need to check if this is being served here but currently undergoing
    // a split (so master needs to retry close after split is complete)
    if (!onlineRegions.containsKey(region.getEncodedName())) {
      LOG.warn("Received close for region we are not serving; " +
        region.getEncodedName());
      throw new NotServingRegionException("Received close for "
          + region.getRegionNameAsString() + " but we are not serving it");
    }
    return closeRegion(region, false, true);
  }

  /**
   * @param region Region to close
   * @param abort True if we are aborting
   * @param zk True if we are to update zk about the region close; if the close
   * was orchestrated by master, then update zk.  If the close is being run by
   * the regionserver because its going down, don't update zk.
   * @return
   */
  protected boolean closeRegion(HRegionInfo region, final boolean abort,
      final boolean zk) {
    CloseRegionHandler crh = null;
    if (region.isRootRegion()) {
      crh = new CloseRootHandler(this, this, region, abort, zk);
    } else if (region.isMetaRegion()) {
      crh = new CloseMetaHandler(this, this, region, abort, zk);
    } else {
      crh = new CloseRegionHandler(this, this, region, abort, zk);
    }
    this.service.submit(crh);
    return true;
  }

  // Manual remote region administration RPCs

  @Override
  public void flushRegion(HRegionInfo regionInfo)
      throws NotServingRegionException, IOException {
    LOG.info("Flushing " + regionInfo.getRegionNameAsString());
    HRegion region = getRegion(regionInfo.getRegionName());
    region.flushcache();
  }

  @Override
  public void splitRegion(HRegionInfo regionInfo)
      throws NotServingRegionException, IOException {
    HRegion region = getRegion(regionInfo.getRegionName());
    region.flushcache();
    region.shouldSplit(true);
    // force a compaction, split will be side-effect
    // TODO: flush/compact/split refactor will make it trivial to do this
    // sync/async (and won't require us to do a compaction to split!)
    compactSplitThread.requestCompaction(region, "User-triggered split",
        CompactSplitThread.PRIORITY_USER);
  }

  @Override
  public void compactRegion(HRegionInfo regionInfo, boolean major)
      throws NotServingRegionException, IOException {
    HRegion region = getRegion(regionInfo.getRegionName());
    region.flushcache();
    region.shouldSplit(true);
    compactSplitThread.requestCompaction(region, major, "User-triggered "
        + (major ? "major " : "") + "compaction",
        CompactSplitThread.PRIORITY_USER);
  }

  /** @return the info server */
  public InfoServer getInfoServer() {
    return infoServer;
  }

  /**
   * @return true if a stop has been requested.
   */
  public boolean isStopped() {
    return this.stopped;
  }

  /**
   *
   * @return the configuration
   */
  public Configuration getConfiguration() {
    return conf;
  }

  /** @return the write lock for the server */
  ReentrantReadWriteLock.WriteLock getWriteLock() {
    return lock.writeLock();
  }

  @Override
  public NavigableSet<HRegionInfo> getOnlineRegions() {
    NavigableSet<HRegionInfo> sortedset = new TreeSet<HRegionInfo>();
    synchronized(this.onlineRegions) {
      for (Map.Entry<String,HRegion> e: this.onlineRegions.entrySet()) {
        sortedset.add(e.getValue().getRegionInfo());
      }
    }
    return sortedset;
  }

  public int getNumberOfOnlineRegions() {
    return onlineRegions.size();
  }

  /**
   * For tests and web ui.
   * This method will only work if HRegionServer is in the same JVM as client;
   * HRegion cannot be serialized to cross an rpc.
   * @see #getOnlineRegions()
   */
  public Collection<HRegion> getOnlineRegionsLocalContext() {
    return Collections.unmodifiableCollection(this.onlineRegions.values());
  }

  @Override
  public void addToOnlineRegions(HRegion region) {
    lock.writeLock().lock();
    try {
      onlineRegions.put(region.getRegionInfo().getEncodedName(), region);
    } finally {
      lock.writeLock().unlock();
    }
  }

  @Override
  public boolean removeFromOnlineRegions(final String encodedName) {
    this.lock.writeLock().lock();
    HRegion toReturn = null;
    try {
      toReturn = onlineRegions.remove(encodedName);
    } finally {
      this.lock.writeLock().unlock();
    }
    return toReturn != null;
  }

  /**
   * @return A new Map of online regions sorted by region size with the first
   *         entry being the biggest.
   */
  public SortedMap<Long, HRegion> getCopyOfOnlineRegionsSortedBySize() {
    // we'll sort the regions in reverse
    SortedMap<Long, HRegion> sortedRegions = new TreeMap<Long, HRegion>(
        new Comparator<Long>() {
          public int compare(Long a, Long b) {
            return -1 * a.compareTo(b);
          }
        });
    // Copy over all regions. Regions are sorted by size with biggest first.
    synchronized (this.onlineRegions) {
      for (HRegion region : this.onlineRegions.values()) {
        sortedRegions.put(Long.valueOf(region.memstoreSize.get()), region);
      }
    }
    return sortedRegions;
  }

  @Override
  public HRegion getFromOnlineRegions(final String encodedRegionName) {
    return onlineRegions.get(encodedRegionName);
  }

  /**
   * @param regionName
   * @return HRegion for the passed binary <code>regionName</code> or null if
   *         named region is not member of the online regions.
   */
  public HRegion getOnlineRegion(final byte[] regionName) {
    return getFromOnlineRegions(HRegionInfo.encodeRegionName(regionName));
  }

  /** @return the request count */
  public AtomicInteger getRequestCount() {
    return this.requestCount;
  }

  /** @return reference to FlushRequester */
  public FlushRequester getFlushRequester() {
    return this.cacheFlusher;
  }

  /**
   * Protected utility method for safely obtaining an HRegion handle.
   *
   * @param regionName
   *          Name of online {@link HRegion} to return
   * @return {@link HRegion} for <code>regionName</code>
   * @throws NotServingRegionException
   */
  protected HRegion getRegion(final byte[] regionName)
      throws NotServingRegionException {
    HRegion region = null;
    this.lock.readLock().lock();
    try {
      region = getOnlineRegion(regionName);
      if (region == null) {
        throw new NotServingRegionException("Region is not online: " +
          Bytes.toStringBinary(regionName));
      }
      return region;
    } finally {
      this.lock.readLock().unlock();
    }
  }

  /**
   * Get the top N most loaded regions this server is serving so we can tell the
   * master which regions it can reallocate if we're overloaded. TODO: actually
   * calculate which regions are most loaded. (Right now, we're just grabbing
   * the first N regions being served regardless of load.)
   */
  protected HRegionInfo[] getMostLoadedRegions() {
    ArrayList<HRegionInfo> regions = new ArrayList<HRegionInfo>();
    synchronized (onlineRegions) {
      for (HRegion r : onlineRegions.values()) {
        if (r.isClosed() || r.isClosing()) {
          continue;
        }
        if (regions.size() < numRegionsToReport) {
          regions.add(r.getRegionInfo());
        } else {
          break;
        }
      }
    }
    return regions.toArray(new HRegionInfo[regions.size()]);
  }

  /**
   * Called to verify that this server is up and running.
   *
   * @throws IOException
   */
  protected void checkOpen() throws IOException {
    if (this.stopped || this.abortRequested) {
      throw new IOException("Server not running"
          + (this.abortRequested ? ", aborting" : ""));
    }
    if (!fsOk) {
      throw new IOException("File system not available");
    }
  }

  /**
   * @return Returns list of non-closed regions hosted on this server. If no
   *         regions to check, returns an empty list.
   */
  protected Set<HRegion> getRegionsToCheck() {
    HashSet<HRegion> regionsToCheck = new HashSet<HRegion>();
    // TODO: is this locking necessary?
    lock.readLock().lock();
    try {
      regionsToCheck.addAll(this.onlineRegions.values());
    } finally {
      lock.readLock().unlock();
    }
    // Purge closed regions.
    for (final Iterator<HRegion> i = regionsToCheck.iterator(); i.hasNext();) {
      HRegion r = i.next();
      if (r.isClosed()) {
        i.remove();
      }
    }
    return regionsToCheck;
  }

  public long getProtocolVersion(final String protocol, final long clientVersion)
      throws IOException {
    if (protocol.equals(HRegionInterface.class.getName())) {
      return HBaseRPCProtocolVersion.versionID;
    }
    throw new IOException("Unknown protocol to name node: " + protocol);
  }

  /**
   * @return Queue to which you can add outbound messages.
   */
  protected LinkedBlockingQueue<HMsg> getOutboundMsgs() {
    return this.outboundMsgs;
  }

  /**
   * Return the total size of all memstores in every region.
   *
   * @return memstore size in bytes
   */
  public long getGlobalMemStoreSize() {
    long total = 0;
    synchronized (onlineRegions) {
      for (HRegion region : onlineRegions.values()) {
        total += region.memstoreSize.get();
      }
    }
    return total;
  }

  /**
   * @return Return the leases.
   */
  protected Leases getLeases() {
    return leases;
  }

  /**
   * @return Return the rootDir.
   */
  protected Path getRootDir() {
    return rootDir;
  }

  /**
   * @return Return the fs.
   */
  protected FileSystem getFileSystem() {
    return fs;
  }

  /**
   * @return Info on port this server has bound to, etc.
   */
  public HServerInfo getServerInfo() {
    return this.serverInfo;
  }


  @Override
  public Result increment(byte[] regionName, Increment increment)
  throws IOException {
    checkOpen();
    if (regionName == null) {
      throw new IOException("Invalid arguments to increment " +
      "regionName is null");
    }
    requestCount.incrementAndGet();
    try {
      HRegion region = getRegion(regionName);
      return region.increment(increment, getLockFromId(increment.getLockId()),
          increment.getWriteToWAL());
    } catch (IOException e) {
      checkFileSystem();
      throw e;
    }
  }

  /** {@inheritDoc} */
  public long incrementColumnValue(byte[] regionName, byte[] row,
      byte[] family, byte[] qualifier, long amount, boolean writeToWAL)
      throws IOException {
    checkOpen();

    if (regionName == null) {
      throw new IOException("Invalid arguments to incrementColumnValue "
          + "regionName is null");
    }
    requestCount.incrementAndGet();
    try {
      HRegion region = getRegion(regionName);
      if (region.getCoprocessorHost() != null) {
<<<<<<< HEAD
        amount = region.getCoprocessorHost().preIncrementColumnValue(row, 
=======
        amount = region.getCoprocessorHost().preIncrementColumnValue(row,
>>>>>>> 87b20114
          family, qualifier, amount, writeToWAL);
      }
      long retval = region.incrementColumnValue(row, family, qualifier, amount,
          writeToWAL);
      if (region.getCoprocessorHost() != null) {
        retval = region.getCoprocessorHost().postIncrementColumnValue(row,
          family, qualifier, amount, writeToWAL, retval);
      }
      return retval;
    } catch (IOException e) {
      checkFileSystem();
      throw e;
    }
  }

  /** {@inheritDoc} */
  public HRegionInfo[] getRegionsAssignment() throws IOException {
    HRegionInfo[] regions = new HRegionInfo[onlineRegions.size()];
    Iterator<HRegion> ite = onlineRegions.values().iterator();
    for (int i = 0; ite.hasNext(); i++) {
      regions[i] = ite.next().getRegionInfo();
    }
    return regions;
  }

  /** {@inheritDoc} */
  public HServerInfo getHServerInfo() throws IOException {
    return serverInfo;
  }

  @Override
  public <R> MultiResponse<R> multi(MultiAction<R> multi) throws IOException {
    MultiResponse response = new MultiResponse();
    for (Map.Entry<byte[], List<Action<R>>> e : multi.actions.entrySet()) {
      byte[] regionName = e.getKey();
      List<Action<R>> actionsForRegion = e.getValue();
      // sort based on the row id - this helps in the case where we reach the
      // end of a region, so that we don't have to try the rest of the
      // actions in the list.
      Collections.sort(actionsForRegion);
      Row action = null;
      List<Action> puts = new ArrayList<Action>();
      try {
        for (Action a : actionsForRegion) {
          action = a.getAction();
          // TODO catch exceptions so we can report them on a per-item basis.
          if (action instanceof Delete) {
            delete(regionName, (Delete) action);
            response.add(regionName, new Pair<Integer, Result>(
                a.getOriginalIndex(), new Result()));
          } else if (action instanceof Get) {
            response.add(regionName, new Pair<Integer, Result>(
                a.getOriginalIndex(), get(regionName, (Get) action)));
          } else if (action instanceof Put) {
            puts.add(a);
          } else if (action instanceof Exec) {
            ExecResult result = execCoprocessor(regionName, (Exec)action);
            response.add(regionName, new Pair<Integer, Object>(
                a.getOriginalIndex(), result.getValue()
            ));
          } else {
            LOG.debug("Error: invalid Action, row must be a Get, Delete, Put or Exec.");
            throw new IllegalArgumentException("Invalid Action, row must be a Get, Delete, Put or Exec.");
          }
        }

        // We do the puts with result.put so we can get the batching efficiency
        // we so need. All this data munging doesn't seem great, but at least
        // we arent copying bytes or anything.
        if (!puts.isEmpty()) {
          HRegion region = getRegion(regionName);
          if (!region.getRegionInfo().isMetaTable()) {
            this.cacheFlusher.reclaimMemStoreMemory();
          }

          Pair<Put,Integer> [] putsWithLocks = new Pair[puts.size()];
          int i = 0;
          for (Action a : puts) {
            Put p = (Put) a.getAction();

            Integer lock = getLockFromId(p.getLockId());
            putsWithLocks[i++] = new Pair<Put, Integer>(p, lock);
          }

          this.requestCount.addAndGet(puts.size());

          OperationStatusCode[] codes = region.put(putsWithLocks);
          for( i = 0 ; i < codes.length ; i++) {
            OperationStatusCode code = codes[i];

            Action theAction = puts.get(i);
            Result result = null;

            if (code == OperationStatusCode.SUCCESS) {
              result = new Result();
            }
            // TODO turning the alternate exception into a different result

            response.add(regionName,
                new Pair<Integer, Result>(
                    theAction.getOriginalIndex(), result));
          }
        }
      } catch (IOException ioe) {
        if (multi.size() == 1) throw ioe;
        LOG.debug("Exception processing " +
          org.apache.commons.lang.StringUtils.abbreviate(action.toString(), 64) +
          "; " + ioe.getMessage());
        response.add(regionName,null);
        // stop processing on this region, continue to the next.
      }
    }
    return response;
  }

  /**
   * @deprecated Use HRegionServer.multi( MultiAction action) instead
   */
  @Override
  public MultiPutResponse multiPut(MultiPut puts) throws IOException {
    MultiPutResponse resp = new MultiPutResponse();

    // do each region as it's own.
    for (Map.Entry<byte[], List<Put>> e : puts.puts.entrySet()) {
      int result = put(e.getKey(), e.getValue());
      resp.addResult(e.getKey(), result);

      e.getValue().clear(); // clear some RAM
    }

    return resp;
  }

  /**
   * Executes a single {@link org.apache.hadoop.hbase.ipc.CoprocessorProtocol}
   * method using the registered protocol handlers.
   * {@link CoprocessorProtocol} implementations must be registered per-region via the
   * {@link org.apache.hadoop.hbase.regionserver.HRegion#registerProtocol(Class, org.apache.hadoop.hbase.ipc.CoprocessorProtocol)}
   * method before they are available.
   *
   * @param regionName name of the region against which the invocation is executed
   * @param call an {@code Exec} instance identifying the protocol, method name,
   *     and parameters for the method invocation
   * @return an {@code ExecResult} instance containing the region name of the
   *     invocation and the return value
   * @throws IOException if no registered protocol handler is found or an error
   *     occurs during the invocation
   * @see org.apache.hadoop.hbase.regionserver.HRegion#registerProtocol(Class, org.apache.hadoop.hbase.ipc.CoprocessorProtocol)
   */
  @Override
  public ExecResult execCoprocessor(byte[] regionName, Exec call)
      throws IOException {
    checkOpen();
    requestCount.incrementAndGet();
    try {
      HRegion region = getRegion(regionName);
      return region.exec(call);
    } catch (Throwable t) {
      throw convertThrowableToIOE(cleanup(t));
    }
  }

  public String toString() {
    return this.serverInfo.toString();
  }

  /**
   * Interval at which threads should run
   *
   * @return the interval
   */
  public int getThreadWakeFrequency() {
    return threadWakeFrequency;
  }

  @Override
  public ZooKeeperWatcher getZooKeeper() {
    return zooKeeper;
  }

  @Override
  public String getServerName() {
    return serverInfo.getServerName();
  }

  @Override
  public CompactionRequestor getCompactionRequester() {
    return this.compactSplitThread;
  }

  @Override
  public ZooKeeperWatcher getZooKeeperWatcher() {
    return this.zooKeeper;
  }

  //
  // Main program and support routines
  //

  /**
   * @param hrs
   * @return Thread the RegionServer is running in correctly named.
   * @throws IOException
   */
  public static Thread startRegionServer(final HRegionServer hrs)
      throws IOException {
    return startRegionServer(hrs, "regionserver"
        + hrs.getServerInfo().getServerAddress().getPort());
  }

  /**
   * @param hrs
   * @param name
   * @return Thread the RegionServer is running in correctly named.
   * @throws IOException
   */
  public static Thread startRegionServer(final HRegionServer hrs,
      final String name) throws IOException {
    Thread t = new Thread(hrs);
    t.setName(name);
    t.start();
    // Install shutdown hook that will catch signals and run an orderly shutdown
    // of the hrs.
    ShutdownHook.install(hrs.getConfiguration(), FileSystem.get(hrs
        .getConfiguration()), hrs, t);
    return t;
  }

  /**
   * Utility for constructing an instance of the passed HRegionServer class.
   *
   * @param regionServerClass
   * @param conf2
   * @return HRegionServer instance.
   */
  public static HRegionServer constructRegionServer(
      Class<? extends HRegionServer> regionServerClass,
      final Configuration conf2) {
    try {
      Constructor<? extends HRegionServer> c = regionServerClass
          .getConstructor(Configuration.class);
      return c.newInstance(conf2);
    } catch (Exception e) {
      throw new RuntimeException("Failed construction of " + "Regionserver: "
          + regionServerClass.toString(), e);
    }
  }

  @Override
  public void replicateLogEntries(final HLog.Entry[] entries)
  throws IOException {
    if (this.replicationHandler == null) return;
    this.replicationHandler.replicateLogEntries(entries);
  }

  /**
   * @see org.apache.hadoop.hbase.regionserver.HRegionServerCommandLine
   */
  public static void main(String[] args) throws Exception {
    Configuration conf = HBaseConfiguration.create();
    @SuppressWarnings("unchecked")
    Class<? extends HRegionServer> regionServerClass = (Class<? extends HRegionServer>) conf
        .getClass(HConstants.REGION_SERVER_IMPL, HRegionServer.class);

    new HRegionServerCommandLine(regionServerClass).doMain(args);
  }
}<|MERGE_RESOLUTION|>--- conflicted
+++ resolved
@@ -118,11 +118,7 @@
 import org.apache.hadoop.io.MapWritable;
 import org.apache.hadoop.io.Writable;
 import org.apache.hadoop.net.DNS;
-<<<<<<< HEAD
 import org.apache.hadoop.security.SecurityUtil;
-=======
-import org.apache.hadoop.util.StringUtils;
->>>>>>> 87b20114
 import org.apache.zookeeper.KeeperException;
 
 /**
@@ -2377,11 +2373,7 @@
     try {
       HRegion region = getRegion(regionName);
       if (region.getCoprocessorHost() != null) {
-<<<<<<< HEAD
-        amount = region.getCoprocessorHost().preIncrementColumnValue(row, 
-=======
         amount = region.getCoprocessorHost().preIncrementColumnValue(row,
->>>>>>> 87b20114
           family, qualifier, amount, writeToWAL);
       }
       long retval = region.incrementColumnValue(row, family, qualifier, amount,
