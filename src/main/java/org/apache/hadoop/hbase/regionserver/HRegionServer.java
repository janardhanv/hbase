--- conflicted
+++ resolved
@@ -2383,18 +2383,12 @@
             response.add(regionName, new Pair<Integer, Result>(
                 a.getOriginalIndex(), get(regionName, (Get) action)));
           } else if (action instanceof Put) {
-<<<<<<< HEAD
-            put(regionName, (Put) action);
-            response.add(regionName, new Pair<Integer, Result>(
-                a.getOriginalIndex(), new Result()));
+            puts.add(a);
           } else if (action instanceof Exec) {
             ExecResult result = execCoprocessor(regionName, (Exec)action);
             response.add(regionName, new Pair<Integer, Object>(
                 a.getOriginalIndex(), result.getValue()
             ));
-=======
-            puts.add(a);
->>>>>>> 0d150631
           } else {
             LOG.debug("Error: invalid Action, row must be a Get, Delete, Put or Exec.");
             throw new IllegalArgumentException("Invalid Action, row must be a Get, Delete, Put or Exec.");
