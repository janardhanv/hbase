--- conflicted
+++ resolved
@@ -20,11 +20,8 @@
 package org.apache.hadoop.hbase.zookeeper;
 
 import java.io.IOException;
-<<<<<<< HEAD
 import java.util.ArrayList;
 import java.util.HashSet;
-=======
->>>>>>> a9e870b3
 import java.util.List;
 import java.util.Set;
 import java.util.concurrent.CopyOnWriteArrayList;
@@ -75,7 +72,6 @@
   private final List<ZooKeeperListener> listeners =
     new CopyOnWriteArrayList<ZooKeeperListener>();
 
-<<<<<<< HEAD
   // Used by ZKUtil:waitForZKConnectionIfAuthenticating() wait for SASL
   // negotiation to complete.
   // When secure ZK sends a saslAuthenticated event, this will be set to true.
@@ -84,8 +80,6 @@
   // set of unassigned nodes watched
   private Set<String> unassignedNodes = new HashSet<String>();
 
-=======
->>>>>>> a9e870b3
   // node names
 
   // base znode for this cluster
