--- conflicted
+++ resolved
@@ -715,12 +715,8 @@
       String znode, byte [] data)
   throws KeeperException {
     try {
-<<<<<<< HEAD
       waitForZKConnectionIfAuthenticating(zkw);
-      zkw.getZooKeeper().create(znode, data, createACL(zkw,znode),
-=======
-      zkw.getRecoverableZooKeeper().create(znode, data, Ids.OPEN_ACL_UNSAFE,
->>>>>>> 54c88565
+      zkw.getRecoverableZooKeeper().create(znode, data, createACL(zkw, znode),
           CreateMode.EPHEMERAL);
     } catch (KeeperException.NodeExistsException nee) {
       if(!watchAndCheckExists(zkw, znode)) {
@@ -759,12 +755,8 @@
       ZooKeeperWatcher zkw, String znode, byte [] data)
   throws KeeperException {
     try {
-<<<<<<< HEAD
       waitForZKConnectionIfAuthenticating(zkw);
-      zkw.getZooKeeper().create(znode, data, createACL(zkw,znode),
-=======
-      zkw.getRecoverableZooKeeper().create(znode, data, Ids.OPEN_ACL_UNSAFE,
->>>>>>> 54c88565
+      zkw.getRecoverableZooKeeper().create(znode, data, createACL(zkw, znode),
           CreateMode.PERSISTENT);
     } catch (KeeperException.NodeExistsException nee) {
       try {
@@ -801,12 +793,8 @@
       String znode, byte [] data)
   throws KeeperException, KeeperException.NodeExistsException {
     try {
-<<<<<<< HEAD
       waitForZKConnectionIfAuthenticating(zkw);
-      zkw.getZooKeeper().create(znode, data, createACL(zkw,znode),
-=======
-      zkw.getRecoverableZooKeeper().create(znode, data, Ids.OPEN_ACL_UNSAFE,
->>>>>>> 54c88565
+      zkw.getRecoverableZooKeeper().create(znode, data, createACL(zkw, znode),
           CreateMode.PERSISTENT);
       return zkw.getRecoverableZooKeeper().exists(znode, zkw).getVersion();
     } catch (InterruptedException e) {
@@ -833,17 +821,13 @@
   public static void asyncCreate(ZooKeeperWatcher zkw,
       String znode, byte [] data, final AsyncCallback.StringCallback cb,
       final Object ctx) {
-<<<<<<< HEAD
     try {
         waitForZKConnectionIfAuthenticating(zkw);
     }
     catch (InterruptedException e) {
         //...
     }
-    zkw.getZooKeeper().create(znode, data, createACL(zkw,znode),
-=======
-    zkw.getRecoverableZooKeeper().getZooKeeper().create(znode, data, Ids.OPEN_ACL_UNSAFE,
->>>>>>> 54c88565
+    zkw.getRecoverableZooKeeper().getZooKeeper().create(znode, data, createACL(zkw, znode),
        CreateMode.PERSISTENT, cb, ctx);
   }
 
@@ -861,12 +845,8 @@
       String znode)
   throws KeeperException {
     try {
-<<<<<<< HEAD
-      ZooKeeper zk = zkw.getZooKeeper();
+      RecoverableZooKeeper zk = zkw.getRecoverableZooKeeper();
       waitForZKConnectionIfAuthenticating(zkw);
-=======
-      RecoverableZooKeeper zk = zkw.getRecoverableZooKeeper();
->>>>>>> 54c88565
       if (zk.exists(znode, false) == null) {
         zk.create(znode, new byte[0], createACL(zkw,znode),
             CreateMode.PERSISTENT);
@@ -904,12 +884,8 @@
       if(znode == null) {
         return;
       }
-<<<<<<< HEAD
       waitForZKConnectionIfAuthenticating(zkw);
-      zkw.getZooKeeper().create(znode, new byte[0], createACL(zkw,znode),
-=======
-      zkw.getRecoverableZooKeeper().create(znode, new byte[0], Ids.OPEN_ACL_UNSAFE,
->>>>>>> 54c88565
+      zkw.getRecoverableZooKeeper().create(znode, new byte[0], createACL(zkw, znode),
           CreateMode.PERSISTENT);
     } catch(KeeperException.NodeExistsException nee) {
       return;
