--- conflicted
+++ resolved
@@ -550,17 +550,13 @@
   </property>
 
   <property>
-<<<<<<< HEAD
     <name>zookeeper.znode.acl.parent</name>
     <value>acl</value>
     <description>Root ZNode for access control lists.</description>
   </property>
   
   <property>
-    <name>hbase.coprocessor.default.classes</name>
-=======
     <name>hbase.coprocessor.region.classes</name>
->>>>>>> a78f95c4
     <value></value>
     <description>A comma-separated list of Coprocessors that are loaded by
     default on all tables. For any override coprocessor method, these classes
