--- conflicted
+++ resolved
@@ -167,14 +167,11 @@
       return rit;
     }
 
-<<<<<<< HEAD
     @Override
     public RpcServer getRpcServer() {
       return null;
     }
     
-=======
->>>>>>> 1f23c078
     @Override
     public FlushRequester getFlushRequester() {
       return null;
