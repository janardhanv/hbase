--- conflicted
+++ resolved
@@ -30,16 +30,6 @@
 import org.apache.hadoop.hbase.HRegionInfo;
 import org.apache.hadoop.hbase.HTableDescriptor;
 import org.apache.hadoop.hbase.Server;
-<<<<<<< HEAD
-import org.apache.hadoop.hbase.ServerName;
-import org.apache.hadoop.hbase.ZooKeeperConnectionException;
-import org.apache.hadoop.hbase.catalog.CatalogTracker;
-import org.apache.hadoop.hbase.ipc.HBaseRpcMetrics;
-import org.apache.hadoop.hbase.ipc.RpcServer;
-import org.apache.hadoop.hbase.regionserver.CompactionRequestor;
-import org.apache.hadoop.hbase.regionserver.FlushRequester;
-=======
->>>>>>> b65d83d5
 import org.apache.hadoop.hbase.regionserver.HRegion;
 import org.apache.hadoop.hbase.regionserver.RegionServerServices;
 import org.apache.hadoop.hbase.zookeeper.ZKAssign;
@@ -67,163 +57,6 @@
   }
 
   /**
-<<<<<<< HEAD
-   * Basic mock Server
-   */
-  static class MockServer implements Server {
-    boolean stopped = false;
-    final static ServerName NAME = new ServerName("MockServer", 123, -1);
-    final ZooKeeperWatcher zk;
-
-    MockServer() throws ZooKeeperConnectionException, IOException {
-      this.zk =  new ZooKeeperWatcher(HTU.getConfiguration(), NAME.toString(), this, true);
-    }
-
-    @Override
-    public void abort(String why, Throwable e) {
-      LOG.fatal("Abort why=" + why, e);
-      this.stopped = true;
-    }
-
-    @Override
-    public void stop(String why) {
-      LOG.debug("Stop why=" + why);
-      this.stopped = true;
-    }
-
-    @Override
-    public boolean isStopped() {
-      return this.stopped;
-    }
-
-    @Override
-    public Configuration getConfiguration() {
-      return HTU.getConfiguration();
-    }
-
-    @Override
-    public ZooKeeperWatcher getZooKeeper() {
-      return this.zk;
-    }
-
-    @Override
-    public CatalogTracker getCatalogTracker() {
-      // TODO Auto-generated method stub
-      return null;
-    }
-
-    @Override
-    public ServerName getServerName() {
-      return NAME;
-    }
-  }
-
-  /**
-   * Basic mock region server services.
-   */
-  static class MockRegionServerServices implements RegionServerServices {
-    final Map<String, HRegion> regions = new HashMap<String, HRegion>();
-    boolean stopping = false;
-    Set<byte[]> rit = new HashSet<byte[]>();
-
-    @Override
-    public boolean removeFromOnlineRegions(String encodedRegionName) {
-      return this.regions.remove(encodedRegionName) != null;
-    }
-    
-    @Override
-    public HRegion getFromOnlineRegions(String encodedRegionName) {
-      return this.regions.get(encodedRegionName);
-    }
-    
-    @Override
-    public void addToOnlineRegions(HRegion r) {
-      this.regions.put(r.getRegionInfo().getEncodedName(), r);
-    }
-    
-    @Override
-    public void postOpenDeployTasks(HRegion r, CatalogTracker ct, boolean daughter)
-        throws KeeperException, IOException {
-    }
-    
-    @Override
-    public boolean isStopping() {
-      return this.stopping;
-    }
-    
-    @Override
-    public HLog getWAL() {
-      return null;
-    }
-
-    @Override
-    public HBaseRpcMetrics getRpcMetrics() {
-      return null;
-    }
-
-    @Override
-    public Set<byte[]> getRegionsInTransitionInRS() {
-      return rit;
-    }
-
-    @Override
-    public RpcServer getRpcServer() {
-      return null;
-    }
-    
-    @Override
-    public FlushRequester getFlushRequester() {
-      return null;
-    }
-    
-    @Override
-    public CompactionRequestor getCompactionRequester() {
-      return null;
-    }
-
-    @Override
-    public CatalogTracker getCatalogTracker() {
-      return null;
-    }
-
-    @Override
-    public ZooKeeperWatcher getZooKeeper() {
-      return null;
-    }
-
-    public RegionServerAccounting getRegionServerAccounting() {
-      return null;
-    }
-
-    @Override
-    public ServerName getServerName() {
-      return null;
-    }
-
-    @Override
-    public Configuration getConfiguration() {
-      return null;
-    }
-
-    @Override
-    public void abort(String why, Throwable e) {
-       //no-op
-    }
-
-    @Override
-    public void stop(String why) {
-      //no-op
-    }
-
-    @Override
-    public boolean isStopped() {
-      return false;
-    }
-  };
-
-  /**
-=======
->>>>>>> b65d83d5
    * Test the openregionhandler can deal with its znode being yanked out from
    * under it.
    * @see <a href="https://issues.apache.org/jira/browse/HBASE-3627">HBASE-3627</a>
