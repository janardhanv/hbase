/**
 * Licensed to the Apache Software Foundation (ASF) under one
 * or more contributor license agreements.  See the NOTICE file
 * distributed with this work for additional information
 * regarding copyright ownership.  The ASF licenses this file
 * to you under the Apache License, Version 2.0 (the
 * "License"); you may not use this file except in compliance
 * with the License.  You may obtain a copy of the License at
 *
 *     http://www.apache.org/licenses/LICENSE-2.0
 *
 * Unless required by applicable law or agreed to in writing, software
 * distributed under the License is distributed on an "AS IS" BASIS,
 * WITHOUT WARRANTIES OR CONDITIONS OF ANY KIND, either express or implied.
 * See the License for the specific language governing permissions and
 * limitations under the License.
 */
package org.apache.hadoop.hbase.regionserver.handler;

import java.io.IOException;
import java.util.HashMap;
import java.util.HashSet;
import java.util.Map;
import java.util.Set;

import org.apache.hadoop.conf.Configuration;
import org.apache.hadoop.hbase.ServerName;
import org.apache.hadoop.hbase.catalog.CatalogTracker;
<<<<<<< HEAD
import org.apache.hadoop.hbase.ipc.HBaseRpcMetrics;
=======
>>>>>>> 9a42fcee
import org.apache.hadoop.hbase.ipc.RpcServer;
import org.apache.hadoop.hbase.regionserver.CompactionRequestor;
import org.apache.hadoop.hbase.regionserver.FlushRequester;
import org.apache.hadoop.hbase.regionserver.HRegion;
import org.apache.hadoop.hbase.regionserver.RegionServerAccounting;
import org.apache.hadoop.hbase.regionserver.RegionServerServices;
import org.apache.hadoop.hbase.regionserver.wal.HLog;
import org.apache.hadoop.hbase.zookeeper.ZooKeeperWatcher;
import org.apache.zookeeper.KeeperException;

/**
 * Basic mock region server services.
 */
class MockRegionServerServices implements RegionServerServices {
  private final Map<String, HRegion> regions = new HashMap<String, HRegion>();
  private boolean stopping = false;
  private final Set<byte[]> rit = new HashSet<byte[]>();

  @Override
  public boolean removeFromOnlineRegions(String encodedRegionName) {
    return this.regions.remove(encodedRegionName) != null;
  }

  @Override
  public HRegion getFromOnlineRegions(String encodedRegionName) {
    return this.regions.get(encodedRegionName);
  }

  @Override
  public void addToOnlineRegions(HRegion r) {
    this.regions.put(r.getRegionInfo().getEncodedName(), r);
  }

  @Override
  public void postOpenDeployTasks(HRegion r, CatalogTracker ct, boolean daughter)
      throws KeeperException, IOException {
  }

  @Override
  public boolean isStopping() {
    return this.stopping;
  }

  @Override
  public HLog getWAL() {
    return null;
  }

  @Override
  public RpcServer getRpcServer() {
    return null;
  }

  @Override
  public RpcServer getRpcServer() {
    return null;
  }

  @Override
  public Set<byte[]> getRegionsInTransitionInRS() {
    return rit;
  }

  @Override
  public FlushRequester getFlushRequester() {
    return null;
  }

  @Override
  public CompactionRequestor getCompactionRequester() {
    return null;
  }

  @Override
  public CatalogTracker getCatalogTracker() {
    return null;
  }

  @Override
  public ZooKeeperWatcher getZooKeeper() {
    return null;
  }
  
  public RegionServerAccounting getRegionServerAccounting() {
    return null;
  }

  @Override
  public ServerName getServerName() {
    return null;
  }

  @Override
  public Configuration getConfiguration() {
    return null;
  }

  @Override
  public void abort(String why, Throwable e) {
     //no-op
  }

  @Override
  public void stop(String why) {
    //no-op
  }

  @Override
  public boolean isStopped() {
    return false;
  }

  @Override
  public boolean isAborted() {
    // TODO Auto-generated method stub
    return false;
  }
}<|MERGE_RESOLUTION|>--- conflicted
+++ resolved
@@ -26,10 +26,6 @@
 import org.apache.hadoop.conf.Configuration;
 import org.apache.hadoop.hbase.ServerName;
 import org.apache.hadoop.hbase.catalog.CatalogTracker;
-<<<<<<< HEAD
-import org.apache.hadoop.hbase.ipc.HBaseRpcMetrics;
-=======
->>>>>>> 9a42fcee
 import org.apache.hadoop.hbase.ipc.RpcServer;
 import org.apache.hadoop.hbase.regionserver.CompactionRequestor;
 import org.apache.hadoop.hbase.regionserver.FlushRequester;
@@ -75,11 +71,6 @@
 
   @Override
   public HLog getWAL() {
-    return null;
-  }
-
-  @Override
-  public RpcServer getRpcServer() {
     return null;
   }
 
